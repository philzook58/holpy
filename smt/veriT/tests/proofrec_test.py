--- conflicted
+++ resolved
@@ -129,14 +129,12 @@
             'QF_UF\\2018-Goel-hwbench\\QF_UF_eq_sdp_v7_ab_cti_max.smt2',
             'QF_UF\\2018-Goel-hwbench\\QF_UF_exit.1.prop1_ab_reg_max.smt2',
             'QF_UF\\2018-Goel-hwbench\\QF_UF_extinction.2.prop1_ab_reg_max.smt2',
-<<<<<<< HEAD
             'QF_UF\\2018-Goel-hwbench\\QF_UF_firewire_tree.1.prop1_ab_reg_max.smt2',
-=======
->>>>>>> 2095a09e
             "QF_UF\\TypeSafe\\z3.1184131.smt2",
             "QF_UF\\TypeSafe\\z3.1184147.smt2",
             "QF_UF\\TypeSafe\\z3.1184163.smt2",
             'QF_UF\\eq_diamond\\eq_diamond1.smt2',
+            'QF_UF\\eq_diamond\\eq_diamond2.smt2',
             # "QF_UF\\NEQ\\NEQ004_size4.smt2",
             # "QF_UF\\NEQ\\NEQ004_size5.smt2",
             # "QF_UF\\NEQ\\NEQ006_size3.smt2",
