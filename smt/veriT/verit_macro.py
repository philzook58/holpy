"""
Macros used in the proof reconstruction.
"""

from atexit import register
from kernel.macro import Macro
from kernel.theory import register_macro
from kernel.proofterm import ProofTerm, Thm
from kernel.term import Term, Not, And, Or, Eq, Implies, false, true, IntType, RealType, BoolType
from prover.proofrec import int_th_lemma_1_omega, int_th_lemma_1_simplex, real_th_lemma
from logic import conv, logic
from data import integer, real, proplogic
from data import list as hol_list
import functools
from kernel import term_ord


class VeriTException(Exception):
    def __init__(self, rule_name, message):
        self.rule_name = rule_name
        self.message = message

    def __str__(self):
        return "%s: %s" % (self.rule_name, self.message)


def expand_disj(t):
    """Only expand disjunction at the outer level."""
    def rec(t):
        if t.is_disj():
            return (t.arg1,) + rec(t.arg)
        else:
            return (t,)
    return list(rec(t))

@register_macro("verit_not_or")
class NotOrMacro(Macro):
    """prove {(not (or a_1 ... a_n))} --> {(not a_i)}"""
    def __init__(self):
        self.level = 1
        self.sig = Term
        self.limit = None

    def eval(self, args, prevs):
        """args is the negation we want to prove
        prevs is the negative disjunction
        """
        goal, pt0 = args[0], prevs[0]
        disjs = pt0.prop.arg.strip_disj()
        for d in disjs:
            if d == goal.arg:
                return Thm(pt0.hyps, goal)
        raise NotImplementedError

    def get_proof_term(self, args, prevs):
        goal, pt0 = args[0], prevs[0]
        pt1 = pt0.on_prop(conv.rewr_conv("de_morgan_thm2"))
        pt2 = pt1
        while pt2.prop != goal:
            pt_l = logic.apply_theorem("conjD1", pt2)
            pt_r = logic.apply_theorem("conjD2", pt2)
            if pt_l.prop == goal:
                pt2 = pt_l
                break
            pt2 = pt_r.on_prop(conv.try_conv(conv.rewr_conv("de_morgan_thm2")))
            
        return pt2

@register_macro("verit_not_and")
class NotAndMacro(Macro):
    """Prove ¬(a_1 ∧ ... ∧ a_n) --> ¬a_1 ∨ ... ∨ ¬a_n"""
    def __init__(self):
        self.level = 1
        self.sig = Term
        self.limit = None

    def eval(self, args, prevs):
        goal, pt0 = Or(*args), prevs[0]
        conj_atoms = pt0.prop.arg.strip_conj()
        # disj_atoms = strip_num(goal, len(conj_atoms))
        disj_atoms = goal.strip_disj()
        for i, j in zip(conj_atoms, disj_atoms):
            if Not(i) != j:
                raise NotImplementedError(str(i), str(j))

        return Thm(pt0.hyps, goal)

    def get_proof_term(self, args, prevs):
        goal, pt0 = Or(*args), prevs[0]
        conj_atoms = pt0.prop.arg.strip_conj()
        # disj_atoms = strip_num(goal, len(conj_atoms))
        pt1 = pt0.on_prop(conv.top_conv(conv.rewr_conv("de_morgan_thm1")))
        # while pt1.prop != goal:
        #     pt1 = pt1.on_rhs(conv.rewr_conv("de_morgan_thm1"), conv.top_conv(conv.rewr_conv("double_neg")))
        if pt1.prop != goal:
            return ProofTerm.sorry(Thm(pt0.hyps, goal))
        return pt1

@register_macro("verit_not_not")
class NotNotMacro(Macro):
    """Prove tautology ¬(¬¬p) ∨ p"""
    def __init__(self):
        self.level = 1
        self.sig = Term
        self.limit = None

    def eval(self, args, prevs=None):
        neg_arg, pos_arg = args
        if neg_arg.arg.arg.arg == pos_arg:
            return Thm([], Or(neg_arg, pos_arg))
        else:
            raise NotImplementedError(str(neg_arg), str(pos_arg))
    
    def get_proof_term(self, args, prevs=None):
        neg_arg, pos_arg = args
        return logic.apply_theorem("neg_neg", concl=Or(neg_arg, pos_arg))

def strip_disj_n(tm, n):
    """Strip the disjunction into n parts."""
    if n == 1:
        return [tm]
    assert tm.is_disj(), "strip_disj_n: not enough terms"
    return [tm.arg1] + strip_disj_n(tm.arg, n-1)

def try_resolve(prop1, prop2):
    """Try to resolve two propositions."""
    for i in range(len(prop1)):
        for j in range(len(prop2)):
            if prop2[j] == Not(prop1[i]):
                return 'left', i, j
            if prop1[i] == Not(prop2[j]):
                return 'right', i, j                
    return None

def resolve_order(props):
    """Given a list of props, each of which is a clause, find an optimal
    order of performing resolution on these propositions.
    
    """
    # List of propositions remaining to be resolved
    id_remain = list(range(len(props)))

    # List of resolution steps
    resolves = []

    while len(id_remain) > 1:
        # Find resolution among all possible pairs.
        resolve = None
        for i in range(len(id_remain)):
            for j in range(i+1, len(id_remain)):
                id1 = id_remain[i]
                id2 = id_remain[j]
                res = try_resolve(props[id1], props[id2])
                if res:
                    if res[0] == 'left':
                        resolve = (id1, id2, res[1], res[2])
                    else:
                        resolve = (id2, id1, res[2], res[1])
                    break
            if resolve:
                break

        if resolve is None:
            raise VeriTException("th_resolution", "cannot find resolution")

        # Perform this resolution
        id1, id2, t1, t2 = resolve
        prop1, prop2 = props[id1], props[id2]
        if t1 == -1:
            res_list = prop2[:t2] + prop2[t2+1:]
        else:
            assert t1 != -1 and t2 != -1
            res_list = prop1[:t1] + prop1[t1+1:]
            for t in prop2[:t2] + prop2[t2+1:]:
                if t not in res_list:
                    res_list.append(t)
        id_remain.remove(id2)
        props[id1] = res_list
        resolves.append(resolve)

    return resolves, props[id_remain[0]]

@register_macro("verit_th_resolution")
class ThResolutionMacro(Macro):
    """Return the resolution result of multiple proof terms."""
    def __init__(self):
        self.level = 1
        self.sig = Term
        self.limit = None
        
    def eval(self, args, prevs):
        cl, cl_sizes = args
        assert len(cl_sizes) == len(prevs)
        prems = []
        for cl_size, prev in zip(cl_sizes, prevs):
            prems.append(strip_disj_n(prev.prop, cl_size))

        order, cl_concl = resolve_order(prems)
        if set(cl_concl) == set(cl):
            return Thm([hyp for pt in prevs for hyp in pt.hyps], Or(*cl))
        else:
            print('arg')
            for arg in cl:
                print(arg)
            print('prev')
            for prev in prevs:
                print(prev.prop)
            print(order)
            print("Computed: [%s]", ', '.join(str(t) for t in cl_concl))
            print("In proof: [%s]", ', '.join(str(t) for t in cl))
            raise VeriTException("th_resolution", "unexpected conclusion")

    def resolution_two_pt(self, pt1, pt2):
        disj1 = expand_disj(pt1.prop)
        disj2 = expand_disj(pt2.prop)
        side = None
        total = False
        for i, t1 in enumerate(disj1):
            for j, t2 in enumerate(disj2):
                if t2 == Not(t1) :
                    side = 'left'
                    break
                elif t1 == Not(t2) or t1 == Not(pt2.prop):
                    side = 'right'
                    break
                elif t2 == Not(pt1.prop):
                    side = 'left'
                    total = True
                elif t1 == Not(pt1.prop):
                    side = 'right'
                    total = True
            if side is not None:
                break
                
        assert side is not None, "resolution: literal not found"
        
        # If side is wrong, just swap:
        if side == 'right':
            return self.resolution_two_pt(pt2, pt1)
        
        # Move items i and j to the front
        if not total:
            disj1 = [disj1[i]] + disj1[:i] + disj1[i+1:]
        disj2 = [disj2[j]] + disj2[:j] + disj2[j+1:]
        eq_pt1 = logic.imp_disj_iff(Eq(pt1.prop, Or(*disj1)))        
        eq_pt2 = logic.imp_disj_iff(Eq(pt2.prop, Or(*disj2)))
        if not total:
            pt1 = eq_pt1.equal_elim(pt1)
        pt2 = eq_pt2.equal_elim(pt2)
        if total:
            pt = logic.apply_theorem('resolution_right', pt1, pt2)
        elif len(disj1) > 1 and len(disj2) > 1:
            pt = logic.apply_theorem('resolution', pt1, pt2)
        elif len(disj1) > 1 and len(disj2) == 1:
            pt = logic.apply_theorem('resolution_left', pt1, pt2)
        elif len(disj1) == 1 and len(disj2) > 1:
            pt = logic.apply_theorem('resolution_right', pt1, pt2)
        else:
            pt = logic.apply_theorem('negE', pt2, pt1)

        return pt.on_prop(logic.disj_norm())


    def get_proof_term(self, args, prevs):
        pt_res = prevs[0]
        remain = []
        for i in range(1, len(prevs)):
            if pt_res.prop == Not(prevs[i].prop):
                pt_res = logic.apply_theorem("negE", pt_res, prevs[i])
            elif prevs[i].prop == Not(pt_res.prop):
                pt_res = logic.apply_theorem("negE", prevs[i], pt_res)
            else:
                try:
                    pt_res = self.resolution_two_pt(pt_res, prevs[i])
                except:
                    remain.append(i)

        for i in remain:
            if pt_res.prop == Not(prevs[i].prop):
                pt_res = logic.apply_theorem("negE", pt_res, prevs[i])
            elif prevs[i].prop == Not(pt_res.prop):
                pt_res = logic.apply_theorem("negE", prevs[i], pt_res)
            else:
                pt_res = self.resolution_two_pt(pt_res, prevs[i])

        if len(args) == 0: # |- false
            return pt_res
    
        goal = Or(*args)
        if goal == pt_res.prop:
            return pt_res

        pt_eq_disj = ProofTerm("imp_disj", Implies(pt_res.prop, goal))
        return pt_eq_disj.implies_elim(pt_res)


@register_macro("verit_implies")
class VeritImpliesMacro(Macro):
    """Prove (a --> b) --> ~a | b. """
    def __init__(self):
        self.level = 1
        self.sig = Term
        self.limit = None

    def eval(self, args, prevs):
        # goal : ~a | b  pt: |- a --> b
        goal = Or(*args)
        pt = prevs[0]
        if Or(Not(pt.prop.arg1), pt.prop.arg) == goal:
            return Thm(pt.hyps, goal)
        else:
            raise NotImplementedError(str(Or(Not(pt.prop.arg1), pt.prop.arg)), str(goal))

    def get_proof_term(self, args, prevs):
        return prevs[0].on_prop(conv.rewr_conv("imp_disj_eq"))

@register_macro("verit_and_pos")
class VeriTAndPos(Macro):
    """Prove ~(p1 & p2 & ... & pn) | pk"""
    def __init__(self):
        self.level = 1
        self.sig = Term
        self.limit = None

    def eval(self, args, prevs=None):
        # args: ~(p1 & p2 & ... & pn) and pk
        neg_conj, pk = args
        conjs = neg_conj.arg.strip_conj()
        if pk in conjs:
            return Thm([], Or(neg_conj, pk))
        else:
            raise NotImplementedError

    def get_proof_term(self, args, prevs=None):
        pt0 = ProofTerm("imp_conj", Implies(args[0].arg, args[1]))
        pt1 = pt0.on_prop(conv.rewr_conv("disj_conv_imp", sym=True))
        return pt1

@register_macro("verit_or_pos")
class VeriTOrPos(Macro):
    """Prove ~(p1 | p2 | ... | pn) | p1 | p2 | ... | pn."""
    def __init__(self):
        self.level = 1
        self.sig = Term
        self.limit = None

    def eval(self, args, prevs=None):
        neg_disj = args[0]
        disjs = neg_disj.arg.strip_disj()
        for a, b in zip(disjs, args[1:]):
            if a != b:
                raise NotImplementedError(a, b)
        if tuple(disjs) == tuple(args[1:]):
            return Thm([], Or(*args))
        else:
            raise NotImplementedError
    
    def get_proof_term(self, args, prevs=None):
        pt0 = ProofTerm("imp_disj", Implies(args[0].arg, args[0].arg))
        pt1 = pt0.on_prop(conv.rewr_conv("disj_conv_imp", sym=True))
        return pt1

@register_macro("verit_not_equiv1")
class VeriTNotEquiv1(Macro):
    """Prove ~(p1 <--> p2) --> p1 | p2"""
    def __init__(self):
        self.level = 1
        self.sig = Term
        self.limit = None

    def eval(self, args, prevs):
        pt = prevs[0]
        p1, p2 = args
        pt_p1, pt_p2 = pt.prop.arg.arg1, pt.prop.arg.arg
        if p1 == pt_p1 and p2 == pt_p2:
            return Thm(pt.hyps, Or(p1, p2))
        else:
            raise NotImplementedError
    
    def get_proof_term(self, args, prevs):
        pt = prevs[0]
        return logic.apply_theorem("not_equiv1", pt)

@register_macro("verit_not_equiv2")
class VeriTNotEquiv1(Macro):
    """Prove ~(p1 <--> p2) --> ~p1 | ~p2"""
    def __init__(self):
        self.level = 1
        self.sig = Term
        self.limit = None

    def eval(self, args, prevs):
        pt = prevs[0]
        p1, p2 = args
        pt_p1, pt_p2 = pt.prop.arg.arg1, pt.prop.arg.arg
        if p1.arg == pt_p1 and p2.arg == pt_p2:
            return Thm(pt.hyps, Or(p1, p2))
        else:
            raise NotImplementedError
    
    def get_proof_term(self, args, prevs):
        pt = prevs[0]
        return logic.apply_theorem("not_equiv2", pt)


@register_macro("verit_equiv1")
class Equiv1Macro(Macro):
    """Prove (p1 <--> p2) --> (~p1 | p2)"""
    def __init__(self):
        self.level = 1
        self.sig = Term
        self.limit = None
    
    def eval(self, args, prevs):
        pt = prevs[0]
        p1, p2 = pt.prop.args
        if Not(p1) == args[0] and p2 == args[1]:
            return Thm(pt.hyps, Or(*args))
        else:
            raise NotImplementedError
    def get_proof_term(self, args, prevs):
        pt = prevs[0]
        return logic.apply_theorem("equiv1", pt)

@register_macro("verit_equiv2")
class Equiv1Macro(Macro):
    """Prove (p1 <--> p2) --> (p1 | ~p2)"""
    def __init__(self):
        self.level = 1
        self.sig = Term
        self.limit = None
    
    def eval(self, args, prevs):
        pt = prevs[0]
        p1, p2 = pt.prop.args
        if p1 == args[0] and Not(p2) == args[1]:
            return Thm(pt.hyps, Or(*args))
        else:
            raise NotImplementedError
    def get_proof_term(self, args, prevs):
        pt = prevs[0]
        return logic.apply_theorem("equiv2", pt)


@register_macro("verit_or_neg")
class VeriTOrNeg(Macro):
    """Prove (p1 | ... | pn) | ~pk"""
    def __init__(self):
        self.level = 1
        self.sig = Term
        self.limit = None
    def eval(self, args, prevs):
        disj = args[0]
        neg_tm = args[1]
        if neg_tm.arg in expand_disj(disj):
            return Thm([], Or(*args))
        else:
            raise NotImplementedError

    def get_proof_term(self, args, prevs):
        pt0 = ProofTerm.reflexive(Or(*args))
        pt1 = pt0.on_rhs(conv.rewr_conv("disj_comm"), conv.rewr_conv("disj_conv_imp"))
        pt2 = ProofTerm("imp_disj", pt1.prop.rhs)
        pt3 = pt1.symmetric().equal_elim(pt2)
        return pt3

@register_macro("verit_eq_reflexive")
class EqReflexive(Macro):
    """Prove x = x."""
    def __init__(self):
        self.level = 1
        self.sig = Term
        self.limit = None
    def eval(self, args, prevs=None):
        goal = args[0]
        if goal.is_equals() and goal.lhs == goal.rhs:
            return Thm([], goal)
        else:
            raise NotImplementedError

    def get_proof_term(self, args, prevs=None):
        goal = args[0]
        return ProofTerm.reflexive(goal.lhs)


@register_macro("verit_eq_transitive")
class EqTransitive(Macro):
    def __init__(self):
        self.level = 1
        self.sig = Term
        self.limit = None

    def eval(self, args, prevs=None):
        if len(args) < 3:
            raise VeriTException("eq_transitive", "must have at least three disjuncts")
        prems = []
        for arg in args[:-1]:
            if not arg.is_not() or not arg.arg.is_equals():
                raise VeriTException("eq_transitive", "all but last disjunct must be a negation")
            prems.append(arg.arg)

        cur_eq = prems[0]
        for prem in prems[1:]:
            if cur_eq.lhs == prem.lhs:
                cur_eq = Eq(cur_eq.rhs, prem.rhs)
            elif cur_eq.lhs == prem.rhs:
                cur_eq = Eq(cur_eq.rhs, prem.lhs)
            elif cur_eq.rhs == prem.lhs:
                cur_eq = Eq(cur_eq.lhs, prem.rhs)
            elif cur_eq.rhs == prem.rhs:
                cur_eq = Eq(cur_eq.lhs, prem.lhs)
            else:
                raise VeriTException("eq_transitive", "cannot connect equalities")
        
        if not args[-1].is_equals():
            raise VeriTException("eq_transitive", "last disjunct must be an equality")

        if cur_eq == args[-1]:
            return Thm([], Or(*args))
        elif cur_eq.lhs == args[-1].rhs and cur_eq.rhs == args[-1].lhs:
            return Thm([], Or(*args))
        else:
            raise VeriTException("eq_transitive", "unexpected equality")

    def get_proof_term(self, args, prevs=None):
        disjs = [tm.arg for tm in args[:-1]]
        disj_pts = [ProofTerm.assume(disj) for disj in disjs]
        pt0 = disj_pts[0]
        for pt1 in disj_pts[1:]: # bugs in verit
            if pt1.lhs == pt0.rhs:
                pt0 = pt0.transitive(pt1)
            elif pt1.lhs == pt0.lhs:
                pt0 = pt0.symmetric().transitive(pt1)
            elif pt1.rhs == pt0.lhs:
                pt0 = pt0.symmetric().transitive(pt1.symmetric())
            elif pt1.rhs == pt0.rhs:
                pt0 = pt0.transitive(pt1.symmetric())
            
            else:
                raise NotImplementedError(str(pt0.prop), str(pt1.prop))
        
        if pt0.symmetric().prop == args[-1]:
            pt0 = pt0.symmetric() 

        assert pt0.prop == args[-1], "%s \n %s" % (str(pt0.prop), str(args[-1]))
        pt1 = pt0
        for disj in reversed(disjs):
            pt1 = pt1.implies_intr(disj).on_prop(conv.rewr_conv("imp_disj_eq"))
        return pt1

@register_macro("verit_eq_congurent")
class EqCongurentMacro(Macro):
    """Given a disj term which pattern is like (not (= x_1 y_1)) ... (not (= x_n y_n)) (= (f x_1 ... x_n) (f y_1 ... y_n)).
    Note: 
    1) The following situation is possible: (... (not (= x_i y_i) ...) (= (f ... y_i ...) (f ... x_i ...)).
    2) Using a pair twice but only given one. (not (= x_1 y_1)) (not (= x_2 y_2)) (= (f x_1 x_2 x_2) (f y_1 y_2 y_2))

    """
    def __init__(self):
        self.level = 1
        self.sig = Term
        self.limit = None
    
    def get_proof_term(self, args, prevs=None):
        # goal = Or(*goal)
        # elems = goal.strip_disj()
        elems = list(args)
        preds, concl = elems[:-1], elems[-1]
        args_pair = [(i, j) for i, j in zip(concl.lhs.strip_comb()[1], concl.rhs.strip_comb()[1])]
        # preds_pair = [(i.arg.lhs, i.arg.rhs) for i in preds]
        fun = concl.lhs.head
        pt0 = ProofTerm.reflexive(fun)
        pt_args_assms = []
        for pair in args_pair:
            r_pair = pair[::-1]
            if pair in args_pair:
                pt_args_assms.append(ProofTerm.assume(Eq(*pair)))
            elif r_pair in args_pair:
                pt_args_assms.append(ProofTerm.assume(Eq(*r_pair)))

        pt1 = functools.reduce(lambda x, y: x.combination(y), pt_args_assms, pt0)
        return ProofTerm("imp_to_or", elems[:-1]+[Or(*elems)], prevs=[pt1])

@register_macro("verit_equiv_pos1")
class EquivPos1(Macro):
    """Prove ~(p1 <--> p2) | p1 | ~p2"""
    def __init__(self):
        self.level = 1
        self.sig = Term
        self.limit = None

    def eval(self, args, prevs=None):
        arg1, arg2, arg3 = args
        eq_tm = arg1.arg
        if eq_tm.arg1 == arg2 and Not(eq_tm.arg) == arg3:
            return Thm([], Or(*args))
        else:
            raise NotImplementedError
    
    def get_proof_term(self, args, prevs):
        return logic.apply_theorem("equiv_pos1", concl = Or(*args))

@register_macro("verit_equiv_pos2")
class EquivPos2(Macro):
    """Prove ~(p1 <--> p2) | ~p1 | p2"""
    def __init__(self):
        self.level = 1
        self.sig = Term
        self.limit = None

    def eval(self, args, prevs=None):
        arg1, arg2, arg3 = args
        eq_tm = arg1.arg
        if Not(eq_tm.arg1) == arg2 and eq_tm.arg == arg3:
            return Thm([], Or(*args))
        else:
            raise NotImplementedError
    
    def get_proof_term(self, args, prevs):
        return logic.apply_theorem("equiv_pos2", concl = Or(*args))

@register_macro("imp_to_or")
class ImpEqToMacro(Macro):
    """Given a proof term ⊢ A --> B --> ... --> C, 
    construct ⊢ ~A | ~B | ... | C"""
    def __init__(self):
        self.level = 1
        self.sig = Term
        self.limit = None

    def eval(self, args, prevs):
        pt = prevs[0]
        goal = args[-1]
        # preds, concl = pt.prop.strip_implies()
        concl = Or(*args[:-1], pt.prop)
        assert concl == goal, "%s %s" % (concl, goal)
        return Thm([], concl)
    
    def get_proof_term(self, args, prevs):
        disjs = [arg.arg for arg in args]
        pt0 = prevs[0]
        pt1 = functools.reduce(lambda x, y: x.implies_intr(y).on_prop(conv.rewr_conv("imp_disj_eq")), reversed(disjs), pt0)
        return pt1

@register_macro("verit_and_rule")
class AndRuleMacro(Macro):
    """Given a disj term which pattern is like not (= x_1 x_2)) | ... | not (= x_{n-1} x_n) | (= x_1 x_n)."""
    def __init__(self):
        self.level = 1
        self.sig = Term
        self.limit = None

    def get_proof_term(self, goal, prevs=None):
        elems = goal.strip_disj()
        
        disjs = [tm.arg for tm in elems[:-1]]
        disj_pts = [ProofTerm.assume(disj) for disj in disjs]
        pt0 = disj_pts[0]
        for pt1 in disj_pts[1:]:
            if pt1.lhs == pt0.rhs:
                pt0 = pt0.transitive(pt1)
            elif pt1.lhs == pt0.lhs:
                pt0 = pt0.symmetric().transitive(pt1)
            elif pt1.rhs == pt0.lhs:
                pt0 = pt0.symmetric().transitive(pt1.symmetric())
            elif pt1.rhs == pt0.rhs:
                pt0 = pt0.transitive(pt1.symmetric())
            
            else:
                raise NotImplementedError(str(pt0.prop), str(pt1.prop))
        
        if pt0.symmetric().prop == elems[-1]:
            pt0 = pt0.symmetric() 

        assert pt0.prop == elems[-1], "%s \n %s" % (str(pt0.prop), str(goal.strip_disj()[-1]))
        
        return ProofTerm("imp_to_or", elems[:-1]+[goal], prevs=[pt0])


@register_macro("verit_eq_congurent_pred")
class EqCongurentPredMacro(Macro):
    def __init__(self):
        self.level = 1
        self.sig = Term
        self.limit = None
    def get_proof_term(self, goal, prevs=None):
        """{(not (= x_1 y_1)) ... (not (= x_n y_n)) (not (p x_1 ... x_n)) (p y_1 ... y_n)}
        Special case: (not (= x y)) (not (p x y)) (p y x)
        """
        goal = Or(*goal)
        elems = goal.strip_disj()
        preds, pred_fun, concl = elems[:-2], elems[-2], elems[-1] 
        if pred_fun.is_not():
            args_pair = [(i, j) for i, j in zip(pred_fun.arg.strip_comb()[1], concl.strip_comb()[1])]
        else:
            args_pair = [(i, j) for i, j in zip(pred_fun.strip_comb()[1], concl.arg.strip_comb()[1])]
        if len(preds) > 1:
            preds_pair = [(i.arg.lhs, i.arg.rhs) for i in preds]
        else:
            preds_pair = [(preds[0].arg.lhs, preds[0].arg.rhs), (preds[0].arg.lhs, preds[0].arg.rhs)]
        if pred_fun.is_not():
            fun = concl.head
        else:
            fun = pred_fun.head
        pt0 = ProofTerm.reflexive(fun)
        pt_args_assms = []
        for arg, pred in zip(args_pair, preds_pair):
            if arg == pred:
                pt_args_assms.append(ProofTerm.assume(Eq(pred[0], pred[1])))
            elif arg[0] == pred[1] and pred[0] == arg[1]:
                pt_args_assms.append(ProofTerm.assume(Eq(pred[0], pred[1])).symmetric())
            else:
                raise NotImplementedError
        pt1 = functools.reduce(lambda x, y: x.combination(y), pt_args_assms, pt0)
        if pred_fun.is_not():
            pt2 = logic.apply_theorem("eq_implies1", pt1).implies_elim(ProofTerm.assume(pred_fun.arg))
            return ProofTerm("imp_to_or", elems[:-1]+[goal], prevs=[pt2])
        else:
            pt2 = pt1.on_prop(conv.rewr_conv("neg_iff_both_sides"))
            pt3 = logic.apply_theorem("eq_implies1", pt2).implies_elim(ProofTerm.assume(Not(pred_fun)))
            return ProofTerm("imp_to_or", elems[:-1]+[goal], prevs=[pt3])   


@register_macro("verit_distinct_elim")
class DistinctElimMacro(Macro):
    def __init__(self):
        self.level = 1
        self.sig = Term
        self.limit = None

    def eval(self, args, prevs):
        if len(args) != 1:
            raise VeriTException("distinct_elim", "clause must have a single term")
        arg = args[0]
        if not arg.is_equals():
            raise VeriTException("distinct_elim", "goal must be an equality")
        lhs, rhs = arg.lhs, arg.rhs
        if not lhs.is_comb("distinct", 1):
            raise VeriTException("distinct_elim", "lhs is not a distinct predicate")

        distinct_ts = hol_list.dest_literal_list(lhs.arg)

        # Form conjunction of pairs in ts
        conjs = []
        for i in range(len(distinct_ts)):
            for j in range(i+1, len(distinct_ts)):
                conjs.append(Not(Eq(distinct_ts[i], distinct_ts[j])))
        expected_rhs = And(*conjs)
        if rhs != expected_rhs:
            raise VeriTException("distinct_elim", "incorrect rhs")

        return Thm([], arg)
    
    def get_proof_term(self, goal, prevs=None):
        raise NotImplementedError


@register_macro("verit_and")
class AndMacro(Macro):
    def __init__(self):
        self.level = 1
        self.sig = Term
        self.limit = None

    def eval(self, args, prevs):
        if len(args) != 1:
            raise VeriTException("and", "clause must have a single term")
        if len(prevs) != 1:
            raise VeriTException("and", "must have a single premise")

        prem = prevs[0].prop
        prem_conjs = prem.strip_conj()
        arg = args[0]
        if arg not in prem_conjs:
            raise VeriTException("and", "goal not found in premise")
        
        return Thm(prevs[0].hyps, arg)

    def get_proof_term(self, goal, prevs=None):
        raise NotImplementedError


@register_macro("verit_or")
class OrMacro(Macro):
    def __init__(self):
        self.level = 1
        self.sig = Term
        self.limit = None

    def eval(self, args, prevs):
        if len(prevs) != 1:
            raise VeriTException("or", "must have a single premise")

        prev = prevs[0].prop
        prev_disjs = prev.strip_disj()
        if tuple(prev_disjs) != args:
            raise VeriTException("or", "incorrect conclusion")
        return Thm(prevs[0].hyps, Or(*args))

@register_macro("verit_false")
class FalseMacro(Macro):
    def __init__(self):
        self.level = 1
        self.sig = Term
        self.limit = None

    def eval(self, args, prevs=None):
        if len(args) != 1:
            raise VeriTException("false", "clause must have a term")
        arg = args[0]
        if arg != Not(false):
            raise VeriTException("false", "goal must be ~false")
        return Thm([], arg)

@register_macro("verit_not_simplify")
class NotSimplifyMacro(Macro):
    def __init__(self):
        self.level = 1
        self.sig = Term
        self.limit = None

    def eval(self, args, prevs=None):
        if len(args) != 1:
            raise VeriTException("not_simplify", "clause must have a term")
        arg = args[0]
        if not arg.is_equals():
            raise VeriTException("not_simplify", "goal must be an equality")
        lhs, rhs = arg.lhs, arg.rhs

        if not lhs.is_not():
            raise VeriTException("not_simplify", "lhs should be a negation")

        if lhs == Not(false) and rhs == true:
            return Thm([], arg)
        elif lhs == Not(true) and rhs == false:
            return Thm([], arg)
        elif lhs.is_not():
            if not lhs == Not(Not(rhs)):
                raise VeriTException("not_simplify", "lhs should be equal to the double negation of rhs")
            else:
                return Thm([], arg)
        else:
            raise VeriTException("not_simplify", "negated term should among true, false or negation")

@register_macro("verit_eq_simplify")
class NotSimplifyMacro(Macro):
    def __init__(self):
        self.level = 1
        self.sig = Term
        self.limit = None

    def eval(self, args, prevs=None):
        if len(args) != 1:
            raise VeriTException("eq_simplify", "clause must have a term")
        arg = args[0]
        if not arg.is_equals():
            raise VeriTException("eq_simplify", "goal must be an equality")
        lhs, rhs = arg.lhs, arg.rhs

        if lhs.is_equals():
            if lhs.lhs == lhs.rhs and rhs == true:
                return Thm([], arg)
            elif lhs.rhs != lhs.rhs and rhs == false:
                return Thm([], arg)
            else:
                raise VeriTException("eq_simplify", "rhs doesn't obey eq_simplify rule")
        elif lhs.is_not():
            if not lhs.arg.is_equals() or lhs.arg.lhs == lhs.arg.rhs:
                raise VeriTException("eq_simplify", "lhs should be an inequality.")
            if rhs == false:
                return Thm([], arg)
            else:
                raise VeriTException("eq_simplify", "rhs doesn't obey eq_simplify rule")
        else:
            raise VeriTException("eq_simplify", "lhs should be either an equality or an inequality")

@register_macro("verit_trans")
class TransMacro(Macro):
    def __init__(self):
        self.level = 1
        self.sig = Term
        self.limit = None

    def eval(self, args, prevs):
        if len(args) != 1:
            raise VeriTException("trans", "trans must have a term")
        arg = args[0]
        if not arg.is_equals():
            raise VeriTException("trans", "goal must be an equality")

        if len(prevs) < 2:
             raise VeriTException("trans", "must have at least two proof terms")
        
        if not all(pt.prop.is_equals() for pt in prevs):
            raise VeriTException("trans", "all props should be equality")        

        cur_eq = prevs[0].prop
        for prev in prevs[1:]:
            prev_prop = prev.prop
            if cur_eq.rhs == prev_prop.lhs:
                cur_eq = Eq(cur_eq.lhs, prev_prop.rhs)
            else:
                raise VeriTException("trans", "cannot connect equalities")
        
        if cur_eq == arg:
            return Thm([], cur_eq)
        else:
            raise VeriTException("trans", "unexpected equality")

@register_macro("verit_cong")
class CongMacro(Macro):
    def __init__(self):
        self.level = 1
        self.sig = Term
        self.limit = None

    def eval(self, args, prevs): # contain bugs
        # print("arg")
        # print(args[0])
        # print(len(prevs))
        # print("prevs")
        # for prev in prevs:
        #     print(prev.prop)
        if len(args) != 1:
            raise VeriTException("cong", "goal should be a single term.")
        goal = args[0]
        if not goal.is_equals():
            raise VeriTException("cong", "goal should be an equality")
        
        lhs, rhs = goal.lhs, goal.rhs
        if lhs.head != rhs.head:
            raise VeriTException("cong", "head should be same")
        

        h, i = lhs.head, 0
        for arg in lhs.args:
            if i >= len(prevs):
                h = h(arg)
            elif prevs[i].lhs == arg:
                h = h(prevs[i].rhs)
                i += 1
            elif prevs[i].rhs == arg:
                h = h(prevs[i].lhs)
                i += 1
            else:
                h = h(arg)
        if h == goal.rhs:
            return Thm([], goal)
        elif lhs.is_equals() and h == Eq(rhs.rhs, rhs.lhs):
            return Thm([], goal)
        else:
            raise VeriTException("cong", "unexpected result")

@register_macro("verit_refl")
class ReflMacro(Macro):
    def __init__(self):
        self.level = 1
        self.sig = Term
        self.limit = None

    def eval(self, args, prevs=None):
        if len(args) != 2:
            raise VeriTException("refl", "args should contain two terms")
        goal, contexts = args
        if not goal.is_equals():
            raise VeriTException("refl", "goal should be an equality")
        if not isinstance(contexts, list):
            raise VeriTException("refl", "context should be a list of contexts")
        for ctx in contexts:
            if str(goal.lhs) in ctx and ctx[str(goal.lhs)] == goal.rhs:
                return Thm([], goal)
            if str(goal.rhs) in ctx and ctx[str(goal.rhs)] == goal.lhs:
                return Thm([], goal)
        else:
            raise VeriTException("refl", "either lhs and rhs of goal is not in ctx")

def expand_to_ite(t):
    if t.is_comb():
        # First check whether one of the arguments is a non-constant boolean formula
        for i, arg in enumerate(t.args):
            if arg.get_type() == BoolType and arg != true and arg != false:
                arg_true = t.args[:i] + [true] + t.args[i+1:]
                arg_false = t.args[:i] + [false] + t.args[i+1:]
                return logic.mk_if(arg, expand_to_ite(t.head(*arg_true)),
                                   expand_to_ite(t.head(*arg_false)))
        # Now it is clear that none of the arguments are non-constant booleans
        expand_args = [expand_to_ite(arg) for arg in t.args]
        return t.head(*expand_args)
    else:
        return t

@register_macro("verit_bfun_elim")
class BFunElimMacro(Macro):
    def __init__(self):
        self.level = 1
        self.sig = Term
        self.limit = None

    def eval(self, args, prevs):
        if len(args) != 1:
            raise VeriTException("bfun_elim", "clause must have a single term")
        if len(prevs) != 1:
            raise VeriTException("bfun_elim", "must have a single premise")

        arg = args[0]
        prev = prevs[0].prop

        # Second step: replace every function application with argument of
        # boolean type with an if-then-else expression.
        expected_arg = expand_to_ite(prev)
        if expected_arg != arg:
            print("Expected:", expected_arg)
            print("Actual:", arg)
            raise VeriTException("bfun_elim", "unexpected goal")

        return Thm(prevs[0].hyps, arg)


def collect_ite_intro(t):
    if logic.is_if(t):
        P, x, y = t.args
        ite_eq = logic.mk_if(P, Eq(x, t), Eq(y, t))
        return [ite_eq] + collect_ite_intro(x) + collect_ite_intro(y)
    elif t.is_comb():
        res = []
        for arg in t.args:
            res.extend(collect_ite_intro(arg))
        return res
    else:
        return []

@register_macro("verit_ite_intro")
class ITEIntroMacro(Macro):
    def __init__(self):
        self.level = 1
        self.sig = Term
        self.limit = None

    def eval(self, args, prevs):
        if len(args) != 1:
            raise VeriTException("ite_intro", "clause must have a single term")
        arg = args[0]
        if not arg.is_equals():
            raise VeriTException("ite_intro", "goal is not an equality")

        lhs, rhs = arg.lhs, arg.rhs
        ite_intros = collect_ite_intro(lhs)
        expected_rhs = And(lhs, *ite_intros)
        if expected_rhs != rhs:
            print("Expected:", expected_rhs)
            print("Actual:", rhs)
            raise VeriTException("ite_intro", "unexpected goal")
        return Thm([], arg)


@register_macro("verit_ite1")
class ITE1(Macro):
    def __init__(self):
        self.level = 1
        self.sig = Term
        self.limit = None

    def eval(self, args, prevs):
        if len(args) != 2:
            raise VeriTException("ite1", "clause must have two terms")
        if len(prevs) != 1:
            raise VeriTException("ite1", "must have a single premise")

        arg1, arg2 = args
        prev = prevs[0].prop
        if not logic.is_if(prev):
            raise VeriTException("ite1", "premise must be in if-then-else form")
        if arg1 != prev.args[0] or arg2 != prev.args[2]:
            raise VeriTException("ite1", "unexpected goal")
        return Thm(prevs[0].hyps, Or(arg1, arg2))

@register_macro("verit_ite2")
class ITE2(Macro):
    def __init__(self):
        self.level = 1
        self.sig = Term
        self.limit = None

    def eval(self, args, prevs):
        if len(args) != 2:
            raise VeriTException("ite2", "clause must have two terms")
        if len(prevs) != 1:
            raise VeriTException("ite2", "must have a single premise")

        arg1, arg2 = args
        prev = prevs[0].prop
        if not logic.is_if(prev):
            raise VeriTException("ite2", "premise must be in if-then-else form")
        if arg1 != Not(prev.args[0]) or arg2 != prev.args[1]:
            raise VeriTException("ite2", "unexpected goal")
        return Thm(prevs[0].hyps, Or(arg1, arg2))

@register_macro("verit_and_neg")
class AndNegMacro(Macro):
    """Prove ~(p1 & p2 & ... & pn) | ~p1 | ... | ~pn"""
    def __init__(self):
        self.level = 1
        self.sig = Term
        self.limit = None

    def eval(self, args, prevs=None):
        conj = args[0]
        neg_disjs = args[1:]
        neg_conj_args = tuple(Not(arg) for arg in conj.strip_conj())
        if neg_disjs != neg_conj_args:
            raise VeriTException("Unexpected goal")
        return Thm([], Or(*args))

    # def get_proof_term(self, args, prevs):

@register_macro("verit_contraction")
class ContractionMacro(Macro):
    def __init__(self):
        self.level = 1
        self.sig = Term
        self.limit = None

    def eval(self, args, prevs=None):
        if len(prevs) != 1:
            raise VeriTException("contraction", "must have a single premise")

        prev = prevs[0].prop
        prev_disjs = prev.strip_disj()
        distinct_disjs = []
        for disj in prev_disjs:
            if disj not in distinct_disjs:
                distinct_disjs.append(disj)
        if tuple(distinct_disjs) != args:
            raise VeriTException("contraction", "unexpected goal")
        return Thm(prevs[0].hyps, Or(*args))


<<<<<<< HEAD
=======
@register_macro("verit_let")
class LetMacro(Macro):
    def __init__(self):
        self.level = 1
        self.sig = Term
        self.limit = None

    def eval(self, args, prevs):
        if len(prevs) > 0:
            raise NotImplementedError
        
        if len(args) != 1:
            raise VeriTException("let", "must have a single argument")
        
        goal = args[0]
        if not goal.is_equals():
            raise VeriTException("let", "goal should be an equality")
        if goal.lhs == goal.rhs:
            return Thm([], goal)
        else:
            print(goal.lhs)
            print(goal.rhs)
            raise VeriTException("let", "left and right side are not equal")

def flatten_prop(tm):
    """Unfold a nested proposition formula."""
    if not tm.is_conj() and not tm.is_disj():
        return tm
    elif tm.is_conj():
        conjs = logic.strip_conj(tm)
        return And(*term_ord.sorted_terms([flatten_prop(t) for t in conjs]))
    elif tm.is_disj():
        disjs = logic.strip_disj(tm)
        return Or(*term_ord.sorted_terms([flatten_prop(t) for t in disjs]))
    else:
        raise NotImplementedError
        

@register_macro("verit_ac_simp")
class ACSimpMacro(Macro):
    def __init__(self):
        self.level = 1
        self.sig = Term
        self.limit = None

    def eval(self, args, prevs=None):
        if len(args) != 1:
            raise VeriTException("ac_simp", "must have a single goal")
        goal = args[0]
        if not goal.is_equals():
            raise VeriTException("ac_simp", "goal should be an equality")

        lhs, rhs = goal.lhs, goal.rhs
        if lhs.head != rhs.head or not lhs.is_conj() and not lhs.is_disj():
            raise VeriTException("ac_simp", "lhs and rhs are not both disjunction or conjunction.")
        rhs_flat = flatten_prop(rhs)
        lhs_flat = flatten_prop(lhs)
        if lhs_flat == rhs_flat:
            return Thm([], goal)
        else:
            print("flat", lhs_flat)
            print("rhss", rhs_flat)
            raise VeriTException("ac_simp", "unexpected result")
def strip_num(tm, num):
    """Strip the disjunction/conjunction by the provided number, in case of
    over-strip.
    """
    disj = tm
    atoms = []
    for i in range(num-1):
        atoms.append(disj.arg1)
        disj = disj.arg

    return atoms + [disj]

@register_macro('verit_resolution')
class VeritResolutionMacro(Macro):
    def __init__(self):
        self.level = 1
        self.sig = None
        self.limit = 'resolution_right'

    def get_proof_term(self, args, pts):

        # First, find the pair i, j such that B_j = ~A_i or A_i = ~B_j, the
        # variable side records the side of the positive literal.
        pt1, pt2 = pts
        disj1 = strip_num(pt1.prop, args[0])
        disj2 = strip_num(pt2.prop, args[1])
        side = None
        for i, t1 in enumerate(disj1):
            for j, t2 in enumerate(disj2):
                if t2 == Not(t1):
                    side = 'left'
                    break
                elif t1 == Not(t2):
                    side = 'right'
                    break
            if side is not None:
                break
                
        assert side is not None, "resolution: literal not found"
        
        # If side is wrong, just swap:
        if side == 'right':
            return self.get_proof_term([args[1], args[0]], [pt2, pt1])
        
        # Move items i and j to the front
        disj1 = [disj1[i]] + disj1[:i] + disj1[i+1:]
        disj2 = [disj2[j]] + disj2[:j] + disj2[j+1:]
        eq_pt1 = logic.imp_disj_iff(Eq(pt1.prop, Or(*disj1)))
        eq_pt2 = logic.imp_disj_iff(Eq(pt2.prop, Or(*disj2)))
        pt1 = eq_pt1.equal_elim(pt1)
        pt2 = eq_pt2.equal_elim(pt2)
        
        if len(disj1) > 1 and len(disj2) > 1:
            pt = logic.apply_theorem('resolution', pt1, pt2)
        elif len(disj1) > 1 and len(disj2) == 1:
            pt = logic.apply_theorem('resolution_left', pt1, pt2)
        elif len(disj1) == 1 and len(disj2) > 1:
            pt = logic.apply_theorem('resolution_right', pt1, pt2)
        else:
            pt = logic.apply_theorem('negE', pt2, pt1)

        # return pt.on_prop(disj_norm())
        disj_new = set(disj1[1:] + disj2[1:])
        # eq_pt_norm = logic.imp_disj_iff(Eq(pt.prop, Or(*disj_new)))
        implies_pt_norm = ProofTerm("imp_disj", Implies(pt.prop, Or(*disj_new)))
        pt_final = implies_pt_norm.implies_elim(pt)
        self.arity = len(disj_new)
        return pt_final.on_prop(conv.top_conv(conv.rewr_conv("double_neg")))

def verit_resolution(pt1, pt2, arity1, arity2):
    marc = VeritResolutionMacro()
    pt = marc.get_proof_term([arity1, arity2], [pt1, pt2])
    return pt, marc.arity
    # return ProofTerm("verit_resolution", [arity1, arity2], [pt1, pt2])
        

>>>>>>> a94cf163
@register_macro("or_pos")
class OrPosMacro(Macro):
    """⊢ ¬(a_1 ∨ ... ∨ a_n) ∨ a_1 ∨ ... ∨ a_n"""
    def __init__(self):
        self.level = 1
        self.sig = Term
        self.limit = None

    def eval(self, goal, prevs=None):
        assert goal.arg1.arg == goal.arg
        return Thm([], goal)

@register_macro("la_generic")
class LaGenericMacro(Macro):
    def __init__(self):
        self.level = 1
        self.sig = Term
        self.limit = None

    def is_constant(self, tm):
        """Determine whether tm is an inequality only containing constants."""
        return tm.is_compares() and tm.arg1.is_number() and tm.arg.is_number()

    def real_solver(self, args):
        refl_pt = conv.refl(args).on_rhs(
            conv.top_conv(conv.rewr_conv("real_ge_le_same_num")),
            conv.top_conv(conv.rewr_conv("de_morgan_thm1")),
            conv.top_conv(real.norm_neg_real_ineq_conv()),
            conv.top_conv(real.real_simplex_form()),
            conv.top_conv(real.real_const_compares()),
            proplogic.norm_full()
        )
        if refl_pt.rhs == true:
            return refl_pt.on_prop(conv.rewr_conv("eq_true", sym=True))

        pt_result = real_th_lemma([refl_pt.rhs])
        return refl_pt.symmetric().equal_elim(pt_result)

    def int_solver(self, args):
        refl_pt = conv.refl(args).on_rhs(
                conv.top_conv(conv.rewr_conv("int_eq_leq_geq")),
                conv.top_conv(conv.rewr_conv("de_morgan_thm1")),
                conv.top_conv(integer.int_norm_neg_compares()),
                conv.top_conv(integer.omega_form_conv()),
                conv.top_conv(integer.int_const_compares()),
                proplogic.norm_full()
        )
        if refl_pt.rhs == true:
            return refl_pt.on_prop(conv.rewr_conv("eq_true", sym=True))

        try:
            pt_result = int_th_lemma_1_simplex(refl_pt.rhs)
        except:
            pt_result = int_th_lemma_1_omega(refl_pt.rhs)
        return refl_pt.symmetric().equal_elim(pt_result)
        

    def analyze_type(self, args):
        tm = args.arg1.arg1 if args.arg1.is_compares() else args.arg1.arg.arg1
        return tm.get_type()

    def get_proof_term(self, args, prevs=None):
        T = self.analyze_type(args)
        if T == IntType:
            return self.int_solver(args)
        else:
            return self.real_solver(args)<|MERGE_RESOLUTION|>--- conflicted
+++ resolved
@@ -1135,8 +1135,6 @@
         return Thm(prevs[0].hyps, Or(*args))
 
 
-<<<<<<< HEAD
-=======
 @register_macro("verit_let")
 class LetMacro(Macro):
     def __init__(self):
@@ -1200,83 +1198,8 @@
             print("flat", lhs_flat)
             print("rhss", rhs_flat)
             raise VeriTException("ac_simp", "unexpected result")
-def strip_num(tm, num):
-    """Strip the disjunction/conjunction by the provided number, in case of
-    over-strip.
-    """
-    disj = tm
-    atoms = []
-    for i in range(num-1):
-        atoms.append(disj.arg1)
-        disj = disj.arg
-
-    return atoms + [disj]
-
-@register_macro('verit_resolution')
-class VeritResolutionMacro(Macro):
-    def __init__(self):
-        self.level = 1
-        self.sig = None
-        self.limit = 'resolution_right'
-
-    def get_proof_term(self, args, pts):
-
-        # First, find the pair i, j such that B_j = ~A_i or A_i = ~B_j, the
-        # variable side records the side of the positive literal.
-        pt1, pt2 = pts
-        disj1 = strip_num(pt1.prop, args[0])
-        disj2 = strip_num(pt2.prop, args[1])
-        side = None
-        for i, t1 in enumerate(disj1):
-            for j, t2 in enumerate(disj2):
-                if t2 == Not(t1):
-                    side = 'left'
-                    break
-                elif t1 == Not(t2):
-                    side = 'right'
-                    break
-            if side is not None:
-                break
-                
-        assert side is not None, "resolution: literal not found"
-        
-        # If side is wrong, just swap:
-        if side == 'right':
-            return self.get_proof_term([args[1], args[0]], [pt2, pt1])
-        
-        # Move items i and j to the front
-        disj1 = [disj1[i]] + disj1[:i] + disj1[i+1:]
-        disj2 = [disj2[j]] + disj2[:j] + disj2[j+1:]
-        eq_pt1 = logic.imp_disj_iff(Eq(pt1.prop, Or(*disj1)))
-        eq_pt2 = logic.imp_disj_iff(Eq(pt2.prop, Or(*disj2)))
-        pt1 = eq_pt1.equal_elim(pt1)
-        pt2 = eq_pt2.equal_elim(pt2)
-        
-        if len(disj1) > 1 and len(disj2) > 1:
-            pt = logic.apply_theorem('resolution', pt1, pt2)
-        elif len(disj1) > 1 and len(disj2) == 1:
-            pt = logic.apply_theorem('resolution_left', pt1, pt2)
-        elif len(disj1) == 1 and len(disj2) > 1:
-            pt = logic.apply_theorem('resolution_right', pt1, pt2)
-        else:
-            pt = logic.apply_theorem('negE', pt2, pt1)
-
-        # return pt.on_prop(disj_norm())
-        disj_new = set(disj1[1:] + disj2[1:])
-        # eq_pt_norm = logic.imp_disj_iff(Eq(pt.prop, Or(*disj_new)))
-        implies_pt_norm = ProofTerm("imp_disj", Implies(pt.prop, Or(*disj_new)))
-        pt_final = implies_pt_norm.implies_elim(pt)
-        self.arity = len(disj_new)
-        return pt_final.on_prop(conv.top_conv(conv.rewr_conv("double_neg")))
-
-def verit_resolution(pt1, pt2, arity1, arity2):
-    marc = VeritResolutionMacro()
-    pt = marc.get_proof_term([arity1, arity2], [pt1, pt2])
-    return pt, marc.arity
-    # return ProofTerm("verit_resolution", [arity1, arity2], [pt1, pt2])
-        
-
->>>>>>> a94cf163
+        
+
 @register_macro("or_pos")
 class OrPosMacro(Macro):
     """⊢ ¬(a_1 ∨ ... ∨ a_n) ∨ a_1 ∨ ... ∨ a_n"""
