--- conflicted
+++ resolved
@@ -241,7 +241,6 @@
                 if step_limit and i > step_limit:
                     break
 
-<<<<<<< HEAD
         # check hypothesis consistency
         def check_consistency(hyp):
             if hyp in self.smt_assertions:
@@ -257,10 +256,6 @@
         if self.smt_assertions and not all(check_consistency(hyp) for hyp in self.pts[step.id].hyps):
             print("not compatible with assertions given by SMT file")
             print("different hyps")
-=======
-        if not step_limit and set(self.pts[step.id].hyps) != self.assms:
-            print("Computed hyps")
->>>>>>> 8fa69952
             for hyp in self.pts[step.id].hyps:
                 if not check_consistency(hyp):
                     print(hyp)
