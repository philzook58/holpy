--- conflicted
+++ resolved
@@ -52,12 +52,8 @@
         return loaded_theories[theory_name]
 
     # Otherwise, open the corresponding file.
-<<<<<<< HEAD
-    with open('users/' + user + '/' + theory_name + '.json', encoding='utf-8') as a:
-=======
     dir = os.path.dirname(os.path.abspath(inspect.getfile(inspect.currentframe())))
-    with open(dir + '/../library/' + theory_name + '.json', encoding='utf-8') as a:
->>>>>>> 2ebabaeb
+    with open(dir + '/../users/' + user + '/' + theory_name + '.json', encoding='utf-8') as a:
         data = json.load(a)
 
     content = data['content']
