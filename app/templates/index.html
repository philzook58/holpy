--- conflicted
+++ resolved
@@ -122,18 +122,6 @@
 <div class="left" id="left" style="width:80%;height:100%;overflow-y:scroll;overflow-x:hidden;">
     <div id="root-file" style="margin-bottom:20px;width:100%;">
     </div>
-<<<<<<< HEAD
-    <div class="input_thm" id="add-information">
-        <!--<p>Enter the info:</p>-->
-        <!--<input type="text" id="constant" placeholder="constant" style="margin-bottom:5px;width:100%;margin-top:5px;">-->
-        <!--<input type="text" id="type" placeholder="type" style="margin-bottom:20px;width:100%;">-->
-        <!--<input type="text" id="thm" placeholder="theorem" style="margin-bottom:5px;width:100%;">-->
-        <!--<input type="text" id="term" placeholder="term" style="margin-bottom:5px;width:100%;">-->
-        <!--<input type="text" id="vars" placeholder="vars" style="margin-bottom:20px;width:100%;">-->
-    </div>
-=======
-
->>>>>>> 78dba8fb
     <div id="file-path" style="margin-bottom:20px;width:100%;"></div>
     <div id="left_json">
 
