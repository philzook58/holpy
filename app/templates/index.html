--- conflicted
+++ resolved
@@ -103,19 +103,11 @@
                 <!----><span
                     data-vivaldi-spatnav-clickable="1">ADD
                     </span></button>
-<<<<<<< HEAD
-            <div class="dropdown-menu span">
-                <a class="dropdown-item fontcolor" href="#" id="cons">constant</a>
-                <a class="dropdown-item fontcolor" href="#" id="them">therom</a>
-                <a class="dropdown-item fontcolor" href="#" id="datat">datatype</a>
-                <a class="dropdown-item fontcolor" href="#" id="fun">fun</a>
-=======
             <div class="dropdown-menu dropdown-menu-right add-info">
                 <a class="dropdown-item" name="constant" href="#" id="cons">constant</a>
                 <a class="dropdown-item" name="theorem" href="#" id="them">therom</a>
                 <a class="dropdown-item" name="datatype" href="#" id="datat">datatype</a>
                 <a class="dropdown-item" name="fun" href="#" id="fun">fun</a>
->>>>>>> e1fe1173
             </div>
         </div>
     </div>
