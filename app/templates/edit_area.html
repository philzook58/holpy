<!--Template for adding a tab.-->
<script type="text/template" id='template-tab'>
    <li class="nav-item" name="code<%=page_num%>">
        <a class="nav-link" data-toggle="tab" href="#code<%=page_num%>-pan" name="<%=page_num%>">
            <span><%=label%></span>
            <button id="close_tab" type="button" title="Remove this page" name="proof-tab">×</button>
        </a>
    </li>
</script>

<script type="text/template" id='template-file-metadata'>
    <div class="<%=class_name%>" id="code<%=add_page%>-pan" style="margin:30px;">
        <label for="code<%=add_page%>"></label>File name:&nbsp;
        <input id="fname<%=add_page%>" spellcheck="false" style="width:50%;">
        <br><br>Imports:&nbsp;
        <input spellcheck="false" id="imp<%=add_page%>" style="margin-left:10px;width:50%;">
        <br><br>Description:&nbsp;
        <textarea spellcheck="false" id="code<%=add_page%>" style="margin-left:10px;width:45%;" rows="3"></textarea>
    </div>
</script>

<script type="text/template" id='template-edit-def-ax'>
    <div style="margin-left:35px;margin-top:20px;" name="<%=a_id%>" class="<%=class_name%>"
         id="code<%=page_num%>-pan">
        <label name="<%=page_num%>" for="code<%=page_num%>"></label>
        <font color="#006000"><b>constant</b></font>&nbsp;
        <input spellcheck="false" id="data-name<%=page_num%>"
               style="width:10%;background:transparent;<%=border%>" value="<%=data_name%>">
        &nbsp;&nbsp;&nbsp;::&nbsp;&nbsp;&nbsp;
        <input spellcheck="false" id="data-content<%=page_num%>"
               style="width:50%;background:transparent;<%=border%>" value="<%=data_content%>">
    </div>
</script>

<script type="text/template" id='template-edit-thm'>
    <div style="position:relative;margin-left:35px;margin-top:20px;" name="<%= a_id %>" class="<%= class_name %>"
         id="code<%=page_num%>-pan">
        <form id="edit-thm-form">
            <div class="form-group">
                <div class="col-auto">
                    <label name="<%= page_num %>" for="data-name<%= page_num %>" style="text-transform: capitalize;"><%=
                        type_name %></label>
                    <input type="text" name="<%= type_name %>" class="form-control" id="data-name<%= page_num %>" value="<%= data_name %>">
                </div>
            </div>
            <div class="form-group">
                <div class="col-auto">
                    <label name="<%= page_num %>" for="data-vars<%= page_num %>">Vars</label>
                    <textarea rows="<%= vars_str.split('\n').length %>" spellcheck="false"
                              name="vars"
                              class="form-control"
<<<<<<< HEAD
                              id="data-vars<%= page_num %>"><%= vars_str %>
                    </textarea>
=======
                              id="data-vars<%= page_num %>"><%= vars_str %></textarea>
>>>>>>> cfb058fa
                </div>
            </div>
            <div class="form-group">
                <div class="col-auto">
                    <label name="<%= page_num %>" for="data-content<%= page_num %>">Term</label>
                    <input type="text"
                           name="terms"
                           class="form-control" spellcheck="false" id="data-content<%= page_num %>"
                           value="<%= data_content %>">
                </div>
            </div>
            <div class="form-group" style="">
                <div class="form-check-inline">
                    <div class="col-auto">
                        <input class="form-check-input" type="checkbox" id="backward-check"
                               name="hint_backward">
                        <label class="form-check-label" for="backward-check">Backward</label>
                    </div>
                </div>
                <div class="form-check-inline">
                    <div class="col-auto">
                        <input class="form-check-input" type="checkbox" id="forward-check"
                               name="hint_forward">
                        <label class="form-check-label" for="forward-check">Forward</label>
                    </div>
                </div>
                <div class="form-check-inline">
                    <div class="col-auto">
                        <input class="form-check-input" type="checkbox" id="rewrite-check"
                               name="hint_rewrite">
                        <label class="form-check-label" for="rewrite-check">Rewrite</label>
                    </div>
                </div>
            </div>
        </form>
    </div>
</script>

<script type="text/template" id='template-edit-type-ind'>
    <div style="margin-left:35px;margin-top:20px;" name="<%=a_id%>" class="<%=class_name%>"
         id="code<%=page_num%>-pan">
        <label name="<%=page_num%>" for="code<%=page_num%>">
            <font color="#006000"><b>datatype</b></font>
        </label>&nbsp;
        <input spellcheck="false" id="data-name<%=page_num%>"
               style="width:45px;background:transparent;<%=border%>" value="<%=data_name%>">
        =&nbsp;&nbsp;<br><br>&nbsp;&nbsp;
        <textarea spellcheck="false" id="data-content<%=page_num%>" rows="<%=i%>"
                  style="overflow-y:hidden;width:40%;background:transparent;<%=border%>"
        ><%= data_content %></textarea>
        <br><label style="float:right;height:20%;width:100%;background:transparent;<%=border%>">
        <pre><%= ext_ %></pre>
    </label>
    </div>
</script>

<script type="text/template" id='template-edit-def'>
    <div style="position:relative;margin-left:35px;margin-top:20px;" name="<%=a_id%>" class="<%=class_name%>"
         id="code<%=page_num%>-pan">
        <label name="<%=page_num%>" for="code<%=page_num%>">
            <font color="#006000"><b><%= type_name %></b></font>
        </label>&nbsp;
        <input spellcheck="false" id="data-name<%=page_num%>"
               style="width:50%;background:transparent;<%=border%>" value="<%=data_name%>">
        <br><textarea spellcheck="false" rows="<%= data_new_content.split('\n').length %>"
                      id="data-content<%=page_num%>"
                      style="overflow-y:hidden;margin-top:5px;width:40%;background:transparent;<%=border%>"
                      name="content"><%= $.trim(data_new_content) %></textarea>
        &nbsp;&nbsp;<span style="position:absolute;">for:</span>&nbsp;&nbsp;
        <textarea spellcheck="false" rows="" id="data-vars<%=page_num%>"
                  style="margin-left:5%;overflow-y:hidden;margin-top:5px;width:40%;background:transparent;<%=border%>"
                  placeholder="vars"><%= $.trim(vars) %></textarea>
        <br><label style="float:right;height:20%;width:100%;background:transparent;<%=border%>">
        <pre><%= ext_str %></pre>
    </label>
    </div>
</script><|MERGE_RESOLUTION|>--- conflicted
+++ resolved
@@ -49,12 +49,7 @@
                     <textarea rows="<%= vars_str.split('\n').length %>" spellcheck="false"
                               name="vars"
                               class="form-control"
-<<<<<<< HEAD
-                              id="data-vars<%= page_num %>"><%= vars_str %>
-                    </textarea>
-=======
                               id="data-vars<%= page_num %>"><%= vars_str %></textarea>
->>>>>>> cfb058fa
                 </div>
             </div>
             <div class="form-group">
