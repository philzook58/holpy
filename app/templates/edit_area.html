<!--Template for adding a tab.-->
<script type="text/template" id='template-tab'>
    <li class="nav-item" name="code<%=page_num%>">
        <a class="nav-link" data-toggle="tab" href="#code<%=page_num%>-pan" name="<%=page_num%>">
            <span><%=label%></span>
            <button id="close_tab" type="button" title="Remove this page" name="proof-tab">×</button>
        </a>
    </li>
</script>

<script type="text/template" id='template-file-metadata'>
    <div class="<%=class_name%>" id="code<%=add_page%>-pan" style="margin:30px;">
        <label for="code<%=add_page%>"></label>File name:&nbsp;
        <input id="fname<%=add_page%>" spellcheck="false" style="width:50%;">
        <br><br>Imports:&nbsp;
        <input spellcheck="false" id="imp<%=add_page%>" style="margin-left:10px;width:50%;">
        <br><br>Description:&nbsp;
        <textarea spellcheck="false" id="code<%=add_page%>" style="margin-left:10px;width:45%;" rows="3"></textarea>
    </div>
</script>

<script type="text/template" id='template-edit-def-ax'>
    <div style="margin-left:35px;margin-top:20px;" name="<%=a_id%>" class="<%=class_name%>"
         id="code<%=page_num%>-pan">
        <label name="<%=page_num%>" for="code<%=page_num%>"></label>
        <font color="#006000"><b>constant</b></font>&nbsp;
        <input spellcheck="false" id="data-name<%=page_num%>"
               style="width:10%;background:transparent;<%=border%>" value="<%=data_name%>">
        &nbsp;&nbsp;&nbsp;::&nbsp;&nbsp;&nbsp;
        <input spellcheck="false" id="data-content<%=page_num%>"
               style="width:50%;background:transparent;<%=border%>" value="<%=data_content%>">
    </div>
</script>

<script type="text/template" id='template-edit-thm'>
<<<<<<< HEAD
    <div style="margin-left:35px;margin-top:20px;" name="<%= a_id %>" class="<%= class_name %>"
=======
    <div style="position:relative;margin-left:35px;margin-top:20px;" name="<%=a_id%>" class="<%=class_name%>"
>>>>>>> 34352d80
         id="code<%=page_num%>-pan">
        <form id="edit-thm-form">
            <div class="form-group">
                <div class="col-auto">
                    <label name="<%= page_num %>" for="data-name<%= page_num %>" style="text-transform: capitalize;"><%=
                        type_name %></label>
                    <input type="text" name="<%= type_name %>" class="form-control" id="data-name<%= page_num %>" value="<%= data_name %>">
                </div>
            </div>
            <div class="form-group">
                <div class="col-auto">
                    <label name="<%= page_num %>" for="data-vars<%= page_num %>">Vars</label>
                    <textarea rows="<%= vars_str.split('\n').length %>" spellcheck="false"
                              name="vars"
                              class="form-control"
                              id="data-vars<%= page_num %>"><%= vars_str %>
            </textarea>
                </div>
            </div>
            <div class="form-group">
                <div class="col-auto">
                    <label name="<%= page_num %>" for="data-content<%= page_num %>">Term</label>
                    <input type="text"
                           name="terms"
                           class="form-control" spellcheck="false" id="data-content<%= page_num %>"
                           value="<%= data_content %>">
                </div>
            </div>
            <div class="form-group" style="">
                <div class="form-check-inline">
                    <div class="col-auto">
                        <input class="form-check-input" type="checkbox" id="backward-check"
                               name="hint_backward">
                        <label class="form-check-label" for="backward-check">Backward</label>
                    </div>
                </div>
                <div class="form-check-inline">
                    <div class="col-auto">
                        <input class="form-check-input" type="checkbox" id="forward-check"
                               name="hint_forward">
                        <label class="form-check-label" for="forward-check">Forward</label>
                    </div>
                </div>
                <div class="form-check-inline">
                    <div class="col-auto">
                        <input class="form-check-input" type="checkbox" id="rewrite-check"
                               name="hint_rewrite">
                        <label class="form-check-label" for="rewrite-check">Rewrite</label>
                    </div>
                </div>
            </div>
        </form>
    </div>
</script>

<script type="text/template" id='template-edit-type-ind'>
    <div style="margin-left:35px;margin-top:20px;" name="<%=a_id%>" class="<%=class_name%>"
         id="code<%=page_num%>-pan">
        <label name="<%=page_num%>" for="code<%=page_num%>">
            <font color="#006000"><b>datatype</b></font>
        </label>&nbsp;
        <input spellcheck="false" id="data-name<%=page_num%>"
               style="width:45px;background:transparent;<%=border%>" value="<%=data_name%>">
        =&nbsp;&nbsp;<br><br>&nbsp;&nbsp;
        <textarea spellcheck="false" id="data-content<%=page_num%>" rows="<%=i%>"
                  style="overflow-y:hidden;width:40%;background:transparent;<%=border%>"
        ><%= data_content %></textarea>
        <br><label style="float:right;height:20%;width:100%;background:transparent;<%=border%>">
        <pre><%= ext_ %></pre>
    </label>
    </div>
</script>

<script type="text/template" id='template-edit-def'>
    <div style="position:relative;margin-left:35px;margin-top:20px;" name="<%=a_id%>" class="<%=class_name%>"
         id="code<%=page_num%>-pan">
        <label name="<%=page_num%>" for="code<%=page_num%>">
            <font color="#006000"><b><%= type_name %></b></font>
        </label>&nbsp;
        <input spellcheck="false" id="data-name<%=page_num%>"
               style="width:50%;background:transparent;<%=border%>" value="<%=data_name%>">
        <br><textarea spellcheck="false" rows="<%= data_new_content.split('\n').length %>"
                      id="data-content<%=page_num%>"
                      style="overflow-y:hidden;margin-top:5px;width:40%;background:transparent;<%=border%>"
                      name="content"><%= $.trim(data_new_content) %></textarea>
        &nbsp;&nbsp;<span style="position:absolute;">for:</span>&nbsp;&nbsp;
        <textarea spellcheck="false" rows="" id="data-vars<%=page_num%>"
                  style="margin-left:5%;overflow-y:hidden;margin-top:5px;width:40%;background:transparent;<%=border%>"
                  placeholder="vars"><%= $.trim(vars) %></textarea>
        <br><label style="float:right;height:20%;width:100%;background:transparent;<%=border%>">
        <pre><%= ext_str %></pre>
    </label>
    </div>
</script><|MERGE_RESOLUTION|>--- conflicted
+++ resolved
@@ -33,11 +33,7 @@
 </script>
 
 <script type="text/template" id='template-edit-thm'>
-<<<<<<< HEAD
-    <div style="margin-left:35px;margin-top:20px;" name="<%= a_id %>" class="<%= class_name %>"
-=======
-    <div style="position:relative;margin-left:35px;margin-top:20px;" name="<%=a_id%>" class="<%=class_name%>"
->>>>>>> 34352d80
+    <div style="position:relative;margin-left:35px;margin-top:20px;" name="<%= a_id %>" class="<%= class_name %>"
          id="code<%=page_num%>-pan">
         <form id="edit-thm-form">
             <div class="form-group">
