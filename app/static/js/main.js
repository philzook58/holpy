(function ($) {
    var instructions = [];
    var page_num = 0;
    var add_page = 0;
    var index = 0;
    var theory_name = "";  // Name of the current theory file
    var theory_imports = [];  // List of imports of the current theory file
    var result_list = [];  // Content of the current theory file
    var theory_desc = "";  // Description of the theory
    var is_mousedown = false;
    var is_ctrl_click = false;
    var click_count = 0;
    var proof_id = 0;
    var origin_result = [];
    var edit_mode = false;
    var result_list_dict = {};
    var file_list = [];
    var add_mode = false;

    $(document).ready(function () {
        document.getElementById('left').style.height = (window.innerHeight - 40) + 'px';
    });

    $(function () {
//      click add_cell to add a tab page;
        $('#add-cell').on('click', function () {
            page_num++;
            // Add CodeMirror textarea;
            var id = 'code' + page_num + '-pan';
            $('#codeTab').append(
                $('<li class="nav-item" name="code' + page_num + '"><a class="nav-link" ' +
                    'data-toggle="tab"' +
                    'href="#code' + page_num + '-pan" name="'+ page_num +'">' +
                    '<span> ' +
                    '</span><button id="close_tab" type="button" ' +
                    'title="Remove this page" name="proof-tab">×</button>' +
                    '</a></li>'));
            let class_name = 'tab-pane fade active newCodeMirror code-cell';
            if (page_num === 1)
                class_name = 'tab-pane fade in active code-cell';
            $('#codeTabContent').append(
                $('<div class="' + class_name + '" id="code' + page_num + '-pan">' +
                    '<label for="code' + page_num + '"></label> ' +
                    '<textarea id="code' + page_num + '"></textarea>' +
                    '</div>'));
            $('div.rbottom').append(
                '<div id="prf'+ page_num +'" name="addition"><button id="' + proof_id + '" class="el-button el-button--default el-button--mini save_proof" style="margin-top:5px;width:100px;margin-left:25px;" name="save"'+ theory_name +'><b>SAVE</b></button>' +
                    '<button id="' + proof_id + '" class="el-button el-button--default el-button--mini reset" style="margin-top:5px;width:100px;" name="reset'+ theory_name +'"><b>RESET</b></button></div>');
            init_editor("code" + page_num);
            // Add location for displaying results;
            $('div#prf' + page_num).append(
                $('<div class="output-wrapper"><div class="output"><div class="output-area">' +
                    '<pre> </pre></div><div class="match-thm"">' +
                    '<div class="abs-thm"></div>' +
                    '<div class="rewrite-thm"></div>' +
                    '<div class="afs-thm"></div>' +
                    '<div class="clear"></div>' +
                    '</div></div>'));
            $('div#prf' + page_num).append(
                $('<div class="output-wrapper"><div class="output"><div class="output-area">' +
                    '<a href="#" id="link-backward" style="float:left;"><</a>' +
                    '<pre id="instruction-number", style="float:left;"> </pre>' +
                    '<a href="#" id="link-forward" style="float:left;">></a>' +
                    '<pre id="instruction" style="float:left;"> </pre></div></div>'));
            $('#codeTab a[href="#code' + page_num + '-pan"]').tab('show');
            $('div#prf'+page_num).addClass('selected').siblings().removeClass('selected');
            $('div#prf'+page_num).show().siblings().hide();
            $('.newCodeMirror').each(function () {
                $(this).removeClass('active');
            });
        });

        $('#right').on('click', '.backward-step', function () {
            apply_backward_step(get_selected_editor(), is_others = true);
        });

        $('#right').on('click', ' .abs-thm .thm-content pre', function () {
            apply_backward_step(get_selected_editor(), is_others = false, select_thm = $(this).index());
        });

        $('#right').on('click', '.forward-step', function () {
            apply_forward_step(get_selected_editor(), is_others = true);
        });

        $('#right').on('click', ' .afs-thm .thm-content pre', function () {
            apply_forward_step(get_selected_editor(), is_others = false, select_thm = $(this).index());
        });

        $('#right').on('click', '.rewrite-goal', function () {
            rewrite_goal(get_selected_editor(), is_others = true);
        });

        $('#right').on('click', ' .rewrite-thm .thm-content pre', function () {
            rewrite_goal(get_selected_editor(), is_others = false, select_thm = $(this).index());
        });

        $('#right').on('click', '#link-backward', function () {
            if (index > 0) {
                index--;
                var instr_output = get_selected_instruction();
                instr_output.innerHTML = instructions[index];
                var instr_no_output = get_selected_instruction_number();
                instr_no_output.innerHTML = (index + 1) + '/' + instructions.length;
            }
        });

        $('#right').on('click', '#link-forward', function () {
            if (index < instructions.length - 1) {
                index++;
                var instr_output = get_selected_instruction();
                instr_output.innerHTML = instructions[index];
                var instr_no_output = get_selected_instruction_number();
                instr_no_output.innerHTML = (index + 1) + '/' + instructions.length;
            }
        });

        $('#add-json').click(function() {
            page_num ++;
            init_metadata_area(page_num);
        });


        function init_metadata_area(add_page) {
            var id = 'code' + add_page + '-pan';
            $('#codeTab').append(
                $('<li class="nav-item" name="code' + add_page + '"><a class="nav-link" ' +
                    'data-toggle="tab"' +
                    'href="#code' + add_page + '-pan" name="'+ add_page +'">' +
                    '<span> ' + 'File'+
                    '</span><button id="close_tab" type="button" ' +
                    'title="Remove this page" name="proof-tab">×</button>' +
                    '</a></li>'));
            let class_name = 'tab-pane fade active newCodeMirror code-cell';
            if (add_page === 1)
                class_name = 'tab-pane fade in active code-cell';
            $('#codeTabContent').append(
                $('<div class="' + class_name + '" id="code' + add_page + '-pan" style="margin:30px;">' +
                    '<label for="code' + add_page + '"></label>' +
                    'File name:&nbsp;<input id="fname'+ add_page +'" spellcheck="false" style="width:50%;">'+
                    '<br><br>Imports:&nbsp;<input spellcheck="false" id="imp'+ add_page +'" style="margin-left:10px;width:50%;">'+
                    '<br><br>Description:&nbsp;<textarea spellcheck="false" id="code' + add_page + '" style="margin-left:10px;width:45%;" rows="3"></textarea>' +
                    '</div>'));
            $('div.rbottom').append(
                '<div id="prf'+ add_page +'" name="addition"><button id="'+ add_page + '" class="el-button el-button--default el-button--mini" style="margin-top:5px;width:100px;margin-left:25px;" name="save-json"><b>SAVE</b></button>' +
                    '</div>');
            $('#codeTab a[href="#code' + add_page + '-pan"]').tab('show');
            $('div#prf'+ add_page).addClass('selected').siblings().removeClass('selected');
            $('div#prf'+ add_page).show().siblings().hide();
            $('.newCodeMirror').each(function () {
                $(this).removeClass('active');
            });
        }

//      click save to create and save json_file metadata;
        $('div.rbottom').on('click', 'button[name="save-json"]', function() {
            var pnum = $(this).attr('id');
            var fname = $('#fname'+ pnum).val().trim();
            var imp = $('#imp'+ pnum).val().split(',');
            var des = $('#code'+ pnum).val().trim();
            var flag = false;
            $.each(file_list, function(i,v) {
                if (v === fname)
                    flag = true;
            })
            if (flag === false)
                file_list.push(fname);
            file_list.sort();
            data = {
                'name': fname,
                'imports': imp,
                'description': des
            }
            $.ajax({
                url: '/api/add-new',
                type: 'PUT',
                data: JSON.stringify(data),
                success: function(res) {
                    alert('保存成功!');
                    $('div#root-file').html('');
                    display_file_list();
                }
            })
        })

//      tab on the left;
        $('#json-tab1,#json-tab2,#json-tab3').click(function() {
            $(this).css({'background':'	#F0F0F0','text-align':'center','border-bottom':'none'});
            $(this).siblings('li').css({'background':'#f8f8f8','text-align':'center','border-bottom':'solid 1px','border-color':'#B8B8B8'});
        })

        $('#json-tab1').click(function() {
            $('div#root-file').show();
            $('div#left_json').hide();
            $('div#varible').hide();
        })

        $('#json-tab2').click(function() {
            $('div#root-file').hide();
            $('div#left_json').show();
            $('div#varible').hide();
        })

        $('#json-tab3').click(function() {
            $('div#root-file').hide();
            $('div#left_json').hide();
            $('div#varible').show();
        })

        $('div#root-file').on('click', 'a[name="edit"]', function() {
            var number = Number($(this).attr('id').slice(4,).trim())-1;
            page_num++;
            data = JSON.stringify(file_list[number]);
            init_metadata_area(page_num);
            $.ajax({
                url: '/api/edit_jsonFile',
                data: data,
                type: 'POST',
                success: function(res) {
                    var name = res['name'];
                    var des = res['description'];
                    var imports = res['imports'].join(',');
                    $('input#fname'+ page_num).val(name);
                    $('input#imp'+ page_num).val(imports);
                    $('textarea#code'+ page_num).val(des);
                }
            })
        })

        $('div#root-file').on('click', 'a[name="delete"]', function() {
            var number = Number($(this).attr('id').trim())-1;
            var json_name = $(this).attr('class');
            file_list.splice(number,1);
            $('div#root-file').html('');
            display_file_list();
            save_file_list(json_name);
        })

        // Save a single proof to the webpage (not to the json file);
        $('div.rbottom').on('click', 'button.save_proof', function () {
            editor_id_list = [];
            var file_name = $(this).attr('name').slice(4,);
            var editor_id = get_selected_id();
            var id = Number($(this).attr('id')) - 1;
            var proof = cells[editor_id]['proof'];
            var output_proof = [];
            $.each(proof, function (i) {
                output_proof.push({});
                $.extend(output_proof[i], proof[i]);  // perform copy
                output_proof[i]['th'] = output_proof[i]['th_raw'];
                output_proof[i]['th_raw'] = undefined;
                output_proof[i]['args'] = output_proof[i]['args_raw'];
                output_proof[i]['args_raw'] = undefined;
            })
            result_list[id]['proof'] = output_proof;
            result_list[id]['num_gaps'] = cells[editor_id]['num_gaps'];
            result_list_dict[file_name] = result_list;
            display_result_list();
            save_json_file();
        });

        function result_to_output(data) {
            if (data.ty === 'def.ax') {
                delete data.type_hl;
            } else if (data.ty === 'thm' || data.ty === 'thm.ax') {
                delete data.prop_hl;
            } else if (data.ty === 'type.ind') {
                delete data.argsT;
                delete data.ext;
            } else if (data.ty === 'def') {
                delete data.term;
                delete data.type_hl;
            } else if (data.ty === 'def.ind' || data.ty === 'def.pred') {
                delete data.type_hl;
                delete data.ext;
                for (var i in data.rules) {
                    delete data.rules[i].prop_hl;
                }
            }
        }

//      save all of the edited_tab_data to the json-file;
        function save_editor_data() {
            var copy_res = $.extend(true, [], result_list);
            display_result_list();
            $.each(copy_res, function (i, v) {
                result_to_output(v);
            })
            $.ajax({
                url: '/api/editor_file',
                type: 'PUT',
                data: JSON.stringify({
                    'name': name,
                    'data': copy_res
                }),
                success: function () {
                }
            })
        }

        // Save all changed proof on the webpage to the json-file;
        function save_json_file() {
            var output_list = [];
            for (var d in result_list) {
                output_list[d] = {};
                $.extend(output_list[d], result_list[d])  // perform copy
                result_to_output(output_list[d]);
            }
            var data = {
                'name': name,
                'data': {
                    'name': theory_name,
                    'imports': theory_imports,
                    'description': theory_desc,
                    'content': output_list
                }
            }
            $.ajax({
                url: "/api/save_file",
                type: "POST",
                data: JSON.stringify(data),
                success: function () {
                }
            });
        }

        //click reset button to reset the thm to the origin status;
        $('div.rbottom').on('click', 'button.reset', function () {
            var id = Number($(this).attr('id')) - 1;
            var file_name = $(this).attr('name').slice(5,);
            if (file_name) {
                theorem_proof(result_list_dict[file_name][id], file_name);
            }
        });

//      click the tab to show;
        $('#codeTab').on("click", "a", function (e) {
            e.preventDefault();
            var tab_pm = $(this).attr('name');
            $(this).tab('show');
            $('div#prf'+ tab_pm).addClass('selected').siblings().removeClass('selected');
            $('div#prf'+ tab_pm).show().siblings().hide();
        });

//      set cursor & size;
        $('#codeTab').on('shown.bs.tab', 'a', function (event) {
            if (document.querySelector('.code-cell.active textarea + .CodeMirror')) {
                var editor = document.querySelector('.code-cell.active textarea + .CodeMirror').CodeMirror;
                var rtop = document.querySelector('.rtop');
                editor.focus();
                editor.setCursor(editor.lineCount(), Number.MAX_SAFE_INTEGER);
                editor.setSize("auto", rtop.clientHeight - 40);
                editor.refresh();
            }
        });

//      click x on the tab to close and delete the related tab page;
        $('#codeTab').on('click', 'li button', function () {
            var tabId = $(this).parents('li').children('a').attr('href');
            if ($(this).attr('name')==='code'+tab_pm)
                var id = get_selected_id();
                delete cells[id];
            var tab_pm = $(this).parents('li').attr('name').slice(4,);
            $('div#prf'+ tab_pm).remove();
            $(this).parents('li').remove('li');
            $(tabId).remove();
            $('#codeTab a:first').tab('show');
            $('div.rbottom div:eq(0)').addClass('selected').siblings().removeClass('selected');
            $('div.rbottom div:eq(0)').show().siblings().hide();
        });

        $('#delete-cell').on('click', function () {
            $('.code-cell.selected').remove();
        });

        $('#introduction').on("click", function () {
            introduction(get_selected_editor());
        });

        $('#add-line-after').on("click", function () {
            add_line_after(get_selected_editor());
        });

        $('#apply-backward-step').on("click", function () {
            apply_backward_step(get_selected_editor());
        });

        $('#apply-induction').on("click", function () {
            apply_induction(get_selected_editor());
        });

        $('#rewrite-goal').on("click", function () {
            rewrite_goal(get_selected_editor());
        });

        //click proof then send it to the init; including the save-json-file;
        $('#left_json').on('click', 'a[name="proof"]', function () {
            proof_id = $(this).attr('id');
            eidt_mode = false;
            var thm_name = $(this).parent().find('span#thm_name').text();
            if (result_list[proof_id - 1]['proof']) {
                $('#add-cell').click();
                setTimeout(function () {
                    $('#codeTab li[name="' + get_selected_id() + '"] span').text(thm_name);
                    init_saved_proof(result_list[proof_id - 1]);
                }, 200);
            } else {
                $('#add-cell').click();
                setTimeout(function () {
                    $('#codeTab li[name="' + get_selected_id() + '"] span').text(thm_name);
                    theorem_proof(result_list[proof_id - 1], theory_name);
                }, 200);
            }
        });

//      click edit then create a tab page for the editing;
        $('#left_json').on('click', 'a[name="edit"]', function () {
            page_num++;
            edit_mode = true;
            var a_ele = $(this);
            init_edit_area(page_num, a_ele);
        });

//      click delete then delete the content from webpage;
        $('#left_json').on('click', 'a[name="del"]', function(){
            var a_id = $(this).attr('id').trim();
            var number = Number(a_id.slice(5,))-1;
            result_list.splice(number, 1);
            display_result_list();
            save_editor_data();
            alert('删除成功！');
        });

//      keypress to display unicode;
        $('#codeTabContent').on('keydown', 'textarea,input', function(e) {
            var content = $(this).val().trim();
            var id = $(this).attr('id');
            var pos = document.getElementById(id).selectionStart;
            if (pos !== 0 && e.keyCode === 9) {
                if (e && e.preventDefault) {
                    e.preventDefault();
                } else {
                    window.event.returnValue = false;
                }
                for (var key in replace_obj) {
                    l = key.length;
                    if (content.substring(pos-l, pos) === key) {
                        var len = l;
                        content = content.slice(0, pos-l) + replace_obj[key] + content.slice(pos,);
                    }
                }
                $(this).val(content);
                document.getElementById(id).setSelectionRange(pos-len+1, pos-len+1);
            }
        });

//      set the textarea height auto; press tab display unicode;
        $('#codeTabContent').on('input', 'textarea', function() {
            var rows = $(this).val().split('\n').length+1;
            $(this).attr('rows', rows);
        });

        function change_css(obj) {
            if (obj.length > 0) {
                var rows = obj.val().split('\n').length + 1;
                obj.attr('rows', rows);
            }
        }

//      the method for add_info && edit_info;
        function init_edit_area(page_num, a_ele= '', data_type= '') {
            var a_id, data_name= '', data_content= '', vars_str = '', data_label, border = '1px;solid #ffffff;border:none'
            var class_name = 'tab-pane fade in active code-cell edit-data';
            if (!a_ele) {
                a_id = '', border= '', data_name = '', data_content = '', number = '', data_label = data_type;
            }
            else {
               a_id = a_ele.attr('id').trim();
               number = String(Number(a_id.slice(5,))-1);
               data_name = result_list[number]['name'];
               data_type = result_list[number]['ty'];
               data_label = data_name;
               for(var key in result_list[number]['vars']) {
                    vars_str += key + ':' + result_list[number]['vars'][key] + '\n';
               };
            }
            $('#codeTab').append(
                $('<li class="nav-item" name="code' + page_num + '"><a class="nav-link" ' +
                    'data-toggle="tab"' +
                    'href="#code' + page_num + '-pan" name="'+ page_num +'">' +
                    '<span id="' + page_num + '">' + data_label +
                    '</span><button id="close_tab" type="button" ' +
                    'title="Remove this page" name="edit">×</button>' +
                    '</a></li>'));
            if (data_type === 'def.ax') {
                if (number)
                    data_content = result_list[number]['type'];
                else
                    $('#codeTab').find('span#'+ page_num).text('constant');
                $('#codeTabContent').append(
                    $('<div style="margin-left:35px;margin-top:20px;" name="' + a_id + '" class="' + class_name + '" id="code' + page_num + '-pan">' +
                        '<label name="' + page_num + '" for="code' + page_num + '"></label> ' +
                        '<font color="#006000"><b>constant</b></font>:&nbsp;<input spellcheck="false" id="data-name' + page_num + '" style="width:10%;background:transparent;'+ border +'" value="' + data_name + '">' +
                        '&nbsp;&nbsp;&nbsp;::&nbsp;&nbsp;&nbsp;<input spellcheck="false" id="data-content' + page_num + '" style="width:50%;background:transparent;'+ border +'" value="' + data_content + '">' +
                        '</div>'
                        ));
                $('#codeTab a[href="#code' + page_num + '-pan"]').tab('show');
            }
            if (data_type === 'thm' || data_type === 'thm.ax') {
                if (data_type === 'thm')
                    var type_name = 'theorem';
                else
                    var type_name = 'axiom';
                if (number)
                    data_content = result_list[number]['prop'];
                else
                    var type_name = ''
                    $('#codeTab').find('span#'+ page_num).text('theorem');
                $('#codeTabContent').append(
                    $('<div style="margin-left:35px;margin-top:20px;" name="' + a_id + '" class="' + class_name + '" id="code' + page_num + '-pan">' +
                        '<label name="' + page_num + '" for="code' + page_num + '"></label> ' +
                        '<font color="#006000"><b>'+ type_name +'</b></font>:&nbsp;<input spellcheck="false" id="data-name' + page_num + '" style="margin-top:0px;width:20%;background:transparent;'+ border +'" value="' + data_name + '">' +
                        '<br><br><span style="position:absolute;">vars:</span>&nbsp;&nbsp;&nbsp;&nbsp;<textarea rows="'+ vars_str.split('\n').length +'" spellcheck="false" id="data-vars' + page_num + '" style="margin-left:3%;overflow-y:hidden;width:40%;background:transparent;'+ border +'">'+ vars_str +'</textarea>' +
                        '<br><br>term:&nbsp;&nbsp;&nbsp;<input spellcheck="false" id="data-content' + page_num + '" style="width:30%;background:transparent;'+ border +'" value="' + data_content + '">' +
                        '<br><br><input name="hint_backward'+ page_num + '" type="checkbox" style="margin-left:0px;"><b>&nbsp;backward</b><input name="hint_rewrite'+ page_num +'" style="margin-left:20px;" type="checkbox"><b>&nbsp;rewrite</b></div>'
                        ));
                $('#codeTab a[href="#code' + page_num + '-pan"]').tab('show');
            }
            if (data_type === 'type.ind') {
                if (number) {
                    var ext = result_list[number]['ext'];
                    var argsT = result_list[number]['argsT'];
                    var ext_ = '';
                    $.each(ext, function(i, v) {
                        ext_ += v[0][1] + '  ' + v[1] + ':' +  v[0][0] + '\n';
                    })
                    data_name = '';
                    $.each(argsT.concl, function (i,j) {
                        data_name += j[0];
                    })
                    $.each(result_list[number]['constrs'], function (i, v) {
                        var str_temp_var = '';
                        $.each(v.args, function (k, val) {
                            var str_temp_term = '';
                            $.each(argsT[i][k], function (l, vlu) {
                                str_temp_term += vlu[0];
                            });
                            str_temp_var += ' (' + val + ' :: ' + str_temp_term + ')';
                        })
                        data_content += '\n'+ v['name'] + str_temp_var;
                    })
                }
                else
                    $('#codeTab').find('span#'+ page_num).text('datatype');
                data_content = $.trim(data_content);
                var i = data_content.split('\n').length;
                $('#codeTab').find('span#' + page_num).text(data_name);
                $('#codeTabContent').append(
                    $('<div style="margin-left:35px;margin-top:20px;" name="' + a_id + '" class="' + class_name + '" id="code' + page_num + '-pan">' +
                        '<label name="' + page_num + '" for="code' + page_num + '"><font color="#006000"><b>datatype</b></font>:</label> ' +
<<<<<<< HEAD
                        '&nbsp;<input spellcheck="false" id="data-name' + page_num + '" style="width:45px;background:transparent;'+ border +'" value="' + data_name + '">' + '=&nbsp;&nbsp;' +
                        '<br><br>&nbsp;&nbsp;<textarea spellcheck="false" id="data-content' + page_num + '" style="height:160px;width:40%;background:transparent;'+ border +'">' + data_content + '</textarea><br><label style="float:right;height:80px;width:100%;background:transparent;'+ border +'"><pre>'+ ext_ +'</pre></label></div>'
=======
                        '<br><input spellcheck="false" id="data-name' + page_num + '" style="width:40%;background:transparent;'+ border +'" value="' + data_name + '">' + '&nbsp;&nbsp;&nbsp;=&nbsp;&nbsp;' +
                        '<br><br><textarea spellcheck="false" id="data-content' + page_num + '" rows="'+i+'" style="overflow-y:hidden;width:40%;background:transparent;'+ border +'">' + data_content + '</textarea></div>'
>>>>>>> b6efc4bf
                        ));
                $('#codeTab a[href="#code' + page_num + '-pan"]').tab('show');
            }
            if (data_type === 'def.ind' || data_type === 'def.pred' || data_type === 'def') {
                var data_content_list = [];
                var data_new_content = '';
                var data_rule_names = [], data_rule_name = '';
                var type_name = 'fun';
                if (number) {
                    var ext = result_list[number];
                    var ext_ = ext.ext;
                    var ext_str = '';
                    var type = '', str = '', vars = '';
                    var type_ = '', str = '';
                    $.each(ext_ , function(i,v) {
                        ext_str += v[0][1] + '  ' + v[1] + ':' +  v[0][0] + '\n';
                    })
                    data_name = ext.name + ' :: ' + ext.type;
                    if (ext.rules) {
                        for (var j in ext.rules) {
                            var data_con = '';
                            $.each(ext.rules[j].prop_hl, function (i, val) {
                                data_con +=  val[0];
                            });
                            data_content_list.push(data_con);
                            data_rule_names.push(ext.rules[j]['name']);
                        }
                    }
                    if (data_type === 'def') {
                        var i = 0, type_name = 'definition';
                        data_content_list.push(ext.prop);
                        for (v in ext.vars) {
                            vars += i + ': ' + v + ':' + ext.vars[v] + '\n';
                            i++;
                        }
                    }
                    for (var i in data_content_list) {
                        data_new_content += i + ': ' + data_content_list[i] + '\n';
                        data_rule_name += i + ': ' + data_rule_names[i] + '\n';
                    }
                    $('#codeTab').find('span#'+ page_num).text(ext.name);
                }
                else
                    $('#codeTab').find('span#'+ page_num).text('function');
                $('#codeTabContent').append(
                    $('<div style="position:relative;margin-left:35px;margin-top:20px;" name="' + a_id + '" class="' + class_name + '" id="code' + page_num + '-pan">' +
                        '<label name="' + page_num + '" for="code' + page_num + '"><font color="#006000"><b>'+ type_name +'</b></font>:</label> ' +
                        '<input spellcheck="false" id="data-name' + page_num + '" style="width:50%;background:transparent;'+ border +'" value="' + data_name + '">' +
<<<<<<< HEAD
                        '<br><textarea spellcheck="false" id="data-content' + page_num + '" style="margin-top:5px;height:110px;width:40%;background:transparent;'+ border +'" name="content">' + data_new_content + '</textarea>' +
                        '&nbsp;&nbsp;for:&nbsp;&nbsp;<textarea spellcheck="false" id="data-vars' + page_num + '" style="margin-top:5px;height:110px;width:40%;background:transparent;'+ border +'" placeholder="vars">'+ vars +'</textarea><br><label id="des-'+ page_num +'" style="height:160px;width:100%;float:left;background:transparent;'+ border +'"><pre>'+ ext_str +'</pre></label></div>'
=======
                        '<br><textarea spellcheck="false" rows="'+ data_new_content.split('\n').length +'" id="data-content' + page_num + '" style="overflow-y:hidden;margin-top:5px;width:40%;background:transparent;'+ border +'" name="content">' + $.trim(data_new_content) + '</textarea>' +
                        '&nbsp;&nbsp;<span style="position:absolute;">for:</span>&nbsp;&nbsp;<textarea spellcheck="false" rows="" id="data-vars' + page_num + '" style="margin-left:5%;overflow-y:hidden;margin-top:5px;width:40%;background:transparent;'+ border +'" placeholder="vars">'+ $.trim(vars) +'</textarea></div>'
>>>>>>> b6efc4bf
                    ));
                $('#codeTab a[href="#code' + page_num + '-pan"]').tab('show');
                if (data_type === 'def.pred') {
                    $('div#code' + page_num + '-pan label b').text('induct');
                    $('textarea#data-vars'+page_num).after('<br><textarea rows="'+ data_rule_name.split('\n').length +'" spellcheck="false" id="data-names'+ page_num +'" style="overflow-y:hidden;margin-top:5px;width:60%;background:transparent;'+ border +'" name="names">'+ $.trim(data_rule_name) +'</textarea>')
                }
                if (data_type !== 'def')
                    display_lines_number(data_content_list, page_num, number);
            }

            if (number && 'hint_backward' in result_list[number] && result_list[number]['hint_backward'] === 'true')
                $('input[name="hint_backward'+ page_num +'"]').click();
            if (number && 'hint_rewrite' in result_list[number] && result_list[number]['hint_rewrite'] === 'true')
<<<<<<< HEAD
                $('input[name="hint_rewrite'+ page_num +'"]').click();
=======
                $('input[name="hint_rewrite'+ page +'"]').click();
            change_css($('textarea#data-vars'+ page_num));
            change_css($('textarea#data-content'+ page_num));
            change_css($('textarea#data-names'+ page_num));
>>>>>>> b6efc4bf
            $('div.rbottom').append('<div id="prf'+ page_num +'"><button id="save-edit" name="' + data_type + '" class="el-button el-button--default el-button--mini" style="margin-top:5px;width:20%;"><b>SAVE</b></button></div>')
            $('div#prf'+ page_num).append(
                '<div class="output-wrapper" style="margin-top:15px;margin-left:40px;" id="error' + page_num + '">' +
                    '<pre></pre></div>');


            $('div#prf'+ page_num).addClass('selected').siblings().removeClass('selected');
            $('div#prf'+ page_num).show().siblings().hide();
        }

//      display vars_content in the textarea;
        function display_lines_number(content_list, page_num, number) {
            var data_vars_list = [];
            var data_vars_str = '';
            if (number) {
                $.each(result_list[number]['rules'], function(i, v) {
                    var vars_str = '';
                    for (let key in v.vars) {
                        vars_str += key+ ':'+ v.vars[key]+ '   ';
                    }
                    data_vars_list.push(vars_str);
                    });
                $.each(data_vars_list, function(i, v) {
                    data_vars_str += i+ ': '+ v + '\n';
                })
            }
            else {
                data_vars_str += '';
            }
            $('textarea#data-vars'+ page_num).val($.trim(data_vars_str));
        }

//      click save button on edit tab to save content to the left-json for updating;
        $('div.rbottom').on('click', 'button#save-edit', function () {
            var tab_pm = $(this).parent().attr('id').slice(3,);
            var a_id = $('div#code' + tab_pm + '-pan').attr('name').trim();
            var error_id = $(this).next().attr('id').trim();
            var id = tab_pm;
            var ty = $(this).attr('name').trim();
            var number = Number(a_id.slice(5,)) - 1;
            var ajax_data = make_data(ty, id, number);
            var prev_list = result_list.slice(0, number);
            if ($('input[name="hint_backward'+ tab_pm +'"]').prop('checked') === true)
                result_list[number]['hint_backward'] = 'true';
            else if (number !==-1 && 'hint_backward' in result_list[number])
                delete result_list[number]['hint_backward'];
            if ($('input[name="hint_rewrite'+ tab_pm +'"]').prop('checked') === true)
                result_list[number]['hint_rewrite'] = 'true';
            else if (number !==-1 && 'hint_rewrite' in result_list[number])
                delete result_list[number]['hint_rewrite']
            ajax_data['file-name'] = name;
            ajax_data['prev-list'] = prev_list;
            $.ajax({
                url: '/api/save_modify',
                type: 'POST',
                data: JSON.stringify(ajax_data),
                success: function (res) {
                    var result_data = res['data'];
                    var data_name = result_data['name'];
                    var error = res['error'];
                    delete result_data['file-name'];
                    delete result_data['prev-list'];
                    if (error && error !== {}) {
                        var error_info = error['detail-content'];
                        $('div#' + error_id).find('pre').text(error_info);
                    }
                    if(!a_id){
                        result_list.push(result_data);}
                    else{
                        for (var key in result_data) {
                                result_list[number][key] = result_data[key];
                             }}
                    display_result_list();
                    save_editor_data();
                    alert('保存成功！')
                }
            });
        })

//      make a strict-type data from editing; id=page_num
        function make_data(ty, id, number) {
            var data_name = $('#data-name'+id).val().trim();
            var data_content = $('#data-content'+id).val().trim();
            var ajax_data = {};
            if (ty === 'def.ax') {
                ajax_data['ty'] = 'def.ax';
                ajax_data['name'] = data_name;
                ajax_data['type'] = data_content;
            }
            if (ty === 'thm' || ty === 'thm.ax') {
                var vars_str_list = $('textarea#data-vars' + id).val().split('\n');
                var vars_str = {};
                ajax_data['ty'] = ty;
                ajax_data['name'] = data_name;
                ajax_data['prop'] = data_content;
                $.each(vars_str_list, function (i, v) {
                    let v_list = v.split(':');
                    vars_str[v_list[0]] = v_list[1];
                });
                ajax_data['vars'] = vars_str;
            }
            if (ty === 'type.ind') {
                var temp_list = [], temp_constrs = [];
                var temp_content_list = data_content.split(/\n/);
                if (data_name.split(/\s/).length > 1) {
                    temp_list.push(data_name.split(/\s/)[0].slice(1,));
                    ajax_data['name'] = data_name.split(/\s/)[1];
                } else {
                    ajax_data['name'] = data_name;
                }
                $.each(temp_content_list, function (i, v) {
                    var temp_con_list = v.split(') (');
                    var temp_con_dict = {};
                    var arg_name = '', args = [], type = '';
                    if (temp_con_list[0].indexOf('(') > 0) {
                        arg_name = temp_con_list[0].slice(0, temp_con_list[0].indexOf('(') - 1);
                        if (temp_con_list.length > 1) {
                            temp_con_list[0] = temp_con_list[0].slice(temp_con_list[0].indexOf('(') + 1,)
                            temp_con_list[temp_con_list.length - 1] = temp_con_list[temp_con_list.length - 1].slice(0, -1);
                            $.each(temp_con_list, function (i, v) {
                                args.push(v.split(' :: ')[0]);
                                type += v.split(' :: ')[1] + '⇒';
                                if (v.split(' :: ')[1].indexOf('⇒') >= 0) {
                                    type += '(' + v.split(' :: ')[1] + ')' + '⇒'
                                }
                            })
                            type = type + data_name;
                        } else {
                            let vars_ = temp_con_list[0].slice(temp_con_list[0].indexOf('(') + 1, -1).split(' :: ')[0];
                            type = temp_con_list[0].slice(temp_con_list[0].indexOf('(') + 1, -1).split(' :: ')[1]
                            args.push(vars_);
                            type = type + '=>' + data_name;
                        }
                    } else {
                        arg_name = temp_con_list[0];
                        type = ajax_data['name'];
                    }
                    temp_con_dict['type'] = type;
                    temp_con_dict['args'] = args;
                    temp_con_dict['name'] = arg_name;
                    temp_constrs.push(temp_con_dict);
                })
                ajax_data['ty'] = 'type.ind';
                ajax_data['args'] = temp_list;
                ajax_data['constrs'] = temp_constrs;
            }
            if (ty === 'def.ind' || ty === 'def' || ty === 'def.pred') {
                var rules_list = [];
                var rules = result_list[number].rules;
                var props_list = data_content.split(/\n/);
                var vars_list = $('textarea#data-vars' + id).val().trim().split(/\n/);
                if (ty === 'def.pred')
                    var names_list = $('textarea#data-names' + id).val().trim().split(/\n/);
                $.each(props_list, function (i, v) {
                    props_list[i] = $.trim(v.slice(3,));
                    vars_list[i] = $.trim(vars_list[i].slice(3,));
                    if (names_list)
                        names_list[i] = $.trim(names_list[i].slice(3,));
                })
                $.each(props_list, function (i, v) {
                    var temp_dict = {}, temp_vars = {};
                    if (v && vars_list[i]) {
                        temp_dict['prop'] = v;
                        $.each(vars_list[i].split(/\s\s/), function (j, k) {
                            temp_vars[$.trim(k.split(':')[0])] = $.trim(k.split(':')[1]);
                        })
                        if (names_list)
                            temp_dict['name'] = names_list[i];
                    } else if (!v) {
                        return true;
                    }
                    temp_dict['vars'] = temp_vars;
                    rules_list.push(temp_dict);
                })
                if (ty !== 'def')
                    ajax_data['rules'] = rules_list;
                else
                    ajax_data['vars'] = temp_vars;
                ajax_data['ty'] = ty;
                ajax_data['name'] = data_name.split(' :: ')[0];
                ajax_data['type'] = data_name.split(' :: ')[1];
            }
            return ajax_data;
        }

//      click to save the related data to json file: edit && proof;
        $('a#save-file').click(function () {
            if (edit_mode) {
                save_editor_data();
            } else {
                save_json_file();
            }
        });

//      click to display json file;
        $('#root-file').on('click', 'a[name="file"]', function () {
            num = 0;
            $(this).parent().hide();
            $('#json-tab2').click();
            $('#left_json').empty();
            name = $(this).text();
            name = $.trim(name);
            if ($('#file-path').html() === '') {
                $('#file-path').append($('<a href="#" id="root-a"><font color="red"><b>root/</b></font></a><a href="#"><font color="red"><b>' + name + '</b></font></a>'));
            } else if ($('#file-path a:last').text() === 'root/') {
                $('#root-a').after($('<a href="#"><font color="red"><b>' + name + '</b></font></a>'));
            } else if ($('#file-path a:last').text() !== name) {
                $('#file-path a:last').remove();
                $('#root-a').after($('<a href="#"><font color="red"><b>' + name + '</b></font></a>'));
            };
            data = JSON.stringify(name);
            ajax_res(data);
            add_mode = true;
        });

            $('div.dropdown-menu.add-info a').on('click', function() {
                if (add_mode === true) {
                    page_num ++;
                    edit_mode = true;
                    var ty = $(this).attr('name');
                    init_edit_area(page_num, '', ty);
                }
            })

        $('#json-button').on('click', function () {
            num = 0;
            $('#left_json').empty();
            name = prompt('please enter the file name');
            var data = JSON.stringify(name);
            ajax_res(data);
        });

        // On loading page, retrieve list of theories from root file.
        num_root = 0;
        $.ajax({
            url: "/api/find_files",
            success: function (r) {
                $('#json-tab1').click();
                file_list = r['theories'];
                display_file_list();
            }
        });
    });

    function display_file_list() {
        var num_a = 0;
        $.each(file_list, function(i, val) {
           num_a++;
           $('#root-file').append($('<a href="#"  ' + 'id="file' + num_a + '" name="file"><font color="#006000"><b>' + val + '</b></font></a><a href="#" style="margin-left:20px;" name="edit" id="edit'+ num_a +'">edit</a><a href="#" style="margin-left:10px;" name="delete" id="'+ num_a +'" class="'+ val +'">delete</a></br></br>'));
        });
    }

    function save_file_list(file_name) {
        $.ajax({
            url: '/api/save_file_list',
            data: JSON.stringify(file_name),
            type: 'PUT',
            success: function(res) {
                alert('删除成功！');
            }
        })
    }

    function rp(x) {
        if (x === 0)
            return 'normal';
        if (x === 1)
            return 'bound';
        if (x === 2)
            return 'var';
        if (x === 3)
            return 'tvar';
    }


    function theorem_proof(r_data, the_name) {
        if (r_data['instructions'] !== undefined) {
            instructions = r_data['instructions'];
        } else {
            instructions = []
        }
        var event = {
            'id': get_selected_id(),
            'vars': r_data['vars'],
            'prop': r_data['prop'],
            'theory_name': the_name,
            'thm_name': r_data['name']
        };
        var data = JSON.stringify(event);
        display_running();
        $.ajax({
            url: "/api/init",
            type: "POST",
            data: data,
            success: function (result) {
                display_checked_proof(result);
                get_selected_editor().focus();
                display_instuctions(instructions);
            }
        });
    }

    function init_saved_proof(r_data) {
        instructions = r_data['instructions'];
        var event = {
            'id': get_selected_id(),
            'vars': r_data['vars'],
            'proof': r_data['proof'],
            'theory_name': theory_name,
            'thm_name': r_data['name']
        };
        var data = JSON.stringify(event);
        display_running();
        $.ajax({
            url: "/api/init-saved-proof",
            type: 'POST',
            data: data,
            success: function (result) {
                display_checked_proof(result);
                get_selected_editor().focus();
                display_instuctions(instructions);
            }
        })
    }

    function high_light(list) {
        var type = '';
        $.each(list, function (i, val) {
            type = type + '<tt class="' + rp(val[1]) + '">' + val[0] + '</tt>';
        });

        return type
    }

    // Display result_list on the left side of the page.
    function display_result_list() {
        result_list_dict[theory_name] = result_list;
        var import_str = theory_imports.join('、');
        $('#left_json').html('');
        var templ = _.template($("#template-content-header").html());
        $('#left_json').append(templ({theory_desc: theory_desc, import_str: import_str}));
        var num = 0;
        for (var d in result_list) {
            num++;
            var ext = result_list[d];
            var ty = ext.ty, name = ext.name;
            if (ty === 'def.ax') {
                var templ = _.template($("#template-content-def-ax").html());
                $('#left_json').append(templ(
                    {num: num, name: ext.name, type: high_light(ext.type_hl)}));
            }

            if (ty === 'thm.ax') {
                var templ = _.template($("#template-content-thm-ax").html());
                $('#left_json').append(templ(
                    {num: num, name: name, prop: high_light(ext.prop_hl)}));
            }

            if (ty === 'thm') {
                var status_color;
                if (ext.proof === undefined) {
                    status_color = 'red';
                } else if (ext.num_gaps > 0) {
                    status_color = 'yellow';
                } else {
                    status_color = 'green';
                }
                var templ = _.template($("#template-content-thm").html());
                $('#left_json').append(templ(
                    {status_color: status_color, num: num, name: ext.name, prop: high_light(ext.prop_hl)}));
            }

            if (ty === 'type.ind') {
                var templ = _.template($("#template-content-type-ind").html());
                $('#left_json').append(templ(
                    {num: num, type_name: high_light(ext.argsT['concl']),
                     argsT: ext.argsT, constrs: ext.constrs}));
            }

            if (ty === 'def') {
                var term = high_light(ext.term);
                var type = high_light(ext['type_hl']);
                $('#left_json').append($(
                    '<p id="data-' + num + '"><span name="fun"><font color="#006000"><b>definition</b></font></span> <span name="name">' + name + ' :: ' + type +
                    '</span><font color="#006000"><b> where</b><br><span name="content">'+ term +'</span></font></p>'));
                $('#left_json p#data-'+ num +' span[name="content"]:last').after($('<a href="#" name="edit" id="data-'+ num +'"><b>&nbsp;&nbsp;&nbsp;edit</b></a><a href="#" name="del" id="data-'+num+'"><b>&nbsp;&nbsp;delete</b></a>'));
            }

            if (ty === 'def.ind') {
                var type = high_light(ext.type_hl);
                $('#left_json').append($(
                    '<p id="data-' + num + '"><span name="fun"><font color="#006000"><b>fun</b></font></span> <span name="name">' + name + ' :: ' + type +
                    '</span><font color="#006000"><b> where</b></font></p>'));
                for (var j in ext.rules) {
                    var str = high_light(ext.rules[j].prop_hl);
                    $('#left_json p:last').append($('<span name="content"></br>&nbsp;&nbsp;' + str + '</span>'));
                }
                $('#left_json p#data-'+ num +' span[name="content"]:last').after($('<a href="#" name="edit" id="data-'+ num +'"><b>&nbsp;&nbsp;&nbsp;edit</b></a><a href="#" name="del" id="data-'+num+'"><b>&nbsp;&nbsp;delete</b></a>'));
            }

            if (ty === 'def.pred') {
                var type = high_light(ext.type_hl);
                $('#left_json').append($(
                    '<p id="data-' + num + '"><span name="fun"><font color="#006000"><b>inductive</b></font></span> <span name="name">' + name + ' :: ' + type +
                    '</span><font color="#006000"><b> where</b></font></p>'));
                for (var j in ext.rules) {
                    var str = high_light(ext.rules[j].prop_hl);
                    $('#left_json p:last').append($('<span name="content"></br>&nbsp;&nbsp;' + str + '</span>'));
                }
                $('#left_json p#data-'+ num +' span[name="content"]:last').after($('<a href="#" name="edit" id="data-'+ num +'"><b>&nbsp;&nbsp;&nbsp;edit</b></a><a href="#" name="del" id="data-'+num+'"><b>&nbsp;&nbsp;delete</b></a>'));
            }

            if (ty==='header') {
                $('#left_json').append($('<div><p id="data-'+ num +'">&nbsp;<span id="head_name" name="name">' +name + '</span>&nbsp;&nbsp;<a href="#" name="edit" id="data-' + num +'"><b>edit</b></a></p></div>'))
            }
        }
    }

//  display_hilight;
    function ajax_res(data) {
        $.ajax({
            url: "/api/json",
            type: "POST",
            data: data,
            success: function (result) {
                var error = result['error'];
                theory_name = result['data']['name'];
                theory_imports = result['data']['imports'];
                theory_desc = result['data']['description'];

                if (theory_name in result_list_dict) {
                    result_list = result_list_dict[theory_name];
                }
                else
                    result_list = result['data']['content'];
                display_result_list();
            }
        });
    }

    function init_editor(editor_id = "code1") {
        var id = editor_id;
//        var cell = cells[id]['proof'];
        var editor = CodeMirror.fromTextArea(document.getElementById(editor_id), {
            mode: "text/x-python",
            lineNumbers: true,
            firstLineNumber: 0,
            lineNumberFormatter: function (line) {
                return line;
            },
            theme: "",
            lineWrapping: false,
            foldGutter: true,
            smartIndent: false,
            matchBrackets: true,
            viewportMargin: Infinity,
            scrollbarStyle: "overlay",
            gutters: ["CodeMirror-linenumbers", "CodeMirror-foldgutter"],
            extraKeys: {
                "Ctrl-I": introduction,
                "Ctrl-B": apply_backward_step,
                "Ctrl-R": rewrite_goal,
                "Ctrl-F": apply_forward_step,
                "Ctrl-Q": function (cm) {
                    cm.foldCode(cm.getCursor());
                }
            }
        });
        var rtop = document.querySelector('.rtop');
        editor.setSize("auto", rtop.clientHeight - 40);
        editor.setValue("");
        cells[editor_id] = {};
        cells[editor_id].click_line_number = -1;
        cells[editor_id].ctrl_click_line_numbers = new Set();
        cells[editor_id].edit_line_number = -1;
        cells[editor_id].readonly_lines = [0];
        editor.on("keydown", function (cm, event) {
            let line_no = cm.getCursor().line;
            let line = cm.getLine(line_no);
            var id = get_selected_id();
            if (event.code === 'Enter') {
                event.preventDefault();
                if (cells[id].edit_line_number !== undefined && cells[id].edit_line_number !== -1) {
                    set_line(cm);
                } else {
                    add_line_after(cm);
                }
            } else if (event.code === 'Tab') {
                event.preventDefault();
                unicode_replace(cm);
            } else if (event.code === 'Backspace') {
                if (line.trim() === '') {
                    event.preventDefault();
                    remove_line(cm);
                }
            } else if (event.code === 'Escape') {
                event.preventDefault();
                if (cells[id].edit_line_number !== undefined && cells[id].edit_line_number !== -1) {
                    cm.getAllMarks().forEach(e => {
                        if (e.readOnly !== undefined) {
                            if (e.readOnly) {
                                e.clear();
                            }
                        }
                    });
                    var origin_line = display_line(cells[id]['proof'][cells[id].edit_line_number]);
                    cm.replaceRange(origin_line, {line: cells[id].edit_line_number, ch: 0}, {
                        line: cells[id].edit_line_number,
                        ch: Number.MAX_SAFE_INTEGER
                    });
                    cells[id].readonly_lines.push(cells[id].edit_line_number);
                    cells[id].readonly_lines.sort();
                    cells[id].edit_line_number = -1;
                }
            }
        });

        editor.on("focus", function (cm, event) {
            $('#codeTabContent .code-cell').each(function () {
                $(this).removeClass('selected');
            });
            $(cm.getTextArea().parentNode).addClass('selected');
        });

        editor.on("cursorActivity", function (cm) {
            if (is_mousedown) {
                mark_text(cm);
                apply_thm(cm);
                is_mousedown = false;
                is_ctrl_click = false;
            }
        });

        editor.on('beforeChange', function (cm, change) {
            if (!edit_flag &&
                cells[get_selected_id()].readonly_lines.indexOf(change.from.line) !== -1) {
                change.cancel();
            }
        });

        editor.on('mousedown', function (cm, event) {
            var timer = 0;
            is_mousedown = true;
            if (event.ctrlKey)
                is_ctrl_click = true;
            click_count++;
            if (click_count === 1) {
                timer = setTimeout(function () {
                    if (click_count > 1) {
                        clearTimeout(timer);
                        set_read_only(cm);
                    }
                    click_count = 0;
                }, 300)
            }
        });
    }

    function set_read_only(cm) {
        cm.setCursor(cm.getCursor().line, Number.MAX_SAFE_INTEGER);
        var line_num = cm.getCursor().line;
        var ch = cm.getCursor().ch;
        var line = cm.getLineHandle(line_num).text;
        var id = get_selected_id();
        if (line.indexOf('sorry') !== -1) {
            cm.getAllMarks().forEach(e => {
                if (e.readOnly !== undefined)
                    if (e.readOnly)
                        e.clear();
                if (e.css !== undefined)
                    if (e.css.indexOf('background') !== -1)
                        e.clear();
            });
            cells[id].readonly_lines.splice(line_num, 1);
            cm.markText({line: line_num, ch: 0}, {line: line_num, ch: ch - 5}, {readOnly: true});
            cm.addSelection({line: line_num, ch: ch - 5}, {line: line_num, ch: ch});
            cells[id].edit_line_number = line_num;
        } else if (line.trim() === '') {
            cm.getAllMarks().forEach(e => {
                if (e.readOnly !== undefined)
                    if (e.readOnly)
                        e.clear();
                if (e.css !== undefined)
                    if (e.css.indexOf('background') !== -1)
                        e.clear();
            });
            cells[id].readonly_lines.splice(line_num, 1);
            cm.markText({line: line_num, ch: 0}, {line: line_num, ch: ch}, {readOnly: true});
            cells[id].edit_line_number = line_num;
        }
    }

    function mark_text(cm) {
        var origin_pos = cm.getCursor();
        cm.setCursor(cm.getCursor().line, Number.MAX_SAFE_INTEGER);
        var line_num = cm.getCursor().line;
        var ch = cm.getCursor().ch;
        var line = cm.getLineHandle(line_num).text;
        var id = get_selected_id();
        var cell = cells[id] ? cells[id] : undefined;
        if (is_ctrl_click && cell.click_line_number !== undefined
            && cell.click_line_number !== -1 && line_num < cell.click_line_number) {
            cm.markText({line: line_num, ch: 0}, {line: line_num, ch: ch}, {css: 'background: yellow'});
            cells[id].ctrl_click_line_numbers.add(line_num);
            is_ctrl_click = false;
        } else if (line.indexOf('sorry') !== -1) {
            if(cell.click_line_number !== undefined && cell.click_line_number !== -1){
                cm.getAllMarks().forEach(e => {
                    if (e.css !== undefined)
                        if (e.css.indexOf('background: red') !== -1)
                            e.clear();
                });
            }
            cm.markText({line: line_num, ch: ch - 5}, {line: line_num, ch: ch}, {
                css: "background: red"
            });
            cells[id].click_line_number = line_num;
        }else{
            cm.getAllMarks().forEach(e => {
                if (e.css !== undefined)
                    if (e.css.indexOf('background') !== -1)
                        e.clear();
            });
            cells[id].click_line_number = -1;
            cells[id].ctrl_click_line_numbers.clear();
        }

        clear_match_thm();
        cm.setCursor(origin_pos);
    }

    function resize_editor() {
        var editor = document.querySelector('.code-cell.selected textarea + .CodeMirror').CodeMirror;
        var rtop = document.querySelector('.rtop');
        editor.setSize("auto", rtop.clientHeight - 40);
        editor.refresh();
    }

    Split(['.rtop', '.rbottom'], {
        sizes: [70, 50],
        direction: 'vertical',
        minSize: 39,
        onDrag: resize_editor,
        gutterSize: 2,
    });
    Split(['.left', '.right'], {
        sizes: [30, 70],
        gutterSize: 2,
    });
})(jQuery);<|MERGE_RESOLUTION|>--- conflicted
+++ resolved
@@ -557,13 +557,8 @@
                 $('#codeTabContent').append(
                     $('<div style="margin-left:35px;margin-top:20px;" name="' + a_id + '" class="' + class_name + '" id="code' + page_num + '-pan">' +
                         '<label name="' + page_num + '" for="code' + page_num + '"><font color="#006000"><b>datatype</b></font>:</label> ' +
-<<<<<<< HEAD
-                        '&nbsp;<input spellcheck="false" id="data-name' + page_num + '" style="width:45px;background:transparent;'+ border +'" value="' + data_name + '">' + '=&nbsp;&nbsp;' +
-                        '<br><br>&nbsp;&nbsp;<textarea spellcheck="false" id="data-content' + page_num + '" style="height:160px;width:40%;background:transparent;'+ border +'">' + data_content + '</textarea><br><label style="float:right;height:80px;width:100%;background:transparent;'+ border +'"><pre>'+ ext_ +'</pre></label></div>'
-=======
                         '<br><input spellcheck="false" id="data-name' + page_num + '" style="width:40%;background:transparent;'+ border +'" value="' + data_name + '">' + '&nbsp;&nbsp;&nbsp;=&nbsp;&nbsp;' +
                         '<br><br><textarea spellcheck="false" id="data-content' + page_num + '" rows="'+i+'" style="overflow-y:hidden;width:40%;background:transparent;'+ border +'">' + data_content + '</textarea></div>'
->>>>>>> b6efc4bf
                         ));
                 $('#codeTab a[href="#code' + page_num + '-pan"]').tab('show');
             }
@@ -612,13 +607,8 @@
                     $('<div style="position:relative;margin-left:35px;margin-top:20px;" name="' + a_id + '" class="' + class_name + '" id="code' + page_num + '-pan">' +
                         '<label name="' + page_num + '" for="code' + page_num + '"><font color="#006000"><b>'+ type_name +'</b></font>:</label> ' +
                         '<input spellcheck="false" id="data-name' + page_num + '" style="width:50%;background:transparent;'+ border +'" value="' + data_name + '">' +
-<<<<<<< HEAD
-                        '<br><textarea spellcheck="false" id="data-content' + page_num + '" style="margin-top:5px;height:110px;width:40%;background:transparent;'+ border +'" name="content">' + data_new_content + '</textarea>' +
-                        '&nbsp;&nbsp;for:&nbsp;&nbsp;<textarea spellcheck="false" id="data-vars' + page_num + '" style="margin-top:5px;height:110px;width:40%;background:transparent;'+ border +'" placeholder="vars">'+ vars +'</textarea><br><label id="des-'+ page_num +'" style="height:160px;width:100%;float:left;background:transparent;'+ border +'"><pre>'+ ext_str +'</pre></label></div>'
-=======
                         '<br><textarea spellcheck="false" rows="'+ data_new_content.split('\n').length +'" id="data-content' + page_num + '" style="overflow-y:hidden;margin-top:5px;width:40%;background:transparent;'+ border +'" name="content">' + $.trim(data_new_content) + '</textarea>' +
                         '&nbsp;&nbsp;<span style="position:absolute;">for:</span>&nbsp;&nbsp;<textarea spellcheck="false" rows="" id="data-vars' + page_num + '" style="margin-left:5%;overflow-y:hidden;margin-top:5px;width:40%;background:transparent;'+ border +'" placeholder="vars">'+ $.trim(vars) +'</textarea></div>'
->>>>>>> b6efc4bf
                     ));
                 $('#codeTab a[href="#code' + page_num + '-pan"]').tab('show');
                 if (data_type === 'def.pred') {
@@ -632,14 +622,10 @@
             if (number && 'hint_backward' in result_list[number] && result_list[number]['hint_backward'] === 'true')
                 $('input[name="hint_backward'+ page_num +'"]').click();
             if (number && 'hint_rewrite' in result_list[number] && result_list[number]['hint_rewrite'] === 'true')
-<<<<<<< HEAD
-                $('input[name="hint_rewrite'+ page_num +'"]').click();
-=======
                 $('input[name="hint_rewrite'+ page +'"]').click();
             change_css($('textarea#data-vars'+ page_num));
             change_css($('textarea#data-content'+ page_num));
             change_css($('textarea#data-names'+ page_num));
->>>>>>> b6efc4bf
             $('div.rbottom').append('<div id="prf'+ page_num +'"><button id="save-edit" name="' + data_type + '" class="el-button el-button--default el-button--mini" style="margin-top:5px;width:20%;"><b>SAVE</b></button></div>')
             $('div#prf'+ page_num).append(
                 '<div class="output-wrapper" style="margin-top:15px;margin-left:40px;" id="error' + page_num + '">' +
