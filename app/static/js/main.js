(function ($) {
    var instructions = [];
    var page_num = 0;
    var index = 0;
    var theory_name = "";  // Name of the current theory file
    var theory_imports = [];  // List of imports of the current theory file
    var result_list = [];  // Content of the current theory file
    var theory_desc = "";  // Description of the theory
    var is_fact = false;
    var click_count = 0;
    var proof_id = 0;
    var edit_mode = false;
    var result_list_dict = {};
    var file_list = [];
    var add_mode = false;
    var theories_selected = [];//list of the id of bgcolor div

    $(document).ready(function () {
        document.getElementById('left').style.height = (window.innerHeight - 40) + 'px';
    });

    $(document).ready(function () {
        var includes = $('[data-include]');
        jQuery.each(includes, function () {
            var file = "../" + $(this).data('include') + '.html';
            $(this).load(file);
        });
    });

    $(function () {
//      click add_cell to add a tab page;
        $('#add-cell').on('click', function () {
            page_num++;
            // Add CodeMirror textarea;
            var templ_tab = _.template($("#template-tab").html());
            $('#codeTab').append(templ_tab({page_num: page_num, label: ""}));

            let class_name = 'tab-pane fade active newCodeMirror code-cell';
            if (page_num === 1)
                class_name = 'tab-pane fade in active code-cell';
            $('#codeTabContent').append(
                $(`<div class="${class_name}" id="code${page_num}-pan"><label for="code${page_num}"></label> <textarea id="code${page_num}"></textarea>${$('div.rbottom').append(
                    '<div id="prf' + page_num + '" name="addition"><button id="' + proof_id + '" class="el-button el-button--default el-button--mini save_proof" style="margin-top:5px;width:100px;margin-left:25px;" name="save"' + theory_name + '><b>SAVE</b></button>' +
                    '<button id="' + proof_id + '" class="el-button el-button--default el-button--mini reset" style="margin-top:5px;width:100px;" name="reset' + theory_name + '"><b>RESET</b></button></div>')}`));
            init_editor("code" + page_num);
            // Add location for displaying results;
            $('div#prf' + page_num).append(
                $('<div class="output-wrapper"><div class="output"><div class="output-area">' +
                    '<pre> </pre></div><div class="match-thm"">' +
                    '<div class="abs-thm"></div>' +
                    '<div class="rewrite-thm"></div>' +
                    '<div class="afs-thm"></div>' +
                    '<div class="clear"></div>' +
                    '</div></div>'));
            $('div#prf' + page_num).append(
                $('<div class="output-wrapper"><div class="output"><div class="output-area">' +
                    '<a href="#" id="link-backward" style="float:left;"><</a>' +
                    '<pre id="instruction-number", style="float:left;"> </pre>' +
                    '<a href="#" id="link-forward" style="float:left;">></a>' +
                    '<pre id="instruction" style="float:left;"> </pre></div></div>'));
            $('#codeTab a[href="#code' + page_num + '-pan"]').tab('show');
            $('div#prf' + page_num).addClass('selected').siblings().removeClass('selected');
            $('div#prf' + page_num).show().siblings().hide();
            $('.newCodeMirror').each(function () {
                $(this).removeClass('active');
            });
        });

        $('#right').on('click', '.backward-step', function () {
            apply_backward_step(get_selected_editor(), is_others = true);
        });

        $('#right').on('click', ' .abs-thm .thm-content pre', function () {
            apply_backward_step(get_selected_editor(), is_others = false, select_thm = $(this).index());
        });

        $('#right').on('click', '.forward-step', function () {
            apply_forward_step(get_selected_editor(), is_others = true);
        });

        $('#right').on('click', ' .afs-thm .thm-content pre', function () {
            apply_forward_step(get_selected_editor(), is_others = false, select_thm = $(this).index());
        });

        $('#right').on('click', '.rewrite-goal', function () {
            rewrite_goal(get_selected_editor(), is_others = true);
        });

        $('#right').on('click', ' .rewrite-thm .thm-content pre', function () {
            rewrite_goal(get_selected_editor(), is_others = false, select_thm = $(this).index());
        });

        $('#right').on('click', '#link-backward', function () {
            if (index > 0) {
                index--;
                var instr_output = get_selected_instruction();
                instr_output.innerHTML = instructions[index];
                var instr_no_output = get_selected_instruction_number();
                instr_no_output.innerHTML = (index + 1) + '/' + instructions.length;
            }
        });

        $('#right').on('click', '#link-forward', function () {
            if (index < instructions.length - 1) {
                index++;
                var instr_output = get_selected_instruction();
                instr_output.innerHTML = instructions[index];
                var instr_no_output = get_selected_instruction_number();
                instr_no_output.innerHTML = (index + 1) + '/' + instructions.length;
            }
        });

        $('#add-json').click(function () {
            page_num++;
            init_metadata_area(page_num);
        });

        function init_metadata_area(add_page) {
            var templ_tab = _.template($("#template-tab").html());
            $('#codeTab').append(templ_tab({page_num: add_page, label: "File"}));

            let class_name = 'tab-pane fade active newCodeMirror code-cell';
            if (add_page === 1)
                class_name = 'tab-pane fade in active code-cell';

            var templ_form = _.template($('#template-file-metadata').html());
            $('#codeTabContent').append(templ_form({class_name: class_name, add_page: add_page}));

            $('div.rbottom').append(
                '<div id="prf' + add_page + '" name="addition"><button id="' + add_page + '" class="el-button el-button--default el-button--mini" style="margin-top:5px;width:100px;margin-left:25px;" name="save-json"><b>SAVE</b></button>' +
                '</div>');
            $('#codeTab a[href="#code' + add_page + '-pan"]').tab('show');
            $('div#prf' + add_page).addClass('selected').siblings().removeClass('selected');
            $('div#prf' + add_page).show().siblings().hide();
            $('.newCodeMirror').each(function () {
                $(this).removeClass('active');
            });
        }

//      click save to create and save json_file metadata;
        $('div.rbottom').on('click', 'button[name="save-json"]', function () {
            var pnum = $(this).attr('id');
            var fname = $('#fname' + pnum).val().trim();
            var imp = $('#imp' + pnum).val().split(',');
            var des = $('#code' + pnum).val().trim();
            var flag = false;
            $.each(file_list, function (i, v) {
                if (v === fname)
                    flag = true;
            });
            if (flag === false)
                file_list.push(fname);
            file_list.sort();
            data = {
                'name': fname,
                'imports': imp,
                'description': des
            };
            $.ajax({
                url: '/api/add-new',
                type: 'PUT',
                data: JSON.stringify(data),
                success: function (res) {
                    alert('保存成功!');
                    display_file_list();
                }
            })
        });

//      tab on the left;
        $('#json-tab1,#json-tab2,#json-tab3').click(function () {
            $(this).css({'background': '	#F0F0F0', 'text-align': 'center', 'border-bottom': 'none'});
            $(this).siblings('li').css({
                'background': '#f8f8f8',
                'text-align': 'center',
                'border-bottom': 'solid 1px',
                'border-color': '#B8B8B8'
            });
        });

        $('#json-tab1').click(function () {
            $('div#root-file').show();
            $('div#left_json').hide();
            $('div#varible').hide();
        });

        $('#json-tab2').click(function () {
            $('div#root-file').hide();
            $('div#left_json').show();
            $('div#varible').hide();
        });

        $('#json-tab3').click(function () {
            $('div#root-file').hide();
            $('div#left_json').hide();
            $('div#varible').show();
        });

        $('div#root-file').on('click', 'a[name="edit"]', function () {
            var number = Number($(this).attr('id').slice(4,).trim())-1;
            page_num++;
            data = JSON.stringify(file_list[number]);
            init_metadata_area(page_num);
            $.ajax({
                url: '/api/edit_jsonFile',
                data: data,
                type: 'POST',
                success: function (res) {
                    var name = res['name'];
                    var des = res['description'];
                    var imports = res['imports'].join(',');
                    $('input#fname' + page_num).val(name);
                    $('input#imp' + page_num).val(imports);
                    $('textarea#code' + page_num).val(des);
                }
            })
        });

        $('div#root-file').on('click', 'a[name="delete"]', function () {
            var number = Number($(this).attr('id').trim());
            var json_name = $(this).attr('class');
            file_list.splice(number, 1);
            display_file_list();
            save_file_list(json_name);
        });

        $('button#register').click(function () {
            $.ajax({
                url: '/api/register',
                type: 'GET',
                success: function () {
                }
            })
        })

        // Save a single proof to the webpage (not to the json file);
        $('div.rbottom').on('click', 'button.save_proof', function () {
            editor_id_list = [];
            var file_name = $(this).attr('name').slice(4,);
            var editor_id = get_selected_id();
            var id = Number($(this).attr('id'));
            var proof = cells[editor_id]['proof'];
            var output_proof = [];
            $.each(proof, function (i) {
                output_proof.push({});
                $.extend(output_proof[i], proof[i]);  // perform copy
                output_proof[i]['th'] = output_proof[i]['th_raw'];
                output_proof[i]['th_raw'] = undefined;
                output_proof[i]['args'] = output_proof[i]['args_raw'];
                output_proof[i]['args_raw'] = undefined;
            });
            result_list[id]['proof'] = output_proof;
            result_list[id]['num_gaps'] = cells[editor_id]['num_gaps'];
            result_list_dict[file_name] = result_list;
            display_result_list();
            save_json_file();
        });

        function result_to_output(data) {
            if (data.ty === 'def.ax') {
                delete data.type_hl;
            } else if (data.ty === 'thm' || data.ty === 'thm.ax') {
                delete data.prop_hl;
            } else if (data.ty === 'type.ind') {
                delete data.argsT;
                delete data.ext;
            } else if (data.ty === 'def') {
                delete data.term;
                delete data.type_hl;
            } else if (data.ty === 'def.ind' || data.ty === 'def.pred') {
                delete data.type_hl;
                delete data.ext;
                for (var i in data.rules) {
                    delete data.rules[i].prop_hl;
                }
            }
        }

//      save all of the edited_tab_data to the json-file;
        function save_editor_data() {
            var copy_res = $.extend(true, [], result_list);
            display_result_list();
            $.each(copy_res, function (i, v) {
                result_to_output(v);
            });
            $.ajax({
                url: '/api/editor_file',
                type: 'PUT',
                data: JSON.stringify({
                    'name': name,
                    'data': copy_res
                }),
                success: function () {
                }
            })
        }

        // Save all changed proof on the webpage to the json-file;
        function save_json_file() {
            var output_list = [];
            for (var d in result_list) {
                output_list[d] = {};
                $.extend(output_list[d], result_list[d]);  // perform copy
                result_to_output(output_list[d]);
            }
            var data = {
                'name': name,
                'data': {
                    'name': theory_name,
                    'imports': theory_imports,
                    'description': theory_desc,
                    'content': output_list
                }
            };
            $.ajax({
                url: "/api/save_file",
                type: "POST",
                data: JSON.stringify(data),
                success: function () {
                }
            });
        }

        //click reset button to reset the thm to the origin status;
        $('div.rbottom').on('click', 'button.reset', function () {
            var id = Number($(this).attr('id'));
            var file_name = $(this).attr('name').slice(5,);
            if (file_name) {
                get_selected_editor().reset = true;
                theorem_proof(result_list_dict[file_name][id], file_name);
                get_selected_editor().reset = false;
            }
        });

//      click the tab to show;
        $('#codeTab').on("click", "a", function (e) {
            e.preventDefault();
            var tab_pm = $(this).attr('name');
            $(this).tab('show');
            $('div#prf' + tab_pm).addClass('selected').siblings().removeClass('selected');
            $('div#prf' + tab_pm).show().siblings().hide();
        });

//      set cursor & size;
        $('#codeTab').on('shown.bs.tab', 'a', function (event) {
            if (document.querySelector('.code-cell.active textarea + .CodeMirror')) {
                var editor = document.querySelector('.code-cell.active textarea + .CodeMirror').CodeMirror;
                var rtop = document.querySelector('.rtop');
                editor.focus();
                editor.setCursor(editor.lineCount(), Number.MAX_SAFE_INTEGER);
                editor.setSize("auto", rtop.clientHeight - 40);
                editor.refresh();
            }
        });

//      click x on the tab to close and delete the related tab page;
        $('#codeTab').on('click', 'li button', function () {
            var tabId = $(this).parents('li').children('a').attr('href');
            if ($(this).attr('name') === 'code' + tab_pm)
                var id = get_selected_id();
            delete cells[id];
            var tab_pm = $(this).parents('li').attr('name').slice(4,);
            $('div#prf' + tab_pm).remove();
            $(this).parents('li').remove('li');
            $(tabId).remove();
            $('#codeTab a:first').tab('show');
            $('div.rbottom div:eq(0)').addClass('selected').siblings().removeClass('selected');
            $('div.rbottom div:eq(0)').show().siblings().hide();
        });

        $('#delete-cell').on('click', function () {
            $('.code-cell.selected').remove();
        });

        $('#introduction').on("click", function () {
            introduction(get_selected_editor());
        });

        $('#add-line-after').on("click", function () {
            add_line_after(get_selected_editor());
        });

        $('#apply-backward-step').on("click", function () {
            apply_backward_step(get_selected_editor());
        });

        $('#apply-induction').on("click", function () {
            apply_induction(get_selected_editor());
        });

        $('#rewrite-goal').on("click", function () {
            rewrite_goal(get_selected_editor());
        });

        //click proof then send it to the init; including the save-json-file;
        $('#left_json').on('click', 'a[name="proof"]', function (e) {
            e.stopPropagation();
            proof_id = $(this).attr('id');
            eidt_mode = false;
            var thm_name = $(this).parent().find('span#thm_name').text();
            if (result_list[proof_id]['proof']) {
                $('#add-cell').click();
                setTimeout(function () {
                    $('#codeTab li[name="' + get_selected_id() + '"] span').text(thm_name);
                    init_saved_proof(result_list[proof_id]);
                }, 200);
            } else {
                $('#add-cell').click();
                setTimeout(function () {
                    $('#codeTab li[name="' + get_selected_id() + '"] span').text(thm_name);
                    theorem_proof(result_list[proof_id], theory_name);
                }, 200);
            }
        });

//      click edit then create a tab page for the editing;
        $('#left_json').on('click', 'a[name="edit"]', function () {
            page_num++;
            edit_mode = true;
            var a_ele = $(this);
            init_edit_area(page_num, a_ele);
        });

//      click delete then delete the content from webpage;
        $('#left_json').on('click', 'a[name="del"]', function () {
            var a_id = $(this).attr('id').trim();
            var number = Number(a_id.slice(5,));
            result_list.splice(number, 1);
            display_result_list();
            save_editor_data();
            alert('删除成功！');
        });

//      keypress to display unicode;
        $('#codeTabContent').on('keydown', 'textarea,input', function (e) {
            var content = $(this).val().trim();
            var id = $(this).attr('id');
            var pos = document.getElementById(id).selectionStart;
            if (pos !== 0 && e.keyCode === 9) {
                var len = '';
                for (var key in replace_obj) {
                    var l = key.length;
                    if (content.substring(pos - l, pos) === key) {
                        if (e && e.preventDefault) {
                            e.preventDefault();
                        } else {
                            window.event.returnValue = false;
                        };
                        len = l;
                        content = content.slice(0, pos - len) + replace_obj[key] + content.slice(pos,);
                    }
                }
                if (len) {
                    $(this).val(content);
                    document.getElementById(id).setSelectionRange(pos - len + 1, pos - len + 1);
                }
            }
        });

//      set the textarea height auto; press tab display unicode;
        $('#codeTabContent').on('input', 'textarea', function () {
            var rows = $(this).val().split('\n').length + 1;
            $(this).attr('rows', rows);
        });

        function change_css(obj) {
            if (obj.length > 0) {
                var rows = obj.val().split('\n').length + 1;
                obj.attr('rows', rows);
            }
        }

//      the method for add_info && edit_info;
        function init_edit_area(page_num, a_ele = '', data_type = '') {
            var a_id, data_name = '', data_content = '', vars_str = '', data_label,
                border = '1px;solid #ffffff;border:none';
            var class_name = 'tab-pane fade in active code-cell edit-data';
            if (!a_ele) {
                a_id = '', border = '', data_name = '', data_content = '', number = '', data_label = data_type;
            } else {
                a_id = a_ele.attr('id').trim();
                number = String(Number(a_id.slice(5,)));
                data_name = result_list[number]['name'];
                data_type = result_list[number]['ty'];
                data_label = data_name;
                for (var key in result_list[number]['vars']) {
                    vars_str += key + '::' + result_list[number]['vars'][key] + '\n';
                }
            }

            var templ_tab = _.template($("#template-tab").html());
            $('#codeTab').append(templ_tab({page_num: page_num, label: data_label}));

            if (data_type === 'def.ax') {
                if (number)
                    data_content = result_list[number]['type'];
                else
                    $('#codeTab').find('span#' + page_num).text('constant');

                var templ_edit = _.template($("#template-edit-def-ax").html());
                $('#codeTabContent').append(templ_edit({
                    a_id: a_id, class_name: class_name, page_num: page_num,
                    border: border, data_name: data_name, data_content: data_content
                }));
                $('#codeTab a[href="#code' + page_num + '-pan"]').tab('show');
            }
            if (data_type === 'thm' || data_type === 'thm.ax') {
                if (data_type === 'thm')
                    var type_name = 'theorem';
                else
                    var type_name = 'axiom';
                if (number)
                    data_content = result_list[number]['prop'];

                var templ_edit = _.template($('#template-edit-thm').html());
                $('#codeTabContent').append(templ_edit({
                    a_id: a_id, class_name: class_name, type_name: type_name, page_num: page_num,
                    border: border, data_name: data_name, vars_str: vars_str, data_content: data_content
                }));

                $('#codeTab a[href="#code' + page_num + '-pan"]').tab('show');
            }
            if (data_type === 'type.ind') {
                if (number) {
                    var ext = result_list[number]['ext'];
                    var argsT = result_list[number]['argsT'];
                    var ext_ = '';
                    $.each(ext, function (i, v) {
                        ext_ += v[0][1] + '  ' + v[1] + ':' + v[0][0] + '\n';
                    });
                    data_name = '';
                    $.each(argsT.concl, function (i, j) {
                        data_name += j[0];
                    });
                    $.each(result_list[number]['constrs'], function (i, v) {
                        var str_temp_var = '';
                        $.each(v.args, function (k, val) {
                            var str_temp_term = '';
                            $.each(argsT[i][k], function (l, vlu) {
                                str_temp_term += vlu[0];
                            });
                            str_temp_var += ' (' + val + ' :: ' + str_temp_term + ')';
                        });
                        data_content += '\n' + v['name'] + str_temp_var;
                    })
                } else
                    $('#codeTab').find('span#' + page_num).text('datatype');
                data_content = $.trim(data_content);
                var i = data_content.split('\n').length;
                $('#codeTab').find('span#' + page_num).text(data_name);

                var templ_edit = _.template($('#template-edit-type-ind').html());
                $('#codeTabContent').append(templ_edit({
                    a_id: a_id, class_name: class_name, page_num: page_num,
                    border: border, data_name: data_name, i: i, data_content: data_content,
                    ext_: ext_
                }));

                $('#codeTab a[href="#code' + page_num + '-pan"]').tab('show');
            }
            if (data_type === 'def.ind' || data_type === 'def.pred' || data_type === 'def') {
                var data_content_list = [];
                var data_new_content = '';
                var data_rule_names = [], data_rule_name = '';
                if (data_type === 'def.ind')
                    var type_name = 'fun';
                else if (data_type === 'def.pred')
                    var type_name = 'inductive';
                else
                    var type_name = 'definition'

                if (number) {
                    var ext = result_list[number];
                    var ext_ = ext.ext;
                    var ext_str = '';
                    var vars = '';
                    $.each(ext_, function (i, v) {
                        ext_str += v[0][1] + '  ' + v[1] + ':' + v[0][0] + '\n';
                    });
                    data_name = ext.name + ' :: ' + ext.type;
                    if (ext.rules) {
                        for (var j in ext.rules) {
                            var data_con = '';
                            $.each(ext.rules[j].prop_hl, function (i, val) {
                                data_con += val[0];
                            });
                            data_content_list.push(data_con);
                            data_rule_names.push(ext.rules[j]['name']);
                        }
                    }
                    if (data_type === 'def') {
                        var i = 0;
                        data_content_list.push(ext.prop);
                        for (v in ext.vars) {
                            vars += i + ': ' + v + ':' + ext.vars[v] + '\n';
                            i++;
                        }
                    }
                    for (var i in data_content_list) {
                        data_new_content += i + ': ' + data_content_list[i] + '\n';
                        data_rule_name += i + ': ' + data_rule_names[i] + '\n';
                    }
                    $('#codeTab').find('span#' + page_num).text(ext.name);
                } else
                    $('#codeTab').find('span#' + page_num).text('function');

                var templ_edit = _.template($('#template-edit-def').html());
                $('#codeTabContent').append(templ_edit({
                    a_id: a_id, class_name: class_name, page_num: page_num,
                    type_name: type_name, border: border, data_name: data_name,
                    data_new_content: data_new_content, vars: vars, ext_str: ext_str
                }));

                $('#codeTab a[href="#code' + page_num + '-pan"]').tab('show');
                if (data_type === 'def.pred') {
                    $('textarea#data-vars' + page_num).after('<br><textarea rows="' + data_rule_name.split('\n').length + '" spellcheck="false" id="data-names' + page_num + '" style="overflow-y:hidden;margin-top:5px;width:60%;background:transparent;' + border + '" name="names">' + $.trim(data_rule_name) + '</textarea>')
                }
                if (data_type !== 'def')
                    display_lines_number(data_content_list, page_num, number);
            }
            var edit_thm_form = get_selected_edit_form('edit-thm-form');
            if (number && 'hint_backward' in result_list[number] && result_list[number]['hint_backward'] === 'true')
                edit_thm_form.elements.hint_backward.click();
            if (number && 'hint_forward' in result_list[number] && result_list[number]['hint_forward'] === 'true')
                edit_thm_form.elements.hint_forward.click();
            if (number && 'hint_rewrite' in result_list[number] && result_list[number]['hint_rewrite'] === 'true')
                edit_thm_form.elements.hint_rewrite.click();
            change_css($('textarea#data-vars' + page_num));
            change_css($('textarea#data-content' + page_num));
            change_css($('textarea#data-names' + page_num));
            $('div.rbottom').append('<div id="prf' + page_num + '"><button id="save-edit" name="' + data_type + '" class="el-button el-button--default el-button--mini" style="margin-top:5px;width:20%;"><b>SAVE</b></button></div>');
            $('div#prf' + page_num).append(
                '<div class="output-wrapper" style="margin-top:15px;margin-left:40px;" id="error' + page_num + '">' +
                '<pre></pre></div>');
            $('div#prf' + page_num).addClass('selected').siblings().removeClass('selected');
            $('div#prf' + page_num).show().siblings().hide();
        }

//      display vars_content in the textarea;
        function display_lines_number(content_list, page_num, number) {
            var data_vars_list = [];
            var data_vars_str = '';
            if (number) {
                $.each(result_list[number]['rules'], function (i, v) {
                    var vars_str = '';
                    for (let key in v.vars) {
                        vars_str += key + ':' + v.vars[key] + '   ';
                    }
                    data_vars_list.push(vars_str);
                });
                $.each(data_vars_list, function (i, v) {
                    data_vars_str += i + ': ' + v + '\n';
                })
            } else {
                data_vars_str += '';
            }
            $('textarea#data-vars' + page_num).val($.trim(data_vars_str));
        }

//      click save button on edit tab to save content to the left-json for updating;
        $('div.rbottom').on('click', 'button#save-edit', function () {
            var edit_thm_form = get_selected_edit_form('edit-thm-form');
            var tab_pm = $(this).parent().attr('id').slice(3,);
            var a_id = $('div#code' + tab_pm + '-pan').attr('name').trim();
            var error_id = $(this).next().attr('id').trim();
            var id = tab_pm;
            var ty = $(this).attr('name').trim();
            var number = Number(a_id.slice(5,));
            var ajax_data = make_data(ty, id, number);
            var prev_list = result_list.slice(0, number);
            if (edit_thm_form.elements.hint_backward.checked === true)
                result_list[number]['hint_backward'] = 'true';
            else if (number !== -1 && 'hint_backward' in result_list[number])
                delete result_list[number]['hint_backward'];
            if (edit_thm_form.elements.hint_forward.checked ===  true)
                result_list[number]['hint_forward'] = 'true';
            else if (number !== -1 && 'hint_forward' in result_list[number])
                delete result_list[number]['hint_forward'];
            if (edit_thm_form.elements.hint_rewrite.checked ===  true)
                result_list[number]['hint_rewrite'] = 'true';
            else if (number !== -1 && 'hint_rewrite' in result_list[number])
                delete result_list[number]['hint_rewrite'];
            ajax_data['file-name'] = name;
            ajax_data['prev-list'] = prev_list;
            $.ajax({
                url: '/api/save_modify',
                type: 'POST',
                data: JSON.stringify(ajax_data),
                success: function (res) {
                    var result_data = res['data'];
                    var data_name = result_data['name'];
                    var error = res['error'];
                    delete result_data['file-name'];
                    delete result_data['prev-list'];
                    if (error.message) {
                        var error_info = error['detail-content'];
                        $('div#' + error_id).find('pre').text(error_info);
                    }
                    else {
                        if (!a_id) {
                            result_list.push(result_data);
                        } else {
                            for (var key in result_data) {
                                result_list[number][key] = result_data[key];
                            }
                        }
                        display_result_list();
                        save_editor_data();
                        alert('保存成功！');
                    }
                }
            });
        });

//      make a strict-type data from editing; id=page_num
        function make_data(ty, id, number) {
            var data_name = $('#data-name' + id).val().trim();
            var data_content = $('#data-content' + id).val().trim();
            var ajax_data = {};
            if (ty === 'def.ax') {
                ajax_data['ty'] = 'def.ax';
                ajax_data['name'] = data_name;
                ajax_data['type'] = data_content;
            }
            if (ty === 'thm' || ty === 'thm.ax') {
                var vars_str_list = $('textarea#data-vars' + id).val().split('\n');
                var vars_str = {};
                ajax_data['ty'] = ty;
                ajax_data['name'] = data_name;
                ajax_data['prop'] = data_content;
                $.each(vars_str_list, function (i, v) {
                    let v_list = v.split('::');
                    if (v_list[0])
                        vars_str[$.trim(v_list[0])] = $.trim(v_list[1]);
                });
                ajax_data['vars'] = vars_str;
            }
            if (ty === 'type.ind') {
                var temp_list = [], temp_constrs = [];
                var temp_content_list = data_content.split(/\n/);
                if (data_name.split(/\s/).length > 1) {
                    temp_list.push(data_name.split(/\s/)[0].slice(1,));
                    ajax_data['name'] = data_name.split(/\s/)[1];
                } else {
                    ajax_data['name'] = data_name;
                }
                $.each(temp_content_list, function (i, v) {
                    var temp_con_list = v.split(') (');
                    var temp_con_dict = {};
                    var arg_name = '', args = [], type = '';
                    if (temp_con_list[0].indexOf('(') > 0) {
                        arg_name = temp_con_list[0].slice(0, temp_con_list[0].indexOf('(') - 1);
                        if (temp_con_list.length > 1) {
                            temp_con_list[0] = temp_con_list[0].slice(temp_con_list[0].indexOf('(') + 1,);
                            temp_con_list[temp_con_list.length - 1] = temp_con_list[temp_con_list.length - 1].slice(0, -1);
                            $.each(temp_con_list, function (i, v) {
                                args.push(v.split(' :: ')[0]);
                                type += v.split(' :: ')[1] + '⇒';
                                if (v.split(' :: ')[1].indexOf('⇒') >= 0) {
                                    type += '(' + v.split(' :: ')[1] + ')' + '⇒'
                                }
                            });
                            type = type + data_name;
                        } else {
                            let vars_ = temp_con_list[0].slice(temp_con_list[0].indexOf('(') + 1, -1).split(' :: ')[0];
                            type = temp_con_list[0].slice(temp_con_list[0].indexOf('(') + 1, -1).split(' :: ')[1];
                            args.push(vars_);
                            type = type + '=>' + data_name;
                        }
                    } else {
                        arg_name = temp_con_list[0];
                        type = ajax_data['name'];
                    }
                    temp_con_dict['type'] = type;
                    temp_con_dict['args'] = args;
                    temp_con_dict['name'] = arg_name;
                    temp_constrs.push(temp_con_dict);
                });
                ajax_data['ty'] = 'type.ind';
                ajax_data['args'] = temp_list;
                ajax_data['constrs'] = temp_constrs;
            }
            if (ty === 'def.ind' || ty === 'def' || ty === 'def.pred') {
                var rules_list = [];
                var rules = result_list[number].rules;
                var props_list = data_content.split(/\n/);
                var vars_list = $('textarea#data-vars' + id).val().trim().split(/\n/);
                if (ty === 'def.pred')
                    var names_list = $('textarea#data-names' + id).val().trim().split(/\n/);
                $.each(props_list, function (i, v) {
                    props_list[i] = $.trim(v.slice(3,));
                    vars_list[i] = $.trim(vars_list[i].slice(3,));
                    if (names_list)
                        names_list[i] = $.trim(names_list[i].slice(3,));
                });
                $.each(props_list, function (i, v) {
                    var temp_dict = {}, temp_vars = {};
                    if (v && vars_list[i]) {
                        temp_dict['prop'] = v;
                        $.each(vars_list[i].split(/\s\s/), function (j, k) {
                            temp_vars[$.trim(k.split(':')[0])] = $.trim(k.split(':')[1]);
                        });
                        if (names_list)
                            temp_dict['name'] = names_list[i];
                    } else if (!v) {
                        return true;
                    }
                    temp_dict['vars'] = temp_vars;
                    rules_list.push(temp_dict);
                });
                if (ty !== 'def')
                    ajax_data['rules'] = rules_list;
                else
                    ajax_data['vars'] = temp_vars;
                ajax_data['ty'] = ty;
                ajax_data['name'] = data_name.split(' :: ')[0];
                ajax_data['type'] = data_name.split(' :: ')[1];
            }
            return ajax_data;
        }

//click to change left_json content bgcolor
        $('#left_json').on('click','div[name="theories"]',function(){
            var id = $(this).attr('id').trim();
            if ($(this).css('background-color') === bgColor) {
                $(this).css('background-color', '');
                var index = theories_selected.indexOf(id);
                theories_selected.splice(index, 1);
            }
            else {
                $(this).css('background-color','yellow');
                bgColor = $(this).css('background-color');
                console.log(bgColor);
                theories_selected.push(id);
            }
        })

//click DEL to delete red left_json content and save to webpage and json file
        $('div.dropdown-menu.Ctrl a[name="del"]').on('click',function(){
            var number = '';
            $.each(theories_selected, function (i, v) {
                   number = Number(v.slice(3,))-1;
                   result_list[number] = '';
            })
            result_list = result_list.filter(function(item) {
                return item !== '';
            });
            save_editor_data();
            display_result_list();
            if(theories_selected.length > 0){
                alert('删除成功！');
                theories_selected = [];
            }
        })
//        $('div.dropdown-menu.Ctrl a[name="up"]').on('click',function(){
//            if($('div[name="theories"]').css('background-color') === bgColor){
//                var a_id = $('div[name="theories"]').attr('id').trim();
//                var number = Number(a_id.slice(3,))-2;
//                result_list.splice(number, 1);
//                }})


//      click to save the related data to json file: edit && proof;
        $('a#save-file').click(function () {
            if (edit_mode) {
                save_editor_data();
            } else {
                save_json_file();
            }
        });

//      click to display json file;
        $('#root-file').on('click', 'a[name="file"]', function () {
            num = 0;
            $(this).parent().hide();
            $('#json-tab2').click();
            $('#left_json').empty();
            name = $(this).text();
            name = $.trim(name);
            if ($('#file-path').html() === '') {
                $('#file-path').append($('<a href="#" id="root-a"><font color="red"><b>root/</b></font></a><a href="#"><font color="red"><b>' + name + '</b></font></a>'));
            } else if ($('#file-path a:last').text() === 'root/') {
                $('#root-a').after($('<a href="#"><font color="red"><b>' + name + '</b></font></a>'));
            } else if ($('#file-path a:last').text() !== name) {
                $('#file-path a:last').remove();
                $('#root-a').after($('<a href="#"><font color="red"><b>' + name + '</b></font></a>'));
            }
            data = JSON.stringify(name);
            ajax_res(data);
            add_mode = true;
        });

        $('div.dropdown-menu.add-info a').on('click', function () {
            if (add_mode === true) {
                page_num++;
                edit_mode = true;
                var ty = $(this).attr('name');
                init_edit_area(page_num, '', ty);
            }
        });

        $('#json-button').on('click', function () {
            num = 0;
            $('#left_json').empty();
            name = prompt('please enter the file name');
            var data = JSON.stringify(name);
            ajax_res(data);
        });

        // On loading page, retrieve list of theories from root file.
        num_root = 0;
        $.ajax({
            url: "/api/find_files",
            success: function (r) {
                $('#json-tab1').click();
                file_list = r['theories'];
                display_file_list();
            }
        });
    });

    function display_file_list() {
        $('#root-file').html('');
        var templ = _.template($("#template-file-list").html());
        $('#root-file').append(templ({file_list: file_list}));
    }

    function save_file_list(file_name) {
        $.ajax({
            url: '/api/save_file_list',
            data: JSON.stringify(file_name),
            type: 'PUT',
            success: function (res) {
                alert('删除成功！');
            }
        })
    }

    function theorem_proof(r_data, the_name) {
        if (r_data['instructions'] !== undefined) {
            instructions = r_data['instructions'];
        } else {
            instructions = []
        }
        var event = {
            'id': get_selected_id(),
            'vars': r_data['vars'],
            'prop': r_data['prop'],
            'theory_name': the_name,
            'thm_name': r_data['name']
        };
        var data = JSON.stringify(event);
        display_running();
        $.ajax({
            url: "/api/init",
            type: "POST",
            data: data,
            success: function (result) {
                cells[get_selected_id()].click_line_number = -1;
                cells[get_selected_id()].facts.clear();
                clear_match_thm();
                display_checked_proof(result);
                get_selected_editor().focus();
                display_instuctions(instructions);
            }
        });
    }

    function init_saved_proof(r_data) {
        instructions = r_data['instructions'];
        var event = {
            'id': get_selected_id(),
            'vars': r_data['vars'],
            'proof': r_data['proof'],
            'theory_name': theory_name,
            'thm_name': r_data['name']
        };
        var data = JSON.stringify(event);
        display_running();
        $.ajax({
            url: "/api/init-saved-proof",
            type: 'POST',
            data: data,
            success: function (result) {
                display_checked_proof(result);
                get_selected_editor().focus();
                display_instuctions(instructions);
            }
        })
    }

    // Display result_list on the left side of the page.
    function display_result_list() {
        result_list_dict[theory_name] = result_list;
        var import_str = theory_imports.join(' ');
        $('#left_json').html('');
        var templ = _.template($("#template-content-theory_desc").html());
        $('#left_json').append(templ({theory_desc: theory_desc, import_str: import_str}));
        $.each(result_list, function(num, ext) {
            if (ext) {
                var templ = $("#template-content-" + ext.ty.replace(".", "-"));
                if (templ.length == 1) {
<<<<<<< HEAD
                    $('#left_json').append(_.template(templ.html())({num: num + 1, ext: ext}));
=======
                    $('#left_json').append(_.template(templ.html())({num: num, ext: ext}));
>>>>>>> 34352d80
                }
            }
        });
    }

//  display_hilight;
    function ajax_res(data) {
        $.ajax({
            url: "/api/json",
            type: "POST",
            data: data,
            success: function (result) {
                var error = result['error'];
                theory_name = result['data']['name'];
                theory_imports = result['data']['imports'];
                theory_desc = result['data']['description'];

                if (theory_name in result_list_dict) {
                    result_list = result_list_dict[theory_name];
                } else
                    result_list = result['data']['content'];
                display_result_list();
            }
        });
    }

    function init_editor(editor_id = "code1") {
        var id = editor_id;
//        var cell = cells[id]['proof'];
        var editor = CodeMirror.fromTextArea(document.getElementById(editor_id), {
            mode: "text/x-python",
            lineNumbers: true,
            firstLineNumber: 0,
            lineNumberFormatter: function (line) {
                return line;
            },
            theme: "",
            lineWrapping: false,
            foldGutter: true,
            smartIndent: false,
            matchBrackets: true,
            viewportMargin: Infinity,
            scrollbarStyle: "overlay",
            gutters: ["CodeMirror-linenumbers", "CodeMirror-foldgutter"],
            extraKeys: {
                "Ctrl-I": introduction,
                "Ctrl-B": apply_backward_step,
                "Ctrl-R": rewrite_goal,
                "Ctrl-F": apply_forward_step,
                "Ctrl-Q": function (cm) {
                    cm.foldCode(cm.getCursor());
                }
            }
        });
        var rtop = document.querySelector('.rtop');
        editor.setSize("auto", rtop.clientHeight - 40);
        editor.setValue("");
        cells[editor_id] = {};
        cells[editor_id].click_line_number = -1;
        cells[editor_id].facts = new Set();
        cells[editor_id].edit_line_number = -1;
        cells[editor_id].readonly_lines = [0];
        editor.on("keydown", function (cm, event) {
            let line_no = cm.getCursor().line;
            let line = cm.getLine(line_no);
            var id = get_selected_id();
            if (event.code === 'Enter') {
                event.preventDefault();
                if (cells[id].edit_line_number !== undefined && cells[id].edit_line_number !== -1) {
                    set_line(cm);
                } else {
                    add_line_after(cm);
                }
            } else if (event.code === 'Tab') {
                event.preventDefault();
                unicode_replace(cm);
            } else if (event.code === 'Backspace') {
                if (line.trim() === '') {
                    event.preventDefault();
                    remove_line(cm);
                }
            } else if (event.code === 'Escape') {
                event.preventDefault();
                if (cells[id].edit_line_number !== undefined && cells[id].edit_line_number !== -1) {
                    cm.getAllMarks().forEach(e => {
                        if (e.readOnly !== undefined) {
                            if (e.readOnly) {
                                e.clear();
                            }
                        }
                    });
                    var origin_line = display_line(cells[id]['proof'][cells[id].edit_line_number]);
                    cm.replaceRange(origin_line, {line: cells[id].edit_line_number, ch: 0}, {
                        line: cells[id].edit_line_number,
                        ch: Number.MAX_SAFE_INTEGER
                    });
                    cells[id].readonly_lines.push(cells[id].edit_line_number);
                    cells[id].readonly_lines.sort();
                    cells[id].edit_line_number = -1;
                }
            }
        });

        editor.on("focus", function (cm, event) {
            $('#codeTabContent .code-cell').each(function () {
                $(this).removeClass('selected');
            });
            $(cm.getTextArea().parentNode).addClass('selected');
            if (!(undefined !== cm.target && undefined !== cm.facts) || cm.reset) {
                return;
            }
            is_mousedown = true;
            cm.setCursor(cm.target, 0);
            cm.facts.forEach(val => {
                is_mousedown = true;
                is_fact = true;
                cm.setCursor(val, 0);
            });
            delete cm.target;
            delete cm.facts;
        });

        editor.on('blur', function (cm, event) {
            var id = get_selected_id();
            var target = cells[id].click_line_number;
            var facts = [];
            for (const val of cells[id].facts) {
                facts.push(val);
            }
            cm.target = target;
            cm.facts = facts;
        });

        editor.on("cursorActivity", function (cm) {
            if (is_mousedown) {
                mark_text(cm);
                apply_thm(cm);
                is_mousedown = false;
                is_fact = false;
            }
        });

        editor.on('beforeChange', function (cm, change) {
            if (!edit_flag &&
                cells[get_selected_id()].readonly_lines.indexOf(change.from.line) !== -1) {
                change.cancel();
            }
        });

        editor.on('mousedown', function (cm, event) {
            var timer = 0;
            is_mousedown = true;
            if (exisit_fact(cm))
                is_fact = true;
            click_count++;
            if (click_count === 1) {
                timer = setTimeout(function () {
                    if (click_count > 1) {
                        clearTimeout(timer);
                        set_read_only(cm);
                    }
                    click_count = 0;
                }, 300)
            }
        });
    }

    function set_read_only(cm) {
        cm.setCursor(cm.getCursor().line, Number.MAX_SAFE_INTEGER);
        var line_num = cm.getCursor().line;
        var ch = cm.getCursor().ch;
        var line = cm.getLineHandle(line_num).text;
        var id = get_selected_id();
        if (line.indexOf('sorry') !== -1) {
            cm.getAllMarks().forEach(e => {
                if (e.readOnly !== undefined)
                    if (e.readOnly)
                        e.clear();
                if (e.css !== undefined)
                    if (e.css.indexOf('background') !== -1)
                        e.clear();
            });
            cells[id].readonly_lines.splice(line_num, 1);
            cm.markText({line: line_num, ch: 0}, {line: line_num, ch: ch - 5}, {readOnly: true});
            cm.addSelection({line: line_num, ch: ch - 5}, {line: line_num, ch: ch});
            cells[id].edit_line_number = line_num;
        } else if (line.trim() === '') {
            cm.getAllMarks().forEach(e => {
                if (e.readOnly !== undefined)
                    if (e.readOnly)
                        e.clear();
                if (e.css !== undefined)
                    if (e.css.indexOf('background') !== -1)
                        e.clear();
            });
            cells[id].readonly_lines.splice(line_num, 1);
            cm.markText({line: line_num, ch: 0}, {line: line_num, ch: ch}, {readOnly: true});
            cells[id].edit_line_number = line_num;
        }
    }

    function mark_text(cm) {
        var origin_pos = cm.getCursor();
        cm.setCursor(cm.getCursor().line, Number.MAX_SAFE_INTEGER);
        var line_num = cm.getCursor().line;
        var ch = cm.getCursor().ch;
        var line = cm.getLineHandle(line_num).text;
        var id = get_selected_id();
        var cell = cells[id] ? cells[id] : undefined;
        if (is_fact && cell.click_line_number !== undefined
            && cell.click_line_number !== -1 && line_num < cell.click_line_number) {
            cm.markText({line: line_num, ch: 0}, {line: line_num, ch: ch}, {css: 'background: yellow'});
            cells[id].facts.add(line_num);
            is_fact = false;
        } else if (line.indexOf('sorry') !== -1) {
            if (cell.click_line_number !== undefined && cell.click_line_number !== -1) {
                cm.getAllMarks().forEach(e => {
                    if (e.css !== undefined)
                        if (e.css.indexOf('background: red') !== -1)
                            e.clear();
                });
            }
            cm.markText({line: line_num, ch: ch - 5}, {line: line_num, ch: ch}, {
                css: "background: red"
            });
            cells[id].click_line_number = line_num;
        } else {
            cm.getAllMarks().forEach(e => {
                if (e.css !== undefined)
                    if (e.css.indexOf('background') !== -1)
                        e.clear();
            });
            cells[id].click_line_number = -1;
            cells[id].facts.clear();
        }

        clear_match_thm();
        cm.setCursor(origin_pos);
    }

    function exisit_fact(cm) {
        var id = get_selected_id();
        return cells[id].click_line_number !== -1;
    }

    function resize_editor() {
        var editor = document.querySelector('.code-cell.selected textarea + .CodeMirror').CodeMirror;
        var rtop = document.querySelector('.rtop');
        editor.setSize("auto", rtop.clientHeight - 40);
        editor.refresh();
    }

    Split(['.rtop', '.rbottom'], {
        sizes: [70, 50],
        direction: 'vertical',
        minSize: 39,
        onDrag: resize_editor,
        gutterSize: 2,
    });
    Split(['.left', '.right'], {
        sizes: [30, 70],
        gutterSize: 2,
    });
})(jQuery);<|MERGE_RESOLUTION|>--- conflicted
+++ resolved
@@ -1000,11 +1000,7 @@
             if (ext) {
                 var templ = $("#template-content-" + ext.ty.replace(".", "-"));
                 if (templ.length == 1) {
-<<<<<<< HEAD
-                    $('#left_json').append(_.template(templ.html())({num: num + 1, ext: ext}));
-=======
                     $('#left_json').append(_.template(templ.html())({num: num, ext: ext}));
->>>>>>> 34352d80
                 }
             }
         });
