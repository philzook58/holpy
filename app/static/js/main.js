--- conflicted
+++ resolved
@@ -103,29 +103,6 @@
 
         //click save-file button to save the info into the json-file;
         function save_json_file() {
-<<<<<<< HEAD
-            var editor_id = get_selected_id();
-            var proof = cells[editor_id]['proof'];
-            var id = $('div#'+editor_id+'-pan button[name="save"]').attr('id')-1;
-            var output_proof = [];
-            $.each(proof, function (i) {
-                output_proof.push({});
-                $.extend(output_proof[i], proof[i]);  // perform copy
-                output_proof[i]['th'] = output_proof[i]['th_raw'];
-                output_proof[i]['th_raw'] = undefined;
-                output_proof[i]['args'] = output_proof[i]['args_raw'];
-                output_proof[i]['args_raw'] = undefined;
-            })
-            var data = {
-                'name': name,
-                'proof': output_proof,
-                'id': id,
-                'num_gaps': cells[editor_id]['num_gaps']
-            }
-            if (proof !== '' && id !== -1) {
-                save_info(JSON.stringify(data));
-            }
-=======
             var code_cells = $('#codeTabContent>div');
             for (var i=1; i<code_cells.length; i++) {
                 var output_proof = [];
@@ -138,6 +115,8 @@
                     $.extend(output_proof[i], proof[i]);  // perform copy;
                     output_proof[i]['th'] = output_proof[i]['th_raw'];
                     output_proof[i]['th_raw'] = undefined;
+                    output_proof[i]['args'] = output_proof[i]['args_raw'];
+                    output_proof[i]['args_raw'] = undefined;
                 })
                 var data = {
                     'name': name,
@@ -148,7 +127,6 @@
                 if (proof !== '' && id !== -1) {
                     save_info(JSON.stringify(data));
                 }
->>>>>>> 7b60be53
         }
         alert('save success');
     }
