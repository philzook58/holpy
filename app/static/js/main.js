--- conflicted
+++ resolved
@@ -743,7 +743,7 @@
 
             }
             if (ty==='header') {
-            $('#left_json').append($('<div><p id="data-'+ num +'"><span name="header"><font color="#006000"><b>header</b></font></span>&nbsp;<span id="head_name" name="name">' +name + '</span><br>&nbsp;&nbsp;<span name="content"><tt>depth:' + depth +
+                $('#left_json').append($('<div><p id="data-'+ num +'"><span name="header"><font color="#006000"><b>header</b></font></span>&nbsp;<span id="head_name" name="name">' +name + '</span><br>&nbsp;&nbsp;<span name="content"><tt>depth: ' + depth +
                   '</tt></span>&nbsp;&nbsp;<a href="#" name="edit" id="data-' + num +'"><b>edit</b></a></p></div>'))
             }
         }
@@ -751,14 +751,8 @@
 
     // Add new entry to the file.
     function add_info() {
-<<<<<<< HEAD
-        var data = [];
-        if ($('#constant, #type').val()) {
-            var constant = {};
-=======
         var item = {};
         if ($('#constant, #type').val() !== '') {
->>>>>>> 9108d278
             var cons = $('#constant').val();
             var type = $('#type').val();
             item['ty'] = 'def.ax';
@@ -767,12 +761,7 @@
             $('#constant,#type').val('');
         }
 
-<<<<<<< HEAD
-        if ($('#thm, #term, #vars').val()) {
-            var theorem = {};
-=======
         if ($('#thm, #term, #vars').val() !== '') {
->>>>>>> 9108d278
             var vars = {};
             var theo = $('#thm').val();
             var term = $('#term').val();
@@ -788,64 +777,6 @@
             item['prop'] = term;
             $('#thm,#term,#vars').val('');
         }
-
-<<<<<<< HEAD
-        if($('#datatype, #args, #name1, #type1, #name2, #type2').val()){
-            var datatype = {};
-            var constrs_t = [];
-            var arg = $('#args').val();
-            var vars_list = arg.split(' ');
-            for (let i=1; i<3; i++) {
-            //js中不能够动态的在列表内部创建对象 键值对。
-            //constrs_t[i]['name']=@@@@@;   不能识别；
-                let arg = {};
-                arg['name'] = $('#name'+i).val();
-                arg['type'] = $('#type'+i).val();
-                if ($('#args'+i).val() !==''){
-                    arg['args'] = $('#args'+i).val().split(' ');
-                }
-                else {
-                    arg['args'] = [];
-                };
-                constrs_t.push(arg);
-            };
-            datatype['ty'] = 'type.ind';
-            datatype['name'] = $('#datatype').val();
-            datatype['args'] = vars_list;
-            datatype['constrs'] = constrs_t;
-            data.push(datatype);
-            $('#datatype, #args, #name1, #type1, #name2, #type2, #args1, #args2').val('');
-        }
-        var event = {"data": data,
-                     "name": name};
-
-        data_ajax = JSON.stringify(event);
-          ajax_res(data_ajax);
-    }
-
-    $('#left_json').on('click', 'button[name="edit"]', function(){
-        var ele_span = $(this).prev().find('span');
-        var json_value = ele_span.html();
-        ele_span.replaceWith('<textarea rows="2" name="edit" style="border:solid 0px;">'+json_value+'</textarea>')
-    })
-
-    $('#left_json').on('click', 'button[name="delete"]', function(){
-        $(this).parent().remove();
-        var id = Number($(this).attr('id'))-1;
-        var event = {
-             'name': name,
-             'id': id,
-        }
-        event = JSON.stringify(event);
-        $.ajax({
-           url: '/api/delete',
-           data: event,
-           type: 'PUT',
-           success: function(r){
-                alert('delete success');
-           }
-=======
-
         var event = {
             "theory_name": theory_name,
             "item": item
@@ -860,7 +791,6 @@
                 result_list = result_list.concat(result['data']);
                 display_result_list();
             }
->>>>>>> 9108d278
         });
     })
 
@@ -893,54 +823,11 @@
             type: "POST",
             data: data,
             success: function (result) {
-<<<<<<< HEAD
-                result_list = result_list.concat(result['data']);
-//                $('#left_json').empty();
-                for (var d in result['data']) {
-                    num++;
-                    var name = result['data'][d]['name'];
-                    var obj = result['data'][d]['prop'];
-                    var ty = result['data'][d]['ty'];
-                    var str = '';
-                    if (ty === 'def.ax') {
-                        $('#left_json').append($('<div name="constant"><div><p id="' + num + '"><font color="#006000"><b>constant</b></font><span name="constant" style="border:solid 0px;"> ' + name + ' :: ' + obj +'</span></p></div><button name="edit" id="' + num + '">Edit</button><button name="delete" id="' + num + '">Delete</button></div>'));
-                    }
-
-                    if (ty === 'thm') {
-                        $.each(obj, function(i, val) {
-                            str = str +'<tt class="'+rp(val[1])+'">'+val[0]+'</tt>';
-                        });
-                        $('#left_json').append($('<div><div style="float:left;width: 12px; height: 12px; background: '+ result['data'][d]['status'] + ';">&nbsp;</div>'+'<p>'+'<font color="#006000"><b>theorem</b></font> '+ name + ':&nbsp;<a href="#" ' + 'id="'+ num+ '">proof</a>'+'</br>&nbsp;&nbsp;&nbsp;'+str+'</p></div>'));
-                    }
-
-                    if (ty === 'type.ind') {
-                        var constrs = result['data'][d]['constrs'];
-                        str = '</br>' + constrs[0]['name'] + '</br>' + constrs[1]['name'];
-                        for (var i in constrs[1]['args']) {
-                            str += ' (' + constrs[1]['args'][i] + ' :: '+ obj[i] + ')';
-                        }
-                        $('#left_json').append($('<p><font color="#006000"><b>datatype</b></font> ' + constrs[0]['type'] + ' =' + str + '</p>'));
-                    }
-
-                    if (ty === 'def.ind') {
-                        $('#left_json').append($('<p id="fun'+j+'"><font color="#006000"><b>fun</b></font> ' + name + ' :: ' + result['data'][d]['type']
-                            + ' where'+'</p>'));
-                        for (var j in obj) {
-                            str = '';
-                            $.each(obj[j], function(i, val) {
-                                str = str + '<tt class="'+ rp(val[1]) + '">' +val[0] +'</tt>';
-                            });
-                            $('#left_json p:last').append($('<p>'+ str+'</p>'));
-                        }
-                    }
-                }
-=======
                 theory_name = result['data']['name'];
                 theory_imports = result['data']['imports'];
                 theory_desc = result['data']['description'];
                 result_list = result['data']['content'];
                 display_result_list();
->>>>>>> 9108d278
             }
         });
     }
