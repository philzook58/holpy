--- conflicted
+++ resolved
@@ -381,11 +381,7 @@
                     delete result_data['file-name'];
                     delete result_data['prev-list'];
                     if (error && error !== {}) {
-<<<<<<< HEAD
-                        var error_info = error.detail_content;
-=======
                         var error_info = error['detail-content'];
->>>>>>> 990cdd12
                         $('div#'+error_id).find('pre').text(error_info);
                     }
                     $.each(result_list, function(j,k) {
