--- conflicted
+++ resolved
@@ -13,11 +13,7 @@
     var file_list = [];
     var add_mode = false;
     var items_selected = [];//list of the id of bgcolor div
-<<<<<<< HEAD
-    var bgColor = '';//the color of left_json content
     var arrow_flag = true;
-=======
->>>>>>> 94d77c4e
 
     $(document).ready(function () {
         document.getElementById('left').style.height = (window.innerHeight - 40) + 'px';
@@ -850,10 +846,7 @@
         })
 
         function exchange_up(number) {
-<<<<<<< HEAD
             arrow_flag = true;
-=======
->>>>>>> 94d77c4e
             var temp = result_list[number];
             result_list[number] = result_list[number - 1];
             result_list[number-1] = temp;
@@ -864,10 +857,7 @@
 
  //click UP to move up the yellow left_json content and save to webpage and json file
         $('div.dropdown-menu.Ctrl a[name="up"]').on('click', function(){
-<<<<<<< HEAD
             arrow_flag = false;
-=======
->>>>>>> 94d77c4e
             $.each(items_selected, function (i, v) {
                 var temp = v;
                 if(result_list[0]['ty'] === 'header'){
@@ -883,11 +873,7 @@
                     }
                 }
             })
-<<<<<<< HEAD
             if(arrow_flag === true)
-=======
-            if(items_selected.length > 0)
->>>>>>> 94d77c4e
             {
                 alert('success!');
             }
