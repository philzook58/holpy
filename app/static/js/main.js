(function ($) {
    var instructions = [];
    var page_num = 0;
    var index = 0;
    var theory_name = "";  // Name of the current theory file
    var theory_imports = [];  // List of imports of the current theory file
    var result_list = [];  // Content of the current theory file
    var theory_desc = "";  // Description of the theory
    var is_mousedown = false;
    var is_ctrl_click = false;
    var click_count = 0;
    var proof_id = 0;
    var origin_result = [];

    $(document).ready(function () {
        document.getElementById('left').style.height = (window.innerHeight - 40) + 'px';
    });

    $(function () {
        $('#add-cell').on('click', function () {
            page_num++;
            // Add CodeMirror textarea
            var id = 'code' + page_num + '-pan';
            $('#codeTab').append(
                $('<li class="nav-item" name="code'+ page_num +'"><a  class="nav-link" ' +
                    'data-toggle="tab"' +
                    'href="#code' + page_num + '-pan">' +
                    '<span> ' +
                    '</span><button id="close_tab" type="button" ' +
                    'title="Remove this page">×</button>' +
                    '</a></li>'));
            let class_name = 'tab-pane fade active newCodeMirror code-cell';
            if (page_num === 1)
                class_name = 'tab-pane fade in active code-cell';
            $('#codeTabContent').append(
                $('<div class="' + class_name + '" id="code' + page_num + '-pan">' +
                    '<label for="code' + page_num + '"></label> ' +
                    '<textarea id="code' + page_num + '"></textarea>' +
                    '<button id="' + proof_id + '" class="el-button el-button--default el-button--mini" style="margin-top:5px;width:100px;" name="save"><b>SAVE</b></button>' +
                    '<button id="' + proof_id + '" class="el-button el-button--default el-button--mini" style="margin-top:5px;width:100px;" name="reset"><b>RESET</b></button>'));
            init_editor("code" + page_num);
            // Add location for displaying results
            $('#' + id).append(
                $('<div class="output-wrapper"><div class="output"><div class="output-area">' +
                    '<pre> </pre></div><div class="match-thm""></div></div>'));
            $('#' + id).append(
                $('<div class="output-wrapper"><div class="output"><div class="output-area">' +
                    '<a href="#" id="link-backward" style="float:left;"><</a>' +
                    '<pre id="instruction-number", style="float:left;"> </pre>' +
                    '<a href="#" id="link-forward" style="float:left;">></a>' +
                    '<pre id="instruction" style="float:left;"> </pre></div></div>'));

            $('#codeTab a[href="#code' + page_num + '-pan"]').tab('show');
            $('.newCodeMirror').each(function () {
                $(this).removeClass('active')
            });
        });

        $('#right').on('click', '.backward-step', function () {
            apply_backward_step(get_selected_editor(), is_others = true);
        });

        $('#right').on('click', '.thm-content pre', function () {
            apply_backward_step(get_selected_editor(), is_others = false, select_thm = $(this).index());
        });

        $('#right').on('click', '#link-backward', function () {
            if (index > 0) {
                index--;
                var instr_output = get_selected_instruction();
                instr_output.innerHTML = instructions[index];
                var instr_no_output = get_selected_instruction_number();
                instr_no_output.innerHTML = (index + 1) + '/' + instructions.length;
            }
        });

        $('#right').on('click', '#link-forward', function () {
            if (index < instructions.length - 1) {
                index++;
                var instr_output = get_selected_instruction();
                instr_output.innerHTML = instructions[index];
                var instr_no_output = get_selected_instruction_number();
                instr_no_output.innerHTML = (index + 1) + '/' + instructions.length;
            }
        });

        // Save a single proof to the webpage (not to the json file).
        $('div.rtop').on('click', 'button[name="save"]', function () {
            editor_id_list = [];
            var editor_id = get_selected_id();
            var id = Number($(this).attr('id')) - 1;
            var proof = cells[editor_id]['proof'];
            var output_proof = [];
            $.each(proof, function (i) {
                output_proof.push({});
                $.extend(output_proof[i], proof[i]);  // perform copy
                output_proof[i]['th'] = output_proof[i]['th_raw'];
                output_proof[i]['th_raw'] = undefined;
                output_proof[i]['args'] = output_proof[i]['args_raw'];
                output_proof[i]['args_raw'] = undefined;
            })
            result_list[id]['proof'] = output_proof;
            result_list[id]['num_gaps'] = cells[editor_id]['num_gaps'];
            display_result_list();
        });

        function result_to_output(data) {
            if (data.ty === 'def.ax') {
                data.type_hl = undefined;
            }
            else if (data.ty === 'thm') {
                data.prop_hl = undefined;
            }
            else if (data.ty === 'type.ind') {
                data.argsT = undefined;
            }
            else if (data.ty === 'def.ind') {
                data.type_hl = undefined;
                for (var i in data.rules) {
                    data.rules[i].prop_hl = undefined;
                }
            }
        }

        // Save all changes on the webpage to the json-file;
        function save_json_file() {
            var output_list = [];
            for (var d in result_list) {
                output_list[d] = {};
                $.extend(output_list[d], result_list[d])  // perform copy
                result_to_output(output_list[d]);
            }
            var data = {
                'name': name,
                'data': {
                    'name': theory_name,
                    'imports': theory_imports,
                    'description': theory_desc,
                    'content': output_list
                }
            }
            $.ajax({
                url: "/api/save_file",
                type: "POST",
                data: JSON.stringify(data),
                success: function () {
                    alert('save success');
                }
            });
        }

        //click reset button to reset the thm to the origin status;
        $('div.rtop').on('click', 'button[name=reset]', function () {
            var id = Number($(this).attr('id')) - 1;
            theorem_proof(result_list[id]);
        })

        $('#codeTab').on("click", "a", function (e) {
            e.preventDefault();
            $(this).tab('show');
        });

        $('#codeTab').on('shown.bs.tab', 'a', function (event) {
            var editor = document.querySelector('.code-cell.active textarea + .CodeMirror').CodeMirror;
            var rtop = document.querySelector('.rtop');
            editor.focus();
            editor.setCursor(editor.lineCount(), Number.MAX_SAFE_INTEGER);
            editor.setSize("auto", rtop.clientHeight - 40);
            editor.refresh();
        });

        $('#codeTab').on('click', ' li a #close_tab', function () {
            var id = get_selected_id();
            var tabId = $(this).parents('li').children('a').attr('href');
            delete cells[id];
            $(this).parents('li').remove('li');
            $(tabId).remove();
            $('#codeTab a:first').tab('show');
        });

        $('#delete-cell').on('click', function () {
            $('.code-cell.selected').remove();
        });

        $('#introduction').on("click", function () {
            introduction(get_selected_editor());
        });

        $('#add-line-after').on("click", function () {
            add_line_after(get_selected_editor());
        });

        $('#apply-backward-step').on("click", function () {
            apply_backward_step(get_selected_editor());
        });

        $('#apply-induction').on("click", function () {
            apply_induction(get_selected_editor());
        });

        $('#rewrite-goal').on("click", function () {
            rewrite_goal(get_selected_editor());
        });

        //click proof then send it to the init; including the save-json-file;
        $('#left_json').on('click', 'a', function () {
            proof_id = $(this).attr('id');
            var thm_name = $(this).parent().find('span#thm_name').text();
            if (result_list[proof_id - 1]['proof']) {
                $('#add-cell').click();
                setTimeout(function () {
                    $('#codeTab li[name="'+ get_selected_id() +'"] span').text(thm_name);
                    init_saved_proof(result_list[proof_id - 1]);
                }, 200);
            } else {
                $('#add-cell').click();
//                $('#codeTab li[name="'+get_selected_id()+'"] span').text(thm_name);
                setTimeout(function () {
                    $('#codeTab li[name="'+get_selected_id()+'"] span').text(thm_name);
                    theorem_proof(result_list[proof_id - 1]);
                }, 200);
            }
        });

        $('#file-path').on('click', '#root-a', function () {
            $('#left_json').empty();
            if ($('#file-path a:last').text() !== 'root/') {
                $('#file-path a:last').remove();
            }
        });

        $('a#save-file').click(save_json_file);

        $('#root-file').on('click', 'a', function () {
            num = 0;
            $('#left_json').empty();
            $('#add-info').click(add_info);
            name = $(this).text();
            name = $.trim(name);
            if ($('#file-path').html() === '') {
                $('#file-path').append($('<a href="#" id="root-a"><font color="red"><b>root/</b></font></a><a href="#"><font color="red"><b>' + name + '</b></font></a>'));
            } else if ($('#file-path a:last').text() === 'root/') {
                $('#root-a').after($('<a href="#"><font color="red"><b>' + name + '</b></font></a>'));
            } else if ($('#file-path a:last').text() !== name) {
                $('#file-path a:last').remove();
                $('#root-a').after($('<a href="#"><font color="red"><b>' + name + '</b></font></a>'));
            };
            data = JSON.stringify(name);
            ajax_res(data);
        });

        $('#json-button').on('click', function () {
            num = 0;
            $('#left_json').empty();
            name = prompt('please enter the file name');
            var data = JSON.stringify(name);
            $('#add-info').click(add_info);
            ajax_res(data);
        });

        // On loading page, retrieve list of theories from root file.
        num_root = 0;
        $.ajax({
            url: "/api/root_file",
            success: function (r) {
                $.each(r['theories'], function (i, val) {
                    num_root++;
                    $('#root-file').append($('<a href="#"  ' + 'id="' + num_root + '"><font color="#006000"><b>' + val + '</b></font></a></br>'));
                });
            }
        });
    });

    function rp(x) {
        if (x === 0)
            return 'normal';
        if (x === 1)
            return 'bound';
        if (x === 2)
            return 'var';
        if (x === 3)
            return 'tvar';
    }

    function remove_page(first) {
        if (first)
            pageNum = 0;
        else
            pageNum = 1;
        $('#codeTab > li').each(function () {
            var pageId = $(this).children('a').attr('href');
            if (pageId === "#code1-pan") {
                return true;
            }
            pageNum++;
            $(this).children('a').html('Page ' + pageNum +
                '<button id="close_tab" type="button" ' +
                'title="Remove this page">×</button>');
        });
    }

    function theorem_proof(r_data) {
        if (r_data['instructions'] !== undefined) {
            instructions = r_data['instructions'];
        }
        else {
            instructions = []
        }
        var event = {
            'id': get_selected_id(),
            'vars': r_data['vars'],
            'prop': r_data['prop'],
            'theory_name': theory_name,
            'thm_name': r_data['name']
        };
        var data = JSON.stringify(event);
        display_running();
        $.ajax({
            url: "/api/init",
            type: "POST",
            data: data,
            success: function (result) {
                display_checked_proof(result);
                get_selected_editor().focus();
                display_instuctions(instructions);
            }
        });
    }

    function init_saved_proof(r_data) {
        instructions = r_data['instructions'];
        var event = {
            'id': get_selected_id(),
            'vars': r_data['vars'],
            'proof': r_data['proof'],
            'theory_name': theory_name,
            'thm_name': r_data['name']
        };
        var data = JSON.stringify(event);
        display_running();
        $.ajax({
            url: "/api/init-saved-proof",
            type: 'POST',
            data: data,
            success: function (result) {
                display_checked_proof(result);
                get_selected_editor().focus();
                display_instuctions(instructions);
            }
        })
    }

    // Display result_list on the left side of the page.
    function display_result_list() {
        $('#left_json').empty();
        var num = 0;
        for (var d in result_list) {
            num++;
            var ext = result_list[d];
            var ty = ext.ty;
            var name = ext.name;
            if (ty === 'def.ax') {
                var type = '';
                $.each(ext.type_hl, function (i, val) {
                    type = type + '<tt class="' + rp(val[1]) + '">' + val[0] + '</tt>';
                });
                $('#left_json').append($(
                    '<p><font color="#006000"><b>constant </b></font><tt>' + name + ' :: ' + type + '</tt></p>'));
            }

            if (ty === 'thm') {
                var prop = '';
                $.each(ext.prop_hl, function (i, val) {
                    prop = prop + '<tt class="' + rp(val[1]) + '">' + val[0] + '</tt>';
                });
                var status_color;
                if (ext.proof === undefined) {
                    status_color = 'red'
                }
                else if (ext.num_gaps > 0) {
                    status_color = 'yellow'
                }
                else {
                    status_color = 'green'
                }
<<<<<<< HEAD
                $('#left_json').append($('<div><div style="float:left;width: 12px; height: 12px; background: ' + status_color + ';">&nbsp;</div>' + '<p>' + '<font color="#006000"><b>theorem </b></font><span id="thm_name">' + name + '</span>:&nbsp;<a href="#" ' + 'id="' + num + '">proof</a>' + '</br>&nbsp;&nbsp;&nbsp;' + str + '</p></div>'));
=======
                $('#left_json').append($(
                    '<div><div style="float:left;width: 12px; height: 12px; background: ' +
                    status_color + ';">&nbsp;</div>' + '<p>' +
                    '<font color="#006000"><b>theorem</b></font> <tt>' + name +
                    '</tt>:&nbsp;<a href="#" ' + 'id="' + num + '">proof</a>' + '</br>&nbsp;&nbsp;' +
                    prop + '</p></div>'));
>>>>>>> 6ff275a2
            }

            if (ty === 'type.ind') {
                var constrs = ext.constrs;
                var str = '</br>&nbsp;&nbsp;' + constrs[0]['name'] + '</br>&nbsp;&nbsp;' + constrs[1]['name'];
                for (var i in constrs[1]['args']) {
                    str += ' (' + constrs[1]['args'][i] + ' :: ' + ext.argsT[i] + ')';
                }
                $('#left_json').append($(
                    '<p><font color="#006000"><b>datatype</b></font> ' + constrs[0]['type'] + ' =' + str + '</p>'));
            }

            if (ty === 'def.ind') {
                var type = '';
                $.each(ext.type_hl, function (i, val) {
                    type = type + '<tt class="' + rp(val[1]) + '">' + val[0] + '</tt>';
                });
                $('#left_json').append($(
                    '<p id="fun' + j + '"><font color="#006000"><b>fun</b></font> ' + name + ' :: ' + type +
                    '<font color="#006000"><b> where</b></font></p>'));
                for (var j in ext.rules) {
                    var str = '';
                    $.each(ext.rules[j].prop_hl, function (i, val) {
                        str = str + '<tt class="' + rp(val[1]) + '">' + val[0] + '</tt>';
                    });
                    $('#left_json p:last').append($('<p>&nbsp;&nbsp;' + str + '</p>'));
                }
            }
        }
    }

    // Add new entry to the file.
    function add_info() {
        var item = {};
        if ($('#constant, #type').val() !== '') {
            var cons = $('#constant').val();
            var type = $('#type').val();
            item['ty'] = 'def.ax';
            item['name'] = cons;
            item['type'] = type;
            $('#constant,#type').val('');
        }

        if ($('#thm, #term, #vars').val() !== '') {
            var vars = {};
            var theo = $('#thm').val();
            var term = $('#term').val();
            var vars_str = $('#vars').val();
            var vars_list = vars_str.split(' ');
            for (var i in vars_list) {
                var v_list = vars_list[i].split(':');
                vars[v_list[0]] = v_list[1];
            }
            item['ty'] = 'thm';
            item['name'] = theo;
            item['vars'] = vars;
            item['prop'] = term;
            $('#thm,#term,#vars').val('');
        }
        var event = {
            "theory_name": theory_name,
            "item": item
        };

        data_ajax = JSON.stringify(event);
        $.ajax({
            url: "/api/add-info",
            type: "POST",
            data: data_ajax,
            success: function (result) {
                result_list = result_list.concat(result['data']);
                display_result_list();
            }
        });
    }

    function ajax_res(data) {
        $.ajax({
            url: "/api/json",
            type: "POST",
            data: data,
            success: function (result) {
                theory_name = result['data']['name'];
                theory_imports = result['data']['imports'];
                theory_desc = result['data']['description'];
                result_list = result['data']['content'];
                display_result_list();
            }
        });
    }

    function init_editor(editor_id = "code1") {
        var editor = CodeMirror.fromTextArea(document.getElementById(editor_id), {
            mode: "text/x-python",
            lineNumbers: true,
            theme: "",
            lineWrapping: true,
            foldGutter: true,
            smartIndent: false,
            matchBrackets: true,
            viewportMargin: Infinity,
            scrollbarStyle: "overlay",
            extraKeys: {
                "Ctrl-I": introduction,
                "Ctrl-B": apply_backward_step,
                "Ctrl-R": rewrite_goal,
            }
        });
        var rtop = document.querySelector('.rtop');
        editor.setSize("auto", rtop.clientHeight - 40);
        editor.setValue("");
        cells[editor_id] = {};
        cells[editor_id].click_line_number = -1;
        cells[editor_id].ctrl_click_line_numbers = new Set();
        cells[editor_id].edit_line_number = -1;
        cells[editor_id].readonly_lines = [0];
        editor.on("keydown", function (cm, event) {
            let line_no = cm.getCursor().line;
            let line = cm.getLine(line_no);
            var id = get_selected_id();
            if (event.code === 'Enter') {
                event.preventDefault();
                if (cells[id].edit_line_number !== undefined && cells[id].edit_line_number !== -1) {
                    set_line(cm);
                } else {
                    add_line_after(cm);
                }
            } else if (event.code === 'Tab') {
                event.preventDefault();
                unicode_replace(cm);
            } else if (event.code === 'Backspace') {
                if (line.endsWith(": ")) {
                    event.preventDefault();
                    remove_line(cm);
                }
            } else if (event.code === 'Escape') {
                event.preventDefault();
                if (cells[id].edit_line_number !== undefined && cells[id].edit_line_number !== -1) {
                    cm.getAllMarks().forEach(e => {
                        if (e.readOnly !== undefined) {
                            if (e.readOnly) {
                                e.clear();
                            }
                        }
                    });
                    var origin_line = display_line(cells[id]['proof'][cells[id].edit_line_number]);
                    cm.replaceRange(origin_line, {line: cells[id].edit_line_number, ch: 0}, {
                        line: cells[id].edit_line_number,
                        ch: Number.MAX_SAFE_INTEGER
                    });
                    cells[id].readonly_lines.push(cells[id].edit_line_number);
                    cells[id].readonly_lines.sort();
                    cells[id].edit_line_number = -1;
                }
            }
        });

        editor.on("focus", function (cm, event) {
            $('#codeTabContent .code-cell').each(function () {
                $(this).removeClass('selected');
            });
            $(cm.getTextArea().parentNode).addClass('selected');
        });

        editor.on("cursorActivity", function (cm) {
            if (is_mousedown) {
                mark_text(cm);
                apply_backward_step_thm(cm);
                is_mousedown = false;
                is_ctrl_click = false;
            }
        });

        editor.on('beforeChange', function (cm, change) {
            if (!edit_flag &&
                cells[get_selected_id()].readonly_lines.indexOf(change.from.line) !== -1) {
                change.cancel();
            }
        });

        editor.on('mousedown', function (cm, event) {
            var timer = 0;
            is_mousedown = true;
            if (event.ctrlKey)
                is_ctrl_click = true;
            click_count++;
            if (click_count === 1) {
                timer = setTimeout(function () {
                    if (click_count > 1) {
                        clearTimeout(timer);
                        set_read_only(cm);
                    }
                    click_count = 0;
                }, 300)
            }
        });
    }

    function set_read_only(cm) {
        cm.setCursor(cm.getCursor().line, Number.MAX_SAFE_INTEGER);
        var line_num = cm.getCursor().line;
        var ch = cm.getCursor().ch;
        var line = cm.getLineHandle(line_num).text;
        var id = get_selected_id();
        if (line.indexOf('sorry') !== -1) {
            cm.getAllMarks().forEach(e => {
                if (e.readOnly !== undefined)
                    if (e.readOnly)
                        e.clear();
                if (e.css !== undefined)
                    if (e.css.indexOf('background') !== -1)
                        e.clear();
            });
            cells[id].readonly_lines.splice(line_num, 1);
            cm.markText({line: line_num, ch: 0}, {line: line_num, ch: ch - 5}, {readOnly: true});
            cm.addSelection({line: line_num, ch: ch - 5}, {line: line_num, ch: ch});
            cells[id].edit_line_number = line_num;
        } else if (line.split(': ')[1].trim() === '') {
            cm.getAllMarks().forEach(e => {
                if (e.readOnly !== undefined)
                    if (e.readOnly)
                        e.clear();
                if (e.css !== undefined)
                    if (e.css.indexOf('background') !== -1)
                        e.clear();
            });
            cells[id].readonly_lines.splice(line_num, 1);
            cm.markText({line: line_num, ch: 0}, {line: line_num, ch: ch}, {readOnly: true});
            cells[id].edit_line_number = line_num;
        }
    }

    function mark_text(cm) {
        var origin_pos = cm.getCursor();
        cm.setCursor(cm.getCursor().line, Number.MAX_SAFE_INTEGER);
        var line_num = cm.getCursor().line;
        var ch = cm.getCursor().ch;
        var line = cm.getLineHandle(line_num).text;
        var id = get_selected_id();
        var cell = cells[id] ? cells[id] : undefined;
        if (is_ctrl_click && cell.click_line_number !== undefined
            && cell.click_line_number !== -1 && line_num < cell.click_line_number) {
            cm.markText({line: line_num, ch: 0}, {line: line_num, ch: ch}, {css: 'background: yellow'})
            cells[id].ctrl_click_line_numbers.add(line_num);
            is_ctrl_click = false;
        } else if (line.indexOf('sorry') !== -1) {
            cm.markText({line: line_num, ch: ch - 5}, {line: line_num, ch: ch}, {
                css: "background: red"
            });
            cells[id].click_line_number = line_num;
        } else {
            cm.getAllMarks().forEach(e => {
                if (e.css !== undefined)
                    if (e.css.indexOf('background') !== -1)
                        e.clear();
            });
            cells[id].click_line_number = -1;
            cells[id].ctrl_click_line_numbers.clear();
        }
        clear_match_thm();
        cm.setCursor(origin_pos);
    }

    function resize_editor() {
        var editor = document.querySelector('.code-cell.selected textarea + .CodeMirror').CodeMirror;
        var rtop = document.querySelector('.rtop');
        editor.setSize("auto", rtop.clientHeight - 40);
        editor.refresh();
    }

    Split(['.rtop', '.rbottom'], {
        sizes: [40, 60],
        direction: 'vertical',
        minSize: 39,
        onDrag: resize_editor,
        gutterSize: 2,
    });
    Split(['.left', '.right'], {
        sizes: [20, 80],
        gutterSize: 2,
    });
})
(jQuery);<|MERGE_RESOLUTION|>--- conflicted
+++ resolved
@@ -383,16 +383,12 @@
                 else {
                     status_color = 'green'
                 }
-<<<<<<< HEAD
-                $('#left_json').append($('<div><div style="float:left;width: 12px; height: 12px; background: ' + status_color + ';">&nbsp;</div>' + '<p>' + '<font color="#006000"><b>theorem </b></font><span id="thm_name">' + name + '</span>:&nbsp;<a href="#" ' + 'id="' + num + '">proof</a>' + '</br>&nbsp;&nbsp;&nbsp;' + str + '</p></div>'));
-=======
                 $('#left_json').append($(
                     '<div><div style="float:left;width: 12px; height: 12px; background: ' +
                     status_color + ';">&nbsp;</div>' + '<p>' +
                     '<font color="#006000"><b>theorem</b></font> <tt>' + name +
                     '</tt>:&nbsp;<a href="#" ' + 'id="' + num + '">proof</a>' + '</br>&nbsp;&nbsp;' +
                     prop + '</p></div>'));
->>>>>>> 6ff275a2
             }
 
             if (ty === 'type.ind') {
