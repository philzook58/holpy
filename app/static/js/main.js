--- conflicted
+++ resolved
@@ -14,7 +14,6 @@
     var edit_mode = false;
     var result_list_dict = {};
     var add_mode = false;
-    var result_list_dict = {};
 
     $(document).ready(function () {
         document.getElementById('left').style.height = (window.innerHeight - 40) + 'px';
@@ -41,15 +40,10 @@
                 $('<div class="' + class_name + '" id="code' + page_num + '-pan">' +
                     '<label for="code' + page_num + '"></label> ' +
                     '<textarea id="code' + page_num + '"></textarea>' +
-<<<<<<< HEAD
-                    '<button id="' + proof_id + '" class="el-button el-button--default el-button--mini save" style="margin-top:5px;width:100px;margin-left:25px;" name="save"'+ theory_name +'><b>SAVE</b></button>' +
-                    '<button id="' + proof_id + '" class="el-button el-button--default el-button--mini reset" style="margin-top:5px;width:100px;" name="reset'+ theory_name +'"><b>RESET</b></button></div>'));
-=======
                     '</div>'));
             $('div.rbottom').append(
                 '<div id="prf'+ page_num +'" name="addition"><button id="' + proof_id + '" class="el-button el-button--default el-button--mini save" style="margin-top:5px;width:100px;margin-left:25px;" name="save"'+ theory_name +'><b>SAVE</b></button>' +
                     '<button id="' + proof_id + '" class="el-button el-button--default el-button--mini reset" style="margin-top:5px;width:100px;" name="reset'+ theory_name +'"><b>RESET</b></button></div>');
->>>>>>> 6324eac0
             init_editor("code" + page_num);
             // Add location for displaying results;
             $('div#prf' + page_num).append(
@@ -59,11 +53,7 @@
                     '<div class="rewrite-thm"></div>' +
                     '<div class="clear"></div>' +
                     '</div></div>'));
-<<<<<<< HEAD
-            $('#' + id).append(
-=======
             $('div#prf' + page_num).append(
->>>>>>> 6324eac0
                 $('<div class="output-wrapper"><div class="output"><div class="output-area">' +
                     '<a href="#" id="link-backward" style="float:left;"><</a>' +
                     '<pre id="instruction-number", style="float:left;"> </pre>' +
@@ -116,11 +106,7 @@
         });
 
         // Save a single proof to the webpage (not to the json file);
-<<<<<<< HEAD
-        $('div.rtop').on('click', 'button.save', function () {
-=======
         $('div.rbottom').on('click', 'button.save', function () {
->>>>>>> 6324eac0
             editor_id_list = [];
             var file_name = $(this).attr('name').slice(4,);
             var editor_id = get_selected_id();
@@ -159,12 +145,6 @@
 //      save all of the edited_tab_data to the json-file;
         function save_editor_data() {
             var copy_res = $.extend(true, [], result_list);
-<<<<<<< HEAD
-//            for (var i in result_list) {
-//                copy_res[i] = result_list[i];
-//            }
-=======
->>>>>>> 6324eac0
             display_result_list();
             $.each(copy_res, function (i, v) {
                 if (v.ty === 'def.ax') {
@@ -221,11 +201,7 @@
         }
 
         //click reset button to reset the thm to the origin status;
-<<<<<<< HEAD
-        $('div.rtop').on('click', 'button.reset', function () {
-=======
         $('div.rbottom').on('click', 'button.reset', function () {
->>>>>>> 6324eac0
             var id = Number($(this).attr('id')) - 1;
             var file_name = $(this).attr('name').slice(5,);
             if (file_name) {
@@ -268,16 +244,6 @@
             $('div.rbottom div:eq(0)').show().siblings().hide();
         });
 
-<<<<<<< HEAD
-        $('#codeTab').on('click', 'li button[name="edit"]', function () {
-            var tabId = $(this).parents('li').children('a').attr('href');
-            $(this).parents('li').remove('li');
-            $(tabId).remove();
-            $('#codeTab a:first').tab('show');
-        })
-
-=======
->>>>>>> 6324eac0
         $('#delete-cell').on('click', function () {
             $('.code-cell.selected').remove();
         });
@@ -306,7 +272,6 @@
         $('#left_json').on('click', 'a[name="proof"]', function () {
             proof_id = $(this).attr('id');
             eidt_mode = false;
-            $('div.rtop').css('overflow','');
             var thm_name = $(this).parent().find('span#thm_name').text();
             if (result_list[proof_id - 1]['proof']) {
                 $('#add-cell').click();
@@ -328,12 +293,7 @@
             page_num++;
             edit_mode = true;
             var a_id = $(this).attr('id').trim();
-<<<<<<< HEAD
-            var number = Number(a_id.slice(5,)) - 1;
-            $('div.rtop').css('overflow','auto');
-=======
             var number = Number(a_id.slice(5,))-1;
->>>>>>> 6324eac0
             var data_name = $(this).parents('p').find('span[name="name"]').text().trim();
             var data_type = $(this).parents('p').find('span:eq(0)').attr('name').trim();
             var data_content = $(this).parents('p').find('span[name="content"]').text().trim();
@@ -363,11 +323,7 @@
             $('#codeTab').append(
                 $('<li class="nav-item" name="code' + page_num + '"><a class="nav-link" ' +
                     'data-toggle="tab"' +
-<<<<<<< HEAD
-                    'href="#code' + page_num + '-pan">' +
-=======
                     'href="#code' + page_num + '-pan" name="'+ page_num +'">' +
->>>>>>> 6324eac0
                     '<span id="' + page_num + '">' + data_label +
                     '</span><button id="close_tab" type="button" ' +
                     'title="Remove this page" name="edit">×</button>' +
@@ -377,15 +333,9 @@
                 $('#codeTabContent').append(
                     $('<div style="margin-left:35px;margin-top:20px;" name="' + a_id + '" class="' + class_name + '" id="code' + page_num + '-pan">' +
                         '<label name="' + page_num + '" for="code' + page_num + '"></label> ' +
-<<<<<<< HEAD
-                        '<font color="#006000"><b>constant</b></font>:&nbsp;<input spellcheck="false" id="data-name' + page_num + '" style="background:transparent;'+border+'" value="' + data_name + '">' +
-                        '&nbsp;&nbsp;&nbsp;::&nbsp;&nbsp;&nbsp;<input spellcheck="false" id="data-content' + page_num + '" style="width:50%;background:transparent;'+border+'" value="' + data_content + '">' +
-                        '<br><button id="save-edit" name="' + data_type + '" class="el-button el-button--default el-button--mini" style="margin-top:10px;width:20%;"><b>SAVE</b></button></div>'
-=======
                         '<font color="#006000"><b>constant</b></font>:&nbsp;<input spellcheck="false" id="data-name' + page_num + '" style="background:transparent;'+ border +'width:10%;" value="' + data_name + '">' +
                         '&nbsp;&nbsp;&nbsp;::&nbsp;&nbsp;&nbsp;<input spellcheck="false" id="data-content' + page_num + '" style="width:50%;background:transparent;'+ border +'" value="' + data_content + '">' +
                         '</div>'
->>>>>>> 6324eac0
                         ));
                 $('#codeTab a[href="#code' + page_num + '-pan"]').tab('show');
             }
@@ -393,18 +343,10 @@
                 $('#codeTabContent').append(
                     $('<div style="margin-left:35px;margin-top:20px;" name="' + a_id + '" class="' + class_name + '" id="code' + page_num + '-pan">' +
                         '<label name="' + page_num + '" for="code' + page_num + '"></label> ' +
-<<<<<<< HEAD
-                        '<font color="#006000"><b>theorem</b></font>:&nbsp;<input spellcheck="false" id="data-name' + page_num + '" style="margin-top:0px;width:20%;background:transparent;'+border+'" value="' + data_name + '">' +
-                        '<br><br>vars:&nbsp;&nbsp;&nbsp;&nbsp;<input spellcheck="false" id="data-vars' + page_num + '" style="width:30%;background:transparent;'+border+'" value="' + vars_str + '">' +
-                        '<br><br>term:&nbsp;&nbsp;&nbsp;<input spellcheck="false" id="data-content' + page_num + '" style="width:30%;background:transparent;'+border+'" value="' + data_content + '">' +
-                        '<br><button id="save-edit" name="' + data_type + '" class="el-button el-button--default el-button--mini" style="margin-top:5px;width:20%;"><b>SAVE</b></button>'+
-                        '</br><input name="hint_backward" type="checkbox" style="margin-left:25px;"><b>&nbsp;backward</b><input name="hint_rewrite" style="margin-left:20px;" type="checkbox"><b>&nbsp;rewrite</b></div>'
-=======
                         '<font color="#006000"><b>theorem</b></font>:&nbsp;<input spellcheck="false" id="data-name' + page_num + '" style="margin-top:0px;width:20%;background:transparent;'+ border +'" value="' + data_name + '">' +
                         '<br><br>vars:&nbsp;&nbsp;&nbsp;&nbsp;<input spellcheck="false" id="data-vars' + page_num + '" style="width:30%;background:transparent;'+ border +'" value="' + vars_str + '">' +
                         '<br><br>term:&nbsp;&nbsp;&nbsp;<input spellcheck="false" id="data-content' + page_num + '" style="width:30%;background:transparent;'+ border +'" value="' + data_content + '">' +
                         '<br><br><input name="hint_backward" type="checkbox" style="margin-left:0px;"><b>&nbsp;backward</b><input name="hint_rewrite" style="margin-left:20px;" type="checkbox"><b>&nbsp;rewrite</b></div>'
->>>>>>> 6324eac0
                         ));
                 $('#codeTab a[href="#code' + page_num + '-pan"]').tab('show');
             }
@@ -415,14 +357,8 @@
                 $('#codeTabContent').append(
                     $('<div style="margin-left:35px;margin-top:20px;" name="' + a_id + '" class="' + class_name + '" id="code' + page_num + '-pan">' +
                         '<label name="' + page_num + '" for="code' + page_num + '"><font color="#006000"><b>datatype</b></font>:</label> ' +
-<<<<<<< HEAD
-                        '<br><input spellcheck="false" id="data-name' + page_num + '" style="width:10%;background:transparent;'+border+'" value="' + data_name + '">' + '&nbsp;&nbsp;=&nbsp;&nbsp;' +
-                        '<br><textarea spellcheck="false" id="data-content' + page_num + '" style="height:60px;width:30%;background:transparent;'+border+'">' + data_new_content + '</textarea>' +
-                            '<br><button id="save-edit" name="' + data_type + '" class="el-button el-button--default el-button--mini" style="margin-top:5px;width:20%;"><b>SAVE</b></button></div>'
-=======
                         '<br><input spellcheck="false" id="data-name' + page_num + '" style="width:10%;background:transparent;'+ border +'" value="' + data_name + '">' + '&nbsp;&nbsp;=&nbsp;&nbsp;' +
                         '<br><textarea spellcheck="false" id="data-content' + page_num + '" style="height:60px;width:30%;background:transparent;'+ border +'">' + data_new_content + '</textarea></div>'
->>>>>>> 6324eac0
                         ));
                 $('#codeTab a[href="#code' + page_num + '-pan"]').tab('show');
             }
@@ -432,23 +368,16 @@
                 for (var i in data_content_list) {
                     data_new_content += i + ': ' + data_content_list[i] + '\n';
                 };
-                if (data_name)
-                    $('#codeTab').find('span#' + page_num).text(data_name.split(' :: ')[0]);
+                if (data_name){
+                    $('#codeTab').find('span#'+ page_num).text(data_name.split(' :: ')[0]);
+                }
                 $('#codeTabContent').append(
                     $('<div style="margin-left:35px;margin-top:20px;" name="' + a_id + '" class="' + class_name + '" id="code' + page_num + '-pan">' +
                         '<label name="' + page_num + '" for="code' + page_num + '"><font color="#006000"><b>fun</b></font>:</label> ' +
-<<<<<<< HEAD
-                        '<input spellcheck="false" id="data-name' + page_num + '" style="width:30%;background:transparent;'+border+'" value="' + data_name + '">' +
-                        '<br><textarea spellcheck="false" id="data-content' + page_num + '" style="margin-top:5px;height:110px;width:40%;background:transparent;'+border+'" name="content">' + data_new_content + '</textarea>' +
-                        '&nbsp;&nbsp;for:&nbsp;&nbsp;<textarea spellcheck="false" id="data-vars' + page_num + '" style="margin-top:5px;height:110px;width:40%;background:transparent;'+border+'" placeholder="vars"></textarea>' +
-                        '<br><button id="save-edit" name="' + data_type + '" class="el-button el-button--default el-button--mini" style="margin-top:5px;width:20%;"><b>SAVE</b></button></div>'
-                        ));
-=======
                         '<input spellcheck="false" id="data-name' + page_num + '" style="width:30%;background:transparent;'+ border +'" value="' + data_name + '">' +
                         '<br><textarea spellcheck="false" id="data-content' + page_num + '" style="margin-top:5px;height:110px;width:40%;background:transparent;'+ border +'" name="content">' + data_new_content + '</textarea>' +
                         '&nbsp;&nbsp;for:&nbsp;&nbsp;<textarea spellcheck="false" id="data-vars' + page_num + '" style="margin-top:5px;height:110px;width:40%;background:transparent;'+ border +'" placeholder="vars"></textarea></div>'
                     ));
->>>>>>> 6324eac0
                 $('#codeTab a[href="#code' + page_num + '-pan"]').tab('show');
                 display_lines_number(data_content_list, page_num, number);
             }
@@ -456,18 +385,12 @@
                 $('input[name="hint_backward"]').click();
             if (number && 'hint_rewrite' in result_list[number] && result_list[number]['hint_rewrite'] === 'true')
                 $('input[name="hint_rewrite"]').click();
-<<<<<<< HEAD
-            $('#codeTabContent div#code' + page_num + '-pan button').after(
-                $('<div class="output-wrapper" style="margi-top:1px;" id="error' + page_num + '">' +
-                    '<pre></pre></div>'));
-=======
             $('div.rbottom').append('<div id="prf'+ page_num +'"><button id="save-edit" name="' + data_type + '" class="el-button el-button--default el-button--mini" style="margin-top:5px;width:20%;"><b>SAVE</b></button></div>')
             $('div#prf'+ page_num).append(
                 '<div class="output-wrapper" style="margi-top:1px;" id="error' + page_num + '">' +
                     '<pre></pre></div>');
             $('div#prf'+ page_num).addClass('selected').siblings().removeClass('selected');
             $('div#prf'+ page_num).show().siblings().hide();
->>>>>>> 6324eac0
         }
 
 //      display vars_content in the textarea;
@@ -493,14 +416,9 @@
         }
 
 //      click save button on edit tab to save content to the left-json for updating;
-<<<<<<< HEAD
-        $('#codeTabContent').on('click', 'button#save-edit', function () {
-            var a_id = $(this).parent().attr('name').trim();
-=======
         $('div.rbottom').on('click', 'button#save-edit', function () {
             var tab_pm = $(this).parent().attr('id').slice(3,);
             var a_id = $('div#code' + tab_pm + '-pan').attr('name').trim();
->>>>>>> 6324eac0
             var error_id = $(this).next().attr('id').trim();
             var id = tab_pm;
             var ty = $(this).attr('name').trim();
@@ -509,19 +427,11 @@
             var prev_list = result_list.slice(0, number);
             if ($('input[name="hint_backward"]').prop('checked') === true)
                 result_list[number]['hint_backward'] = 'true';
-<<<<<<< HEAD
-            else if (number!==-1 && 'hint_backward' in result_list[number])
-                delete result_list[number]['hint_backward'];
-            if ($('input[name="hint_rewrite"]').prop('checked') === true)
-                result_list[number]['hint_rewrite'] = 'true';
-            else if (number!==-1 && 'hint_rewrite' in result_list[number])
-=======
             else if (number !==-1 && 'hint_backward' in result_list[number])
                 delete result_list[number]['hint_backward'];
             if ($('input[name="hint_rewrite"]').prop('checked') === true)
                 result_list[number]['hint_rewrite'] = 'true';
             else if (number !==-1 && 'hint_rewrite' in result_list[number])
->>>>>>> 6324eac0
                 delete result_list[number]['hint_rewrite']
             ajax_data['file-name'] = name;
             ajax_data['prev-list'] = prev_list;
@@ -653,11 +563,7 @@
             return ajax_data;
         }
 
-<<<<<<< HEAD
-//
-=======
 //      click to display the names of the json file;
->>>>>>> 6324eac0
         $('#file-path').on('click', '#root-a', function () {
             $('#left_json').empty();
             if ($('#file-path a:last').text() !== 'root/') {
@@ -665,10 +571,7 @@
             }
         });
 
-<<<<<<< HEAD
-=======
 //      click to save the related data to json file:edit && proof;
->>>>>>> 6324eac0
         $('a#save-file').click(function () {
             if (edit_mode) {
                 save_editor_data();
@@ -677,11 +580,7 @@
             }
         });
 
-<<<<<<< HEAD
-//      click the file name to display json file;
-=======
 //      click to display json file;
->>>>>>> 6324eac0
         $('#root-file').on('click', 'a', function () {
             num = 0;
             $('#left_json').empty();
@@ -709,7 +608,6 @@
                     init_edit_area(page_num, '', ty, '', ty,'','');
                 }
             })
-        });
 
         $('#json-button').on('click', function () {
             num = 0;
@@ -881,6 +779,7 @@
         }
     }
 
+//  display_hilight
     function ajax_res(data) {
         $.ajax({
             url: "/api/json",
