(function ($) {
    var instructions = [];
    var page_num = 0;
    var add_page = 0;
    var index = 0;
    var theory_name = "";  // Name of the current theory file
    var theory_imports = [];  // List of imports of the current theory file
    var result_list = [];  // Content of the current theory file
    var theory_desc = "";  // Description of the theory
    var is_mousedown = false;
    var is_ctrl_click = false;
    var click_count = 0;
    var proof_id = 0;
    var origin_result = [];
    var edit_mode = false;
    var result_list_dict = {};
    var file_list = [];
    var add_mode = false;

    $(document).ready(function () {
        document.getElementById('left').style.height = (window.innerHeight - 40) + 'px';
    });

    $(function () {
//      click add_cell to add a tab page;
        $('#add-cell').on('click', function () {
            page_num++;
            // Add CodeMirror textarea;
            var id = 'code' + page_num + '-pan';
            $('#codeTab').append(
                $('<li class="nav-item" name="code' + page_num + '"><a class="nav-link" ' +
                    'data-toggle="tab"' +
                    'href="#code' + page_num + '-pan" name="'+ page_num +'">' +
                    '<span> ' +
                    '</span><button id="close_tab" type="button" ' +
                    'title="Remove this page" name="proof-tab">×</button>' +
                    '</a></li>'));
            let class_name = 'tab-pane fade active newCodeMirror code-cell';
            if (page_num === 1)
                class_name = 'tab-pane fade in active code-cell';
            $('#codeTabContent').append(
                $('<div class="' + class_name + '" id="code' + page_num + '-pan">' +
                    '<label for="code' + page_num + '"></label> ' +
                    '<textarea id="code' + page_num + '"></textarea>' +
                    '</div>'));
            $('div.rbottom').append(
                '<div id="prf'+ page_num +'" name="addition"><button id="' + proof_id + '" class="el-button el-button--default el-button--mini save_proof" style="margin-top:5px;width:100px;margin-left:25px;" name="save"'+ theory_name +'><b>SAVE</b></button>' +
                    '<button id="' + proof_id + '" class="el-button el-button--default el-button--mini reset" style="margin-top:5px;width:100px;" name="reset'+ theory_name +'"><b>RESET</b></button></div>');
            init_editor("code" + page_num);
            // Add location for displaying results;
            $('div#prf' + page_num).append(
                $('<div class="output-wrapper"><div class="output"><div class="output-area">' +
                    '<pre> </pre></div><div class="match-thm"">' +
                    '<div class="abs-thm"></div>' +
                    '<div class="rewrite-thm"></div>' +
                    '<div class="afs-thm"></div>' +
                    '<div class="clear"></div>' +
                    '</div></div>'));
            $('div#prf' + page_num).append(
                $('<div class="output-wrapper"><div class="output"><div class="output-area">' +
                    '<a href="#" id="link-backward" style="float:left;"><</a>' +
                    '<pre id="instruction-number", style="float:left;"> </pre>' +
                    '<a href="#" id="link-forward" style="float:left;">></a>' +
                    '<pre id="instruction" style="float:left;"> </pre></div></div>'));
            $('#codeTab a[href="#code' + page_num + '-pan"]').tab('show');
            $('div#prf'+page_num).addClass('selected').siblings().removeClass('selected');
            $('div#prf'+page_num).show().siblings().hide();
            $('.newCodeMirror').each(function () {
                $(this).removeClass('active');
            });
        });

        $('#right').on('click', '.backward-step', function () {
            apply_backward_step(get_selected_editor(), is_others = true);
        });

        $('#right').on('click', ' .abs-thm .thm-content pre', function () {
            apply_backward_step(get_selected_editor(), is_others = false, select_thm = $(this).index());
        });

        $('#right').on('click', '.forward-step', function () {
            apply_forward_step(get_selected_editor(), is_others = true);
        });

        $('#right').on('click', ' .afs-thm .thm-content pre', function () {
            apply_forward_step(get_selected_editor(), is_others = false, select_thm = $(this).index());
        });

        $('#right').on('click', '.rewrite-goal', function () {
            rewrite_goal(get_selected_editor(), is_others = true);
        });

        $('#right').on('click', ' .rewrite-thm .thm-content pre', function () {
            rewrite_goal(get_selected_editor(), is_others = false, select_thm = $(this).index());
        });

        $('#right').on('click', '#link-backward', function () {
            if (index > 0) {
                index--;
                var instr_output = get_selected_instruction();
                instr_output.innerHTML = instructions[index];
                var instr_no_output = get_selected_instruction_number();
                instr_no_output.innerHTML = (index + 1) + '/' + instructions.length;
            }
        });

        $('#right').on('click', '#link-forward', function () {
            if (index < instructions.length - 1) {
                index++;
                var instr_output = get_selected_instruction();
                instr_output.innerHTML = instructions[index];
                var instr_no_output = get_selected_instruction_number();
                instr_no_output.innerHTML = (index + 1) + '/' + instructions.length;
            }
        });

        $('#add-json').click(function() {
            page_num ++;
            init_metadata_area(page_num);
        });


        function init_metadata_area(add_page) {
            var id = 'code' + add_page + '-pan';
            $('#codeTab').append(
                $('<li class="nav-item" name="code' + add_page + '"><a class="nav-link" ' +
                    'data-toggle="tab"' +
                    'href="#code' + add_page + '-pan" name="'+ add_page +'">' +
                    '<span> ' + 'File'+
                    '</span><button id="close_tab" type="button" ' +
                    'title="Remove this page" name="proof-tab">×</button>' +
                    '</a></li>'));
            let class_name = 'tab-pane fade active newCodeMirror code-cell';
            if (add_page === 1)
                class_name = 'tab-pane fade in active code-cell';
            $('#codeTabContent').append(
                $('<div class="' + class_name + '" id="code' + add_page + '-pan" style="margin:30px;">' +
                    '<label for="code' + add_page + '"></label>' +
                    'File name:&nbsp;<input id="fname'+ add_page +'" spellcheck="false" style="width:50%;">'+
                    '<br><br>Imports:&nbsp;<input spellcheck="false" id="imp'+ add_page +'" style="margin-left:10px;width:50%;">'+
                    '<br><br>Description:&nbsp;<textarea spellcheck="false" id="code' + add_page + '" style="margin-left:10px;width:45%;" rows="3"></textarea>' +
                    '</div>'));
            $('div.rbottom').append(
                '<div id="prf'+ add_page +'" name="addition"><button id="'+ add_page + '" class="el-button el-button--default el-button--mini" style="margin-top:5px;width:100px;margin-left:25px;" name="save-json"><b>SAVE</b></button>' +
                    '</div>');
            $('#codeTab a[href="#code' + add_page + '-pan"]').tab('show');
            $('div#prf'+ add_page).addClass('selected').siblings().removeClass('selected');
            $('div#prf'+ add_page).show().siblings().hide();
            $('.newCodeMirror').each(function () {
                $(this).removeClass('active');
            });
        }

//      click save to create and save json_file metadata;
        $('div.rbottom').on('click', 'button[name="save-json"]', function() {
            var pnum = $(this).attr('id');
            var fname = $('#fname'+ pnum).val().trim();
            var imp = $('#imp'+ pnum).val().split(',');
            var des = $('#code'+ pnum).val().trim();
            var flag = false;
            $.each(file_list, function(i,v) {
                if (v === fname)
                    flag = true;
            })
            if (flag === false)
                file_list.push(fname);
            file_list.sort();
            data = {
                'name': fname,
                'imports': imp,
                'description': des
            }
            $.ajax({
                url: '/api/add-new',
                type: 'PUT',
                data: JSON.stringify(data),
                success: function(res) {
                    alert('保存成功!');
                    $('div#root-file').html('');
                    display_file_list();
                }
            })
        })

//      tab on the left;
        $('#json-tab1,#json-tab2,#json-tab3').click(function() {
            $(this).css({'background':'	#F0F0F0','text-align':'center','border-bottom':'none'});
            $(this).siblings('li').css({'background':'#f8f8f8','text-align':'center','border-bottom':'solid 1px','border-color':'#B8B8B8'});
        })

        $('#json-tab1').click(function() {
            $('div#root-file').show();
            $('div#left_json').hide();
            $('div#varible').hide();
        })

        $('#json-tab2').click(function() {
            $('div#root-file').hide();
            $('div#left_json').show();
            $('div#varible').hide();
        })

        $('#json-tab3').click(function() {
            $('div#root-file').hide();
            $('div#left_json').hide();
            $('div#varible').show();
        })

        $('div#root-file').on('click', 'a[name="edit"]', function() {
            var number = Number($(this).attr('id').slice(4,).trim())-1;
            page_num++;
            data = JSON.stringify(file_list[number]);
            init_metadata_area(page_num);
            $.ajax({
                url: '/api/edit_jsonFile',
                data: data,
                type: 'POST',
                success: function(res) {
                    var name = res['name'];
                    var des = res['description'];
                    var imports = res['imports'].join(',');
                    $('input#fname'+ page_num).val(name);
                    $('input#imp'+ page_num).val(imports);
                    $('textarea#code'+ page_num).val(des);
                }
            })
        })

        $('div#root-file').on('click', 'a[name="delete"]', function() {
            var number = Number($(this).attr('id').trim())-1;
            var json_name = $(this).attr('class');
            file_list.splice(number,1);
            $('div#root-file').html('');
            display_file_list();
            save_file_list(json_name);
        })

        // Save a single proof to the webpage (not to the json file);
        $('div.rbottom').on('click', 'button.save_proof', function () {
            editor_id_list = [];
            var file_name = $(this).attr('name').slice(4,);
            var editor_id = get_selected_id();
            var id = Number($(this).attr('id')) - 1;
            var proof = cells[editor_id]['proof'];
            var output_proof = [];
            $.each(proof, function (i) {
                output_proof.push({});
                $.extend(output_proof[i], proof[i]);  // perform copy
                output_proof[i]['th'] = output_proof[i]['th_raw'];
                output_proof[i]['th_raw'] = undefined;
                output_proof[i]['args'] = output_proof[i]['args_raw'];
                output_proof[i]['args_raw'] = undefined;
            })
            result_list[id]['proof'] = output_proof;
            result_list[id]['num_gaps'] = cells[editor_id]['num_gaps'];
            result_list_dict[file_name] = result_list;
            display_result_list();
            save_json_file();
        });

        function result_to_output(data) {
            if (data.ty === 'def.ax') {
                delete data.type_hl;
            } else if (data.ty === 'thm' || data.ty === 'thm.ax') {
                delete data.prop_hl;
            } else if (data.ty === 'type.ind') {
                delete data.argsT;
                delete data.ext;
            } else if (data.ty === 'def') {
                delete data.term;
                delete data.type_hl;
            } else if (data.ty === 'def.ind' || data.ty === 'def.pred') {
                delete data.type_hl;
                delete data.ext;
                for (var i in data.rules) {
                    delete data.rules[i].prop_hl;
                }
            }
        }

//      save all of the edited_tab_data to the json-file;
        function save_editor_data() {
            var copy_res = $.extend(true, [], result_list);
            display_result_list();
            $.each(copy_res, function (i, v) {
                result_to_output(v);
            })
            $.ajax({
                url: '/api/editor_file',
                type: 'PUT',
                data: JSON.stringify({
                    'name': name,
                    'data': copy_res
                }),
                success: function () {
                }
            })
        }

        // Save all changed proof on the webpage to the json-file;
        function save_json_file() {
            var output_list = [];
            for (var d in result_list) {
                output_list[d] = {};
                $.extend(output_list[d], result_list[d])  // perform copy
                result_to_output(output_list[d]);
            }
            var data = {
                'name': name,
                'data': {
                    'name': theory_name,
                    'imports': theory_imports,
                    'description': theory_desc,
                    'content': output_list
                }
            }
            $.ajax({
                url: "/api/save_file",
                type: "POST",
                data: JSON.stringify(data),
                success: function () {
                }
            });
        }

        //click reset button to reset the thm to the origin status;
        $('div.rbottom').on('click', 'button.reset', function () {
            var id = Number($(this).attr('id')) - 1;
            var file_name = $(this).attr('name').slice(5,);
            if (file_name) {
                theorem_proof(result_list_dict[file_name][id], file_name);
            }
        });

//      click the tab to show;
        $('#codeTab').on("click", "a", function (e) {
            e.preventDefault();
            var tab_pm = $(this).attr('name');
            $(this).tab('show');
            $('div#prf'+ tab_pm).addClass('selected').siblings().removeClass('selected');
            $('div#prf'+ tab_pm).show().siblings().hide();
        });

//      set cursor & size;
        $('#codeTab').on('shown.bs.tab', 'a', function (event) {
            if (document.querySelector('.code-cell.active textarea + .CodeMirror')) {
                var editor = document.querySelector('.code-cell.active textarea + .CodeMirror').CodeMirror;
                var rtop = document.querySelector('.rtop');
                editor.focus();
                editor.setCursor(editor.lineCount(), Number.MAX_SAFE_INTEGER);
                editor.setSize("auto", rtop.clientHeight - 40);
                editor.refresh();
            }
        });

//      click x on the tab to close and delete the related tab page;
        $('#codeTab').on('click', 'li button', function () {
            var tabId = $(this).parents('li').children('a').attr('href');
            if ($(this).attr('name')==='code'+tab_pm)
                var id = get_selected_id();
                delete cells[id];
            var tab_pm = $(this).parents('li').attr('name').slice(4,);
            $('div#prf'+ tab_pm).remove();
            $(this).parents('li').remove('li');
            $(tabId).remove();
            $('#codeTab a:first').tab('show');
            $('div.rbottom div:eq(0)').addClass('selected').siblings().removeClass('selected');
            $('div.rbottom div:eq(0)').show().siblings().hide();
        });

        $('#delete-cell').on('click', function () {
            $('.code-cell.selected').remove();
        });

        $('#introduction').on("click", function () {
            introduction(get_selected_editor());
        });

        $('#add-line-after').on("click", function () {
            add_line_after(get_selected_editor());
        });

        $('#apply-backward-step').on("click", function () {
            apply_backward_step(get_selected_editor());
        });

        $('#apply-induction').on("click", function () {
            apply_induction(get_selected_editor());
        });

        $('#rewrite-goal').on("click", function () {
            rewrite_goal(get_selected_editor());
        });

        //click proof then send it to the init; including the save-json-file;
        $('#left_json').on('click', 'a[name="proof"]', function () {
            proof_id = $(this).attr('id');
            eidt_mode = false;
            var thm_name = $(this).parent().find('span#thm_name').text();
            if (result_list[proof_id - 1]['proof']) {
                $('#add-cell').click();
                setTimeout(function () {
                    $('#codeTab li[name="' + get_selected_id() + '"] span').text(thm_name);
                    init_saved_proof(result_list[proof_id - 1]);
                }, 200);
            } else {
                $('#add-cell').click();
                setTimeout(function () {
                    $('#codeTab li[name="' + get_selected_id() + '"] span').text(thm_name);
                    theorem_proof(result_list[proof_id - 1], theory_name);
                }, 200);
            }
        });

//      click edit then create a tab page for the editing;
        $('#left_json').on('click', 'a[name="edit"]', function () {
            page_num++;
            edit_mode = true;
            var a_ele = $(this);
            init_edit_area(page_num, a_ele);
        });

//      click delete then delete the content from webpage;
        $('#left_json').on('click', 'a[name="del"]', function(){
            var a_id = $(this).attr('id').trim();
            var number = Number(a_id.slice(5,))-1;
            result_list.splice(number, 1);
            display_result_list();
            save_editor_data();
            alert('删除成功！');
        });

//      keypress to display unicode;
        $('#codeTabContent').on('keydown', 'textarea,input', function(e) {
            var content = $(this).val().trim();
            var id = $(this).attr('id');
            var pos = document.getElementById(id).selectionStart;
            if (pos !== 0 && e.keyCode === 9) {
                if (e && e.preventDefault) {
                    e.preventDefault();
                } else {
                    window.event.returnValue = false;
                }
                for (var key in replace_obj) {
                    l = key.length;
                    if (content.substring(pos-l, pos) === key) {
                        var len = l;
                        content = content.slice(0, pos-l) + replace_obj[key] + content.slice(pos,);
                    }
                }
                $(this).val(content);
                document.getElementById(id).setSelectionRange(pos-len+1, pos-len+1);
            }
        });

//      set the textarea height auto; press tab display unicode;
        $('#codeTabContent').on('input', 'textarea', function() {
            var rows = $(this).val().split('\n').length+1;
            $(this).attr('rows', rows);
        });

        function change_css(obj) {
            if (obj.length > 0) {
                var rows = obj.val().split('\n').length + 1;
                obj.attr('rows', rows);
            }
        }

//      the method for add_info && edit_info;
        function init_edit_area(page_num, a_ele= '', data_type= '') {
            var a_id, data_name= '', data_content= '', vars_str = '', data_label, border = '1px;solid #ffffff;border:none'
            var class_name = 'tab-pane fade in active code-cell edit-data';
            if (!a_ele) {
                a_id = '', border= '', data_name = '', data_content = '', number = '', data_label = data_type;
            }
            else {
               a_id = a_ele.attr('id').trim();
               number = String(Number(a_id.slice(5,))-1);
               data_name = result_list[number]['name'];
               data_type = result_list[number]['ty'];
               data_label = data_name;
               for(var key in result_list[number]['vars']) {
                    vars_str += key + ':' + result_list[number]['vars'][key] + '\n';
               };
            }
            $('#codeTab').append(
                $('<li class="nav-item" name="code' + page_num + '"><a class="nav-link" ' +
                    'data-toggle="tab"' +
                    'href="#code' + page_num + '-pan" name="'+ page_num +'">' +
                    '<span id="' + page_num + '">' + data_label +
                    '</span><button id="close_tab" type="button" ' +
                    'title="Remove this page" name="edit">×</button>' +
                    '</a></li>'));
            if (data_type === 'def.ax') {
                if (number)
                    data_content = result_list[number]['type'];
                else
                    $('#codeTab').find('span#'+ page_num).text('constant');
                $('#codeTabContent').append(
                    $('<div style="margin-left:35px;margin-top:20px;" name="' + a_id + '" class="' + class_name + '" id="code' + page_num + '-pan">' +
                        '<label name="' + page_num + '" for="code' + page_num + '"></label> ' +
                        '<font color="#006000"><b>constant</b></font>:&nbsp;<input spellcheck="false" id="data-name' + page_num + '" style="width:10%;background:transparent;'+ border +'" value="' + data_name + '">' +
                        '&nbsp;&nbsp;&nbsp;::&nbsp;&nbsp;&nbsp;<input spellcheck="false" id="data-content' + page_num + '" style="width:50%;background:transparent;'+ border +'" value="' + data_content + '">' +
                        '</div>'
                        ));
                $('#codeTab a[href="#code' + page_num + '-pan"]').tab('show');
            }
            if (data_type === 'thm' || data_type === 'thm.ax') {
                if (data_type === 'thm')
                    var type_name = 'theorem';
                else
                    var type_name = 'axiom';
                if (number)
                    data_content = result_list[number]['prop'];
                $('#codeTabContent').append(
                    $('<div style="margin-left:35px;margin-top:20px;" name="' + a_id + '" class="' + class_name + '" id="code' + page_num + '-pan">' +
                        '<label name="' + page_num + '" for="code' + page_num + '"></label> ' +
                        '<font color="#006000"><b>'+ type_name +'</b></font>:&nbsp;<input spellcheck="false" id="data-name' + page_num + '" style="margin-top:0px;width:20%;background:transparent;'+ border +'" value="' + data_name + '">' +
                        '<br><br><span style="position:absolute;">vars:</span>&nbsp;&nbsp;&nbsp;&nbsp;<textarea rows="'+ vars_str.split('\n').length +'" spellcheck="false" id="data-vars' + page_num + '" style="margin-left:3%;overflow-y:hidden;width:40%;background:transparent;'+ border +'">'+ vars_str +'</textarea>' +
                        '<br><br>term:&nbsp;&nbsp;&nbsp;<input spellcheck="false" id="data-content' + page_num + '" style="width:50%;background:transparent;'+ border +'" value="' + data_content + '">' +
                        '<br><br><input name="hint_backward'+ page_num + '" type="checkbox" style="margin-left:0px;"><b>&nbsp;backward</b><input name="hint_rewrite'+ page_num +'" style="margin-left:20px;" type="checkbox"><b>&nbsp;rewrite</b></div>'
                        ));
                $('#codeTab a[href="#code' + page_num + '-pan"]').tab('show');
            }
            if (data_type === 'type.ind') {
                if (number) {
                    var ext = result_list[number]['ext'];
                    var argsT = result_list[number]['argsT'];
                    var ext_ = '';
                    $.each(ext, function(i, v) {
                        ext_ += v[0][1] + '  ' + v[1] + ':' +  v[0][0] + '\n';
                    })
                    data_name = '';
                    $.each(argsT.concl, function (i,j) {
                        data_name += j[0];
                    })
                    $.each(result_list[number]['constrs'], function (i, v) {
                        var str_temp_var = '';
                        $.each(v.args, function (k, val) {
                            var str_temp_term = '';
                            $.each(argsT[i][k], function (l, vlu) {
                                str_temp_term += vlu[0];
                            });
                            str_temp_var += ' (' + val + ' :: ' + str_temp_term + ')';
                        })
                        data_content += '\n'+ v['name'] + str_temp_var;
                    })
                }
                else
                    $('#codeTab').find('span#'+ page_num).text('datatype');
                data_content = $.trim(data_content);
                var i = data_content.split('\n').length;
                $('#codeTab').find('span#' + page_num).text(data_name);
                $('#codeTabContent').append(
                    $('<div style="margin-left:35px;margin-top:20px;" name="' + a_id + '" class="' + class_name + '" id="code' + page_num + '-pan">' +
                        '<label name="' + page_num + '" for="code' + page_num + '"><font color="#006000"><b>datatype</b></font>:</label> ' +
                        '<br><input spellcheck="false" id="data-name' + page_num + '" style="width:40%;background:transparent;'+ border +'" value="' + data_name + '">' + '&nbsp;&nbsp;&nbsp;=&nbsp;&nbsp;' +
                        '<br><br><textarea spellcheck="false" id="data-content' + page_num + '" rows="'+i+'" style="overflow-y:hidden;width:40%;background:transparent;'+ border +'">' + data_content + '</textarea></div>'
                        ));
                $('#codeTab a[href="#code' + page_num + '-pan"]').tab('show');
            }
            if (data_type === 'def.ind' || data_type === 'def.pred' || data_type === 'def') {
                var data_content_list = [];
                var data_new_content = '';
                var data_rule_names = [], data_rule_name = '';
                var type_name = 'fun';
                if (number) {
                    var ext = result_list[number];
                    var ext_ = ext.ext;
                    var ext_str = '';
                    var type = '', str = '', vars = '';
                    var type_ = '', str = '';
                    $.each(ext_ , function(i,v) {
                        ext_str += v[0][1] + '  ' + v[1] + ':' +  v[0][0] + '\n';
                    })
                    data_name = ext.name + ' :: ' + ext.type;
                    if (ext.rules) {
                        for (var j in ext.rules) {
                            var data_con = '';
                            $.each(ext.rules[j].prop_hl, function (i, val) {
                                data_con +=  val[0];
                            });
                            data_content_list.push(data_con);
                            data_rule_names.push(ext.rules[j]['name']);
                        }
                    }
                    if (data_type === 'def') {
                        var i = 0, type_name = 'definition';
                        data_content_list.push(ext.prop);
                        for (v in ext.vars) {
                            vars += i + ': ' + v + ':' + ext.vars[v] + '\n';
                            i++;
                        }
                    }
                    for (var i in data_content_list) {
                        data_new_content += i + ': ' + data_content_list[i] + '\n';
                        data_rule_name += i + ': ' + data_rule_names[i] + '\n';
                    }
                    $('#codeTab').find('span#'+ page_num).text(ext.name);
                }
                else
                    $('#codeTab').find('span#'+ page_num).text('function');
                $('#codeTabContent').append(
                    $('<div style="position:relative;margin-left:35px;margin-top:20px;" name="' + a_id + '" class="' + class_name + '" id="code' + page_num + '-pan">' +
                        '<label name="' + page_num + '" for="code' + page_num + '"><font color="#006000"><b>'+ type_name +'</b></font>:</label> ' +
                        '<input spellcheck="false" id="data-name' + page_num + '" style="width:50%;background:transparent;'+ border +'" value="' + data_name + '">' +
                        '<br><textarea spellcheck="false" rows="'+ data_new_content.split('\n').length +'" id="data-content' + page_num + '" style="overflow-y:hidden;margin-top:5px;width:40%;background:transparent;'+ border +'" name="content">' + $.trim(data_new_content) + '</textarea>' +
                        '&nbsp;&nbsp;<span style="position:absolute;">for:</span>&nbsp;&nbsp;<textarea spellcheck="false" rows="" id="data-vars' + page_num + '" style="margin-left:5%;overflow-y:hidden;margin-top:5px;width:40%;background:transparent;'+ border +'" placeholder="vars">'+ $.trim(vars) +'</textarea></div>'
                    ));
                $('#codeTab a[href="#code' + page_num + '-pan"]').tab('show');
                if (data_type === 'def.pred') {
                    $('div#code' + page_num + '-pan label b').text('induct');
                    $('textarea#data-vars'+page_num).after('<br><textarea rows="'+ data_rule_name.split('\n').length +'" spellcheck="false" id="data-names'+ page_num +'" style="overflow-y:hidden;margin-top:5px;width:60%;background:transparent;'+ border +'" name="names">'+ $.trim(data_rule_name) +'</textarea>')
                }
                if (data_type !== 'def')
                    display_lines_number(data_content_list, page_num, number);
            }

            if (number && 'hint_backward' in result_list[number] && result_list[number]['hint_backward'] === 'true')
                $('input[name="hint_backward'+ page_num +'"]').click();
            if (number && 'hint_rewrite' in result_list[number] && result_list[number]['hint_rewrite'] === 'true')
<<<<<<< HEAD
                $('input[name="hint_rewrite'+ page_num +'"]').click();
=======
                $('input[name="hint_rewrite'+ page +'"]').click();
            change_css($('textarea#data-vars'+ page_num));
            change_css($('textarea#data-content'+ page_num));
            change_css($('textarea#data-names'+ page_num));
>>>>>>> a528ab53
            $('div.rbottom').append('<div id="prf'+ page_num +'"><button id="save-edit" name="' + data_type + '" class="el-button el-button--default el-button--mini" style="margin-top:5px;width:20%;"><b>SAVE</b></button></div>')
            $('div#prf'+ page_num).append(
                '<div class="output-wrapper" style="margin-top:15px;margin-left:40px;" id="error' + page_num + '">' +
                    '<pre></pre></div>');
            $('div#prf'+ page_num).addClass('selected').siblings().removeClass('selected');
            $('div#prf'+ page_num).show().siblings().hide();
        }

//      display vars_content in the textarea;
        function display_lines_number(content_list, page_num, number) {
            var data_vars_list = [];
            var data_vars_str = '';
            if (number) {
                $.each(result_list[number]['rules'], function(i, v) {
                    var vars_str = '';
                    for (let key in v.vars) {
                        vars_str += key+ ':'+ v.vars[key]+ '   ';
                    }
                    data_vars_list.push(vars_str);
                    });
                $.each(data_vars_list, function(i, v) {
                    data_vars_str += i+ ': '+ v + '\n';
                })
            }
            else {
                data_vars_str += '';
            }
            $('textarea#data-vars'+ page_num).val($.trim(data_vars_str));
        }

//      click save button on edit tab to save content to the left-json for updating;
        $('div.rbottom').on('click', 'button#save-edit', function () {
            var tab_pm = $(this).parent().attr('id').slice(3,);
            var a_id = $('div#code' + tab_pm + '-pan').attr('name').trim();
            var error_id = $(this).next().attr('id').trim();
            var id = tab_pm;
            var ty = $(this).attr('name').trim();
            var number = Number(a_id.slice(5,)) - 1;
            var ajax_data = make_data(ty, id, number);
            var prev_list = result_list.slice(0, number);
            if ($('input[name="hint_backward'+ tab_pm +'"]').prop('checked') === true)
                result_list[number]['hint_backward'] = 'true';
            else if (number !==-1 && 'hint_backward' in result_list[number])
                delete result_list[number]['hint_backward'];
            if ($('input[name="hint_rewrite'+ tab_pm +'"]').prop('checked') === true)
                result_list[number]['hint_rewrite'] = 'true';
            else if (number !==-1 && 'hint_rewrite' in result_list[number])
                delete result_list[number]['hint_rewrite']
            ajax_data['file-name'] = name;
            ajax_data['prev-list'] = prev_list;
            $.ajax({
                url: '/api/save_modify',
                type: 'POST',
                data: JSON.stringify(ajax_data),
                success: function (res) {
                    var result_data = res['data'];
                    var data_name = result_data['name'];
                    var error = res['error'];
                    delete result_data['file-name'];
                    delete result_data['prev-list'];
                    if (error && error !== {}) {
                        var error_info = error['detail-content'];
                        $('div#' + error_id).find('pre').text(error_info);
                    }
                    if(!a_id){
                        result_list.push(result_data);}
                    else{
                        for (var key in result_data) {
                                result_list[number][key] = result_data[key];
                             }}
                    display_result_list();
                    save_editor_data();
                    alert('保存成功！')
                }
            });
        })

//      make a strict-type data from editing; id=page_num
        function make_data(ty, id, number) {
            var data_name = $('#data-name'+id).val().trim();
            var data_content = $('#data-content'+id).val().trim();
            var ajax_data = {};
            if (ty === 'def.ax') {
                ajax_data['ty'] = 'def.ax';
                ajax_data['name'] = data_name;
                ajax_data['type'] = data_content;
            }
            if (ty === 'thm' || ty === 'thm.ax') {
                var vars_str_list = $('textarea#data-vars' + id).val().split('\n');
                var vars_str = {};
                ajax_data['ty'] = ty;
                ajax_data['name'] = data_name;
                ajax_data['prop'] = data_content;
                $.each(vars_str_list, function (i, v) {
                    let v_list = v.split(':');
                    vars_str[v_list[0]] = v_list[1];
                });
                ajax_data['vars'] = vars_str;
            }
            if (ty === 'type.ind') {
                var temp_list = [], temp_constrs = [];
                var temp_content_list = data_content.split(/\n/);
                if (data_name.split(/\s/).length > 1) {
                    temp_list.push(data_name.split(/\s/)[0].slice(1,));
                    ajax_data['name'] = data_name.split(/\s/)[1];
                } else {
                    ajax_data['name'] = data_name;
                }
                $.each(temp_content_list, function (i, v) {
                    var temp_con_list = v.split(') (');
                    var temp_con_dict = {};
                    var arg_name = '', args = [], type = '';
                    if (temp_con_list[0].indexOf('(') > 0) {
                        arg_name = temp_con_list[0].slice(0, temp_con_list[0].indexOf('(') - 1);
                        if (temp_con_list.length > 1) {
                            temp_con_list[0] = temp_con_list[0].slice(temp_con_list[0].indexOf('(') + 1,)
                            temp_con_list[temp_con_list.length - 1] = temp_con_list[temp_con_list.length - 1].slice(0, -1);
                            $.each(temp_con_list, function (i, v) {
                                args.push(v.split(' :: ')[0]);
                                type += v.split(' :: ')[1] + '⇒';
                                if (v.split(' :: ')[1].indexOf('⇒') >= 0) {
                                    type += '(' + v.split(' :: ')[1] + ')' + '⇒'
                                }
                            })
                            type = type + data_name;
                        } else {
                            let vars_ = temp_con_list[0].slice(temp_con_list[0].indexOf('(') + 1, -1).split(' :: ')[0];
                            type = temp_con_list[0].slice(temp_con_list[0].indexOf('(') + 1, -1).split(' :: ')[1]
                            args.push(vars_);
                            type = type + '=>' + data_name;
                        }
                    } else {
                        arg_name = temp_con_list[0];
                        type = ajax_data['name'];
                    }
                    temp_con_dict['type'] = type;
                    temp_con_dict['args'] = args;
                    temp_con_dict['name'] = arg_name;
                    temp_constrs.push(temp_con_dict);
                })
                ajax_data['ty'] = 'type.ind';
                ajax_data['args'] = temp_list;
                ajax_data['constrs'] = temp_constrs;
            }
            if (ty === 'def.ind' || ty === 'def' || ty === 'def.pred') {
                var rules_list = [];
                var rules = result_list[number].rules;
                var props_list = data_content.split(/\n/);
                var vars_list = $('textarea#data-vars' + id).val().trim().split(/\n/);
                if (ty === 'def.pred')
                    var names_list = $('textarea#data-names' + id).val().trim().split(/\n/);
                $.each(props_list, function (i, v) {
                    props_list[i] = $.trim(v.slice(3,));
                    vars_list[i] = $.trim(vars_list[i].slice(3,));
                    if (names_list)
                        names_list[i] = $.trim(names_list[i].slice(3,));
                })
                $.each(props_list, function (i, v) {
                    var temp_dict = {}, temp_vars = {};
                    if (v && vars_list[i]) {
                        temp_dict['prop'] = v;
                        $.each(vars_list[i].split(/\s\s/), function (j, k) {
                            temp_vars[$.trim(k.split(':')[0])] = $.trim(k.split(':')[1]);
                        })
                        if (names_list)
                            temp_dict['name'] = names_list[i];
                    } else if (!v) {
                        return true;
                    }
                    temp_dict['vars'] = temp_vars;
                    rules_list.push(temp_dict);
                })
                if (ty !== 'def')
                    ajax_data['rules'] = rules_list;
                else
                    ajax_data['vars'] = temp_vars;
                ajax_data['ty'] = ty;
                ajax_data['name'] = data_name.split(' :: ')[0];
                ajax_data['type'] = data_name.split(' :: ')[1];
            }
            return ajax_data;
        }

//      click to save the related data to json file: edit && proof;
        $('a#save-file').click(function () {
            if (edit_mode) {
                save_editor_data();
            } else {
                save_json_file();
            }
        });

//      click to display json file;
        $('#root-file').on('click', 'a[name="file"]', function () {
            num = 0;
            $(this).parent().hide();
            $('#json-tab2').click();
            $('#left_json').empty();
            name = $(this).text();
            name = $.trim(name);
            if ($('#file-path').html() === '') {
                $('#file-path').append($('<a href="#" id="root-a"><font color="red"><b>root/</b></font></a><a href="#"><font color="red"><b>' + name + '</b></font></a>'));
            } else if ($('#file-path a:last').text() === 'root/') {
                $('#root-a').after($('<a href="#"><font color="red"><b>' + name + '</b></font></a>'));
            } else if ($('#file-path a:last').text() !== name) {
                $('#file-path a:last').remove();
                $('#root-a').after($('<a href="#"><font color="red"><b>' + name + '</b></font></a>'));
            };
            data = JSON.stringify(name);
            ajax_res(data);
            add_mode = true;
        });

            $('div.dropdown-menu.add-info a').on('click', function() {
                if (add_mode === true) {
                    page_num ++;
                    edit_mode = true;
                    var ty = $(this).attr('name');
                    init_edit_area(page_num, '', ty);
                }
            })

        $('#json-button').on('click', function () {
            num = 0;
            $('#left_json').empty();
            name = prompt('please enter the file name');
            var data = JSON.stringify(name);
            ajax_res(data);
        });

        // On loading page, retrieve list of theories from root file.
        num_root = 0;
        $.ajax({
            url: "/api/find_files",
            success: function (r) {
                $('#json-tab1').click();
                file_list = r['theories'];
                display_file_list();
            }
        });
    });

    function display_file_list() {
        var num_a = 0;
        $.each(file_list, function(i, val) {
           num_a++;
           $('#root-file').append($('<a href="#"  ' + 'id="file' + num_a + '" name="file"><font color="#006000"><b>' + val + '</b></font></a><a href="#" style="margin-left:20px;" name="edit" id="edit'+ num_a +'">edit</a><a href="#" style="margin-left:10px;" name="delete" id="'+ num_a +'" class="'+ val +'">delete</a></br></br>'));
        });
    }

    function save_file_list(file_name) {
        $.ajax({
            url: '/api/save_file_list',
            data: JSON.stringify(file_name),
            type: 'PUT',
            success: function(res) {
                alert('删除成功！');
            }
        })
    }

    function rp(x) {
        if (x === 0)
            return 'normal';
        if (x === 1)
            return 'bound';
        if (x === 2)
            return 'var';
        if (x === 3)
            return 'tvar';
    }


    function theorem_proof(r_data, the_name) {
        if (r_data['instructions'] !== undefined) {
            instructions = r_data['instructions'];
        } else {
            instructions = []
        }
        var event = {
            'id': get_selected_id(),
            'vars': r_data['vars'],
            'prop': r_data['prop'],
            'theory_name': the_name,
            'thm_name': r_data['name']
        };
        var data = JSON.stringify(event);
        display_running();
        $.ajax({
            url: "/api/init",
            type: "POST",
            data: data,
            success: function (result) {
                display_checked_proof(result);
                get_selected_editor().focus();
                display_instuctions(instructions);
            }
        });
    }

    function init_saved_proof(r_data) {
        instructions = r_data['instructions'];
        var event = {
            'id': get_selected_id(),
            'vars': r_data['vars'],
            'proof': r_data['proof'],
            'theory_name': theory_name,
            'thm_name': r_data['name']
        };
        var data = JSON.stringify(event);
        display_running();
        $.ajax({
            url: "/api/init-saved-proof",
            type: 'POST',
            data: data,
            success: function (result) {
                display_checked_proof(result);
                get_selected_editor().focus();
                display_instuctions(instructions);
            }
        })
    }

    function high_light(list) {
        var type = '';
        $.each(list, function (i, val) {
            type = type + '<tt class="' + rp(val[1]) + '">' + val[0] + '</tt>';
        });

        return type
    }

    // Display result_list on the left side of the page.
    function display_result_list() {
        result_list_dict[theory_name] = result_list;
        var import_str = theory_imports.join('、');
        $('#left_json').html('');
        var templ = _.template($("#template-content-header").html());
        $('#left_json').append(templ({theory_desc: theory_desc, import_str: import_str}));
        var num = 0;
        for (var d in result_list) {
            num++;
            var ext = result_list[d];
            var ty = ext.ty, name = ext.name;
            if (ty === 'def.ax') {
                var templ = _.template($("#template-content-def-ax").html());
                $('#left_json').append(templ(
                    {num: num, name: ext.name, type: high_light(ext.type_hl)}));
            }

            if (ty === 'thm.ax') {
                var templ = _.template($("#template-content-thm-ax").html());
                $('#left_json').append(templ(
                    {num: num, name: name, prop: high_light(ext.prop_hl)}));
            }

            if (ty === 'thm') {
                var status_color;
                if (ext.proof === undefined) {
                    status_color = 'red';
                } else if (ext.num_gaps > 0) {
                    status_color = 'yellow';
                } else {
                    status_color = 'green';
                }
                var templ = _.template($("#template-content-thm").html());
                $('#left_json').append(templ(
                    {status_color: status_color, num: num, name: ext.name, prop: high_light(ext.prop_hl)}));
            }

            if (ty === 'type.ind') {
                var templ = _.template($("#template-content-type-ind").html());
                $('#left_json').append(templ(
                    {num: num, type_name: high_light(ext.argsT['concl']),
                     argsT: ext.argsT, constrs: ext.constrs}));
            }

            if (ty === 'def') {
                var term = high_light(ext.term);
                var type = high_light(ext['type_hl']);
                $('#left_json').append($(
                    '<p id="data-' + num + '"><span name="fun"><font color="#006000"><b>definition</b></font></span> <span name="name">' + name + ' :: ' + type +
                    '</span><font color="#006000"><b> where</b><br><span name="content">'+ term +'</span></font></p>'));
                $('#left_json p#data-'+ num +' span[name="content"]:last').after($('<a href="#" name="edit" id="data-'+ num +'"><b>&nbsp;&nbsp;&nbsp;edit</b></a><a href="#" name="del" id="data-'+num+'"><b>&nbsp;&nbsp;delete</b></a>'));
            }

            if (ty === 'def.ind') {
                var type = high_light(ext.type_hl);
                $('#left_json').append($(
                    '<p id="data-' + num + '"><span name="fun"><font color="#006000"><b>fun</b></font></span> <span name="name">' + name + ' :: ' + type +
                    '</span><font color="#006000"><b> where</b></font></p>'));
                for (var j in ext.rules) {
                    var str = high_light(ext.rules[j].prop_hl);
                    $('#left_json p:last').append($('<span name="content"></br>&nbsp;&nbsp;' + str + '</span>'));
                }
                $('#left_json p#data-'+ num +' span[name="content"]:last').after($('<a href="#" name="edit" id="data-'+ num +'"><b>&nbsp;&nbsp;&nbsp;edit</b></a><a href="#" name="del" id="data-'+num+'"><b>&nbsp;&nbsp;delete</b></a>'));
            }

            if (ty === 'def.pred') {
                var type = high_light(ext.type_hl);
                $('#left_json').append($(
                    '<p id="data-' + num + '"><span name="fun"><font color="#006000"><b>inductive</b></font></span> <span name="name">' + name + ' :: ' + type +
                    '</span><font color="#006000"><b> where</b></font></p>'));
                for (var j in ext.rules) {
                    var str = high_light(ext.rules[j].prop_hl);
                    $('#left_json p:last').append($('<span name="content"></br>&nbsp;&nbsp;' + str + '</span>'));
                }
                $('#left_json p#data-'+ num +' span[name="content"]:last').after($('<a href="#" name="edit" id="data-'+ num +'"><b>&nbsp;&nbsp;&nbsp;edit</b></a><a href="#" name="del" id="data-'+num+'"><b>&nbsp;&nbsp;delete</b></a>'));
            }

            if (ty==='header') {
                $('#left_json').append($('<div><p id="data-'+ num +'">&nbsp;<span id="head_name" name="name">' +name + '</span>&nbsp;&nbsp;<a href="#" name="edit" id="data-' + num +'"><b>edit</b></a></p></div>'))
            }
        }
    }

//  display_hilight;
    function ajax_res(data) {
        $.ajax({
            url: "/api/json",
            type: "POST",
            data: data,
            success: function (result) {
                var error = result['error'];
                theory_name = result['data']['name'];
                theory_imports = result['data']['imports'];
                theory_desc = result['data']['description'];

                if (theory_name in result_list_dict) {
                    result_list = result_list_dict[theory_name];
                }
                else
                    result_list = result['data']['content'];
                display_result_list();
            }
        });
    }

    function init_editor(editor_id = "code1") {
        var id = editor_id;
//        var cell = cells[id]['proof'];
        var editor = CodeMirror.fromTextArea(document.getElementById(editor_id), {
            mode: "text/x-python",
            lineNumbers: true,
            firstLineNumber: 0,
            lineNumberFormatter: function (line) {
                return line;
            },
            theme: "",
            lineWrapping: false,
            foldGutter: true,
            smartIndent: false,
            matchBrackets: true,
            viewportMargin: Infinity,
            scrollbarStyle: "overlay",
            gutters: ["CodeMirror-linenumbers", "CodeMirror-foldgutter"],
            extraKeys: {
                "Ctrl-I": introduction,
                "Ctrl-B": apply_backward_step,
                "Ctrl-R": rewrite_goal,
                "Ctrl-F": apply_forward_step,
                "Ctrl-Q": function (cm) {
                    cm.foldCode(cm.getCursor());
                }
            }
        });
        var rtop = document.querySelector('.rtop');
        editor.setSize("auto", rtop.clientHeight - 40);
        editor.setValue("");
        cells[editor_id] = {};
        cells[editor_id].click_line_number = -1;
        cells[editor_id].ctrl_click_line_numbers = new Set();
        cells[editor_id].edit_line_number = -1;
        cells[editor_id].readonly_lines = [0];
        editor.on("keydown", function (cm, event) {
            let line_no = cm.getCursor().line;
            let line = cm.getLine(line_no);
            var id = get_selected_id();
            if (event.code === 'Enter') {
                event.preventDefault();
                if (cells[id].edit_line_number !== undefined && cells[id].edit_line_number !== -1) {
                    set_line(cm);
                } else {
                    add_line_after(cm);
                }
            } else if (event.code === 'Tab') {
                event.preventDefault();
                unicode_replace(cm);
            } else if (event.code === 'Backspace') {
                if (line.trim() === '') {
                    event.preventDefault();
                    remove_line(cm);
                }
            } else if (event.code === 'Escape') {
                event.preventDefault();
                if (cells[id].edit_line_number !== undefined && cells[id].edit_line_number !== -1) {
                    cm.getAllMarks().forEach(e => {
                        if (e.readOnly !== undefined) {
                            if (e.readOnly) {
                                e.clear();
                            }
                        }
                    });
                    var origin_line = display_line(cells[id]['proof'][cells[id].edit_line_number]);
                    cm.replaceRange(origin_line, {line: cells[id].edit_line_number, ch: 0}, {
                        line: cells[id].edit_line_number,
                        ch: Number.MAX_SAFE_INTEGER
                    });
                    cells[id].readonly_lines.push(cells[id].edit_line_number);
                    cells[id].readonly_lines.sort();
                    cells[id].edit_line_number = -1;
                }
            }
        });

        editor.on("focus", function (cm, event) {
            $('#codeTabContent .code-cell').each(function () {
                $(this).removeClass('selected');
            });
            $(cm.getTextArea().parentNode).addClass('selected');
        });

        editor.on("cursorActivity", function (cm) {
            if (is_mousedown) {
                mark_text(cm);
                apply_thm(cm);
                is_mousedown = false;
                is_ctrl_click = false;
            }
        });

        editor.on('beforeChange', function (cm, change) {
            if (!edit_flag &&
                cells[get_selected_id()].readonly_lines.indexOf(change.from.line) !== -1) {
                change.cancel();
            }
        });

        editor.on('mousedown', function (cm, event) {
            var timer = 0;
            is_mousedown = true;
            if (event.ctrlKey)
                is_ctrl_click = true;
            click_count++;
            if (click_count === 1) {
                timer = setTimeout(function () {
                    if (click_count > 1) {
                        clearTimeout(timer);
                        set_read_only(cm);
                    }
                    click_count = 0;
                }, 300)
            }
        });
    }

    function set_read_only(cm) {
        cm.setCursor(cm.getCursor().line, Number.MAX_SAFE_INTEGER);
        var line_num = cm.getCursor().line;
        var ch = cm.getCursor().ch;
        var line = cm.getLineHandle(line_num).text;
        var id = get_selected_id();
        if (line.indexOf('sorry') !== -1) {
            cm.getAllMarks().forEach(e => {
                if (e.readOnly !== undefined)
                    if (e.readOnly)
                        e.clear();
                if (e.css !== undefined)
                    if (e.css.indexOf('background') !== -1)
                        e.clear();
            });
            cells[id].readonly_lines.splice(line_num, 1);
            cm.markText({line: line_num, ch: 0}, {line: line_num, ch: ch - 5}, {readOnly: true});
            cm.addSelection({line: line_num, ch: ch - 5}, {line: line_num, ch: ch});
            cells[id].edit_line_number = line_num;
        } else if (line.trim() === '') {
            cm.getAllMarks().forEach(e => {
                if (e.readOnly !== undefined)
                    if (e.readOnly)
                        e.clear();
                if (e.css !== undefined)
                    if (e.css.indexOf('background') !== -1)
                        e.clear();
            });
            cells[id].readonly_lines.splice(line_num, 1);
            cm.markText({line: line_num, ch: 0}, {line: line_num, ch: ch}, {readOnly: true});
            cells[id].edit_line_number = line_num;
        }
    }

    function mark_text(cm) {
        var origin_pos = cm.getCursor();
        cm.setCursor(cm.getCursor().line, Number.MAX_SAFE_INTEGER);
        var line_num = cm.getCursor().line;
        var ch = cm.getCursor().ch;
        var line = cm.getLineHandle(line_num).text;
        var id = get_selected_id();
        var cell = cells[id] ? cells[id] : undefined;
        if (is_ctrl_click && cell.click_line_number !== undefined
            && cell.click_line_number !== -1 && line_num < cell.click_line_number) {
            cm.markText({line: line_num, ch: 0}, {line: line_num, ch: ch}, {css: 'background: yellow'});
            cells[id].ctrl_click_line_numbers.add(line_num);
            is_ctrl_click = false;
        } else if (line.indexOf('sorry') !== -1) {
            if(cell.click_line_number !== undefined && cell.click_line_number !== -1){
                cm.getAllMarks().forEach(e => {
                    if (e.css !== undefined)
                        if (e.css.indexOf('background: red') !== -1)
                            e.clear();
                });
            }
            cm.markText({line: line_num, ch: ch - 5}, {line: line_num, ch: ch}, {
                css: "background: red"
            });
            cells[id].click_line_number = line_num;
        }else{
            cm.getAllMarks().forEach(e => {
                if (e.css !== undefined)
                    if (e.css.indexOf('background') !== -1)
                        e.clear();
            });
            cells[id].click_line_number = -1;
            cells[id].ctrl_click_line_numbers.clear();
        }

        clear_match_thm();
        cm.setCursor(origin_pos);
    }

    function resize_editor() {
        var editor = document.querySelector('.code-cell.selected textarea + .CodeMirror').CodeMirror;
        var rtop = document.querySelector('.rtop');
        editor.setSize("auto", rtop.clientHeight - 40);
        editor.refresh();
    }

    Split(['.rtop', '.rbottom'], {
        sizes: [70, 50],
        direction: 'vertical',
        minSize: 39,
        onDrag: resize_editor,
        gutterSize: 2,
    });
    Split(['.left', '.right'], {
        sizes: [30, 70],
        gutterSize: 2,
    });
})(jQuery);<|MERGE_RESOLUTION|>--- conflicted
+++ resolved
@@ -619,14 +619,10 @@
             if (number && 'hint_backward' in result_list[number] && result_list[number]['hint_backward'] === 'true')
                 $('input[name="hint_backward'+ page_num +'"]').click();
             if (number && 'hint_rewrite' in result_list[number] && result_list[number]['hint_rewrite'] === 'true')
-<<<<<<< HEAD
-                $('input[name="hint_rewrite'+ page_num +'"]').click();
-=======
                 $('input[name="hint_rewrite'+ page +'"]').click();
             change_css($('textarea#data-vars'+ page_num));
             change_css($('textarea#data-content'+ page_num));
             change_css($('textarea#data-names'+ page_num));
->>>>>>> a528ab53
             $('div.rbottom').append('<div id="prf'+ page_num +'"><button id="save-edit" name="' + data_type + '" class="el-button el-button--default el-button--mini" style="margin-top:5px;width:20%;"><b>SAVE</b></button></div>')
             $('div#prf'+ page_num).append(
                 '<div class="output-wrapper" style="margin-top:15px;margin-left:40px;" id="error' + page_num + '">' +
