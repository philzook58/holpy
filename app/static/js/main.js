(function ($) {
    var instructions = [];
    var page_num = 0;
    var index = 0;
    var result_list = [];
    var is_mousedown = false;
    var is_ctrl_click = false;
    var click_count = 0;
    var proof_id = 0;
    var origin_result = [];

    $(document).ready(function () {
        document.getElementById('left').style.height = (window.innerHeight - 40) + 'px';
    });

    $(function () {
        $('#add-cell').on('click', function () {
            page_num++;
            // Add CodeMirror textarea
            var id = 'code' + page_num + '-pan';
            $('#codeTab').append(
                $('<li class="nav-item"><a  class="nav-link" ' +
                    'data-toggle="tab"' +
                    'href="#code' + page_num + '-pan">' +
                    'Page ' + page_num +
                    '<button id="close_tab" type="button" ' +
                    'title="Remove this page">×</button>' +
                    '</a></li>'));
            let class_name = 'tab-pane fade active newCodeMirror code-cell';
            if (page_num === 1)
                class_name = 'tab-pane fade in active code-cell';
            $('#codeTabContent').append(
                $('<div class="' + class_name + '" id="code' + page_num + '-pan">' +
                    '<label for="code' + page_num + '"></label> ' +
                    '<textarea id="code' + page_num + '"></textarea>' + '<button id="' + proof_id +'" class="el-button el-button--default el-button--mini" style="margin-top:5px;width:100px;" name="save"><b>SAVE</b></button>'
                    +'<button id="' + proof_id +'" class="el-button el-button--default el-button--mini" style="margin-top:5px;width:100px;" name="reset"><b>RESET</b></button>'));
            init_editor("code" + page_num);
            // Add location for displaying results
            $('#' + id).append(
                $('<div class="output-wrapper"><div class="output"><div class="output-area">' +
                    '<pre> </pre></div></div>'));
            $('#' + id).append(
                $('<div class="output-wrapper"><div class="output"><div class="output-area">' +
                    '<a href="#" id="link-backward" style="float:left;"><</a>' +
                    '<pre id="instruction-number", style="float:left;"> </pre>' +
                    '<a href="#" id="link-forward" style="float:left;">></a>' +
                    '<pre id="instruction" style="float:left;"> </pre></div></div>'));

            $('#codeTab a[href="#code' + page_num + '-pan"]').tab('show');
            $('.newCodeMirror').each(function () {
                $(this).removeClass('active')
            });
        });

        $('#right').on('click', '#link-backward', function () {
            if (index > 0) {
                index--;
                var instr_output = get_selected_instruction();
                instr_output.innerHTML = instructions[index];
                var instr_no_output = get_selected_instruction_number();
                instr_no_output.innerHTML = (index+1) + '/' + instructions.length;
            }
        });

        $('#right').on('click', '#link-forward', function () {
            if (index < instructions.length - 1) {
                index++;
                var instr_output = get_selected_instruction();
                instr_output.innerHTML = instructions[index];
                var instr_no_output = get_selected_instruction_number();
                instr_no_output.innerHTML = (index+1) + '/' + instructions.length;
            }
        });

        //click save button to save file and update the thm status;
        $('div.rtop').on('click', 'button[name="save"]', function() {
            var editor_id = get_selected_id();
            var id = Number($(this).attr('id'))-1;
            var proof = cells[editor_id]['proof'];
<<<<<<< HEAD
            result_list[id]['proof'] = proof;
            result_list[id]['status'] = 'yellow';
            var str = '';
            if (cells[editor_id]['num_gaps'] === 0) {
                 result_list[id]['status'] = 'green';
            }
            $.each(result_list[id]['prop'], function(i, val) {
                 str = str +'<tt class="'+rp(val[1])+'">'+val[0]+'</tt>';
                        });
            $('div#left_json p:eq(' + id + ')').parent().replaceWith($('<div><div style="float:left;width: 12px; height: 12px; background: '
            + result_list[id]['status'] + ';">&nbsp;</div>'+'<p>'+'<font color="#006000"><b>theorem</b></font> '+ result_list[id]['name'] + ':&nbsp;<a href="#" ' + 'id="'
            +(id+1)+ '">proof</a>'+'</br>&nbsp;&nbsp;&nbsp;'+str+'</p></div>'))
        });

        //click save-file button to save the info into the json-file;
        function save_json_file() {
            var editor_id = get_selected_id();
            var proof = cells[editor_id]['proof'];
            var id = $('div#'+editor_id+'-pan button[name="save"]').attr('id')-1;
=======
            var output_proof = [];
            $.each(proof, function (i) {
                output_proof.push({});
                $.extend(output_proof[i], proof[i]);  // perform copy
                output_proof[i]['th'] = output_proof[i]['th_raw'];
                output_proof[i]['th_raw'] = undefined;
            })
>>>>>>> 32a08fd3
            var data = {
                'name': name,
                'proof': output_proof,
                'id': id,
                'num_gaps': cells[editor_id]['num_gaps']
            }
            if (proof !== '' && id !== -1) {
                save_info(JSON.stringify(data));
            }
        }

        //click reset button to reset the thm to the origin status;
        $('div.rtop').on('click', 'button[name=reset]', function() {
            var id = Number($(this).attr('id'))-1;
                theorem_proof(result_list[id]);
        })

        $('#codeTab').on("click", "a", function (e) {
            e.preventDefault();
            $(this).tab('show');
        });

        $('#codeTab').on('shown.bs.tab', 'a', function (event) {
            var editor = document.querySelector('.code-cell.active textarea + .CodeMirror').CodeMirror;
            var rtop = document.querySelector('.rtop');
            revert_status(editor);
            editor.focus();
            editor.setCursor(editor.lineCount(), Number.MAX_SAFE_INTEGER);
            editor.setSize("auto", rtop.clientHeight - 40);
            editor.refresh();
        });

        $('#codeTab').on('click', ' li a #close_tab', function () {
            if ($('#codeTab').children().length === 1)
                return true;
            else {
                var tabId = $(this).parents('li').children('a').attr('href');
                var pageNum = $(this).parents('li').children('a')[0].childNodes[0].nodeValue;
                var first = false;
                $(this).parents('li').remove('li');
                $(tabId).remove();
                if (pageNum === "Page 1")
                    first = true;
                remove_page(first);
                var id = get_selected_id();
                $('#codeTab a:first').tab('show');
                delete cells.id;
            }
        });

        $('#delete-cell').on('click', function () {
            $('.code-cell.selected').remove();
        });

        $('#introduction').on("click", function () {
            introduction(get_selected_editor());
        });

        $('#add-line-after').on("click", function () {
            add_line_after(get_selected_editor());
        });

        $('#apply-backward-step').on("click", function () {
            apply_backward_step(get_selected_editor());
        });

        $('#apply-induction').on("click", function () {
            apply_induction(get_selected_editor());
        });

        $('#rewrite-goal').on("click", function () {
            rewrite_goal(get_selected_editor());
        });

        $('#add-cell').click();
        $('.code-cell').addClass('selected');

        get_selected_editor().focus();

        //click proof then send it to the init; including the save-json-file;
        $('#left_json').on('click', 'a', function() {
            proof_id = $(this).attr('id');
             $('a#save-file').click(save_json_file);
            if (result_list[proof_id-1]['proof']) {
                $('#add-cell').click();
                setTimeout(function() {
//                    alert(result_list[proof_id-1]['instructions']);
                    init_saved_proof(result_list[proof_id-1]);
                }, 500);
            }
            else {
                $('#add-cell').click();
                setTimeout(function() {
                    theorem_proof(result_list[proof_id-1]);
                }, 500);
            }

        });

        $('#file-path').on('click', '#root-a', function () {
            $('#left_json').empty();
            if ($('#file-path a:last').text() !== 'root/') {
                $('#file-path a:last').remove();
            };
        });

        $('#root-file').on('click', 'a', function() {
            num = 0;
            $('#left_json').empty();
            $('#add-info').click(add_info);
            name = $(this).text();
            name = $.trim(name);
            if ($('#file-path').html() === '') {
                $('#file-path').append($('<a href="#" id="root-a"><font color="red"><b>root/</b></font></a><a href="#"><font color="red"><b> '+name+'</b></font></a>'));
            } else if ($('#file-path a:last').text() === 'root/') {
                $('#root-a').after($('<a href="#"><font color="red"><b> '+name+'</b></font></a>'));
            } else if ($('#file-path a:last').text() !== name) {
                $('#file-path a:last').remove();
                $('#root-a').after($('<a href="#"><font color="red"><b> '+ name + '</b></font></a>'));
            };
            data = JSON.stringify(name);
            ajax_res(data);
        });

        $('#json-button').on('click', function() {
            num = 0;
            $('#left_json').empty();
            name = prompt('please enter the file name');
            var data = JSON.stringify(name);
            $('#add-info').click(add_info);
            ajax_res(data);
        });

        // On loading page, retrieve list of theories from root file.
        num_root = 0;
        $.ajax({
            url: "/api/root_file",
            success: function(r) {
                $.each(r['theories'], function(i, val) {
                    num_root++;
                    $('#root-file').append($('<a href="#"  ' + 'id="'+ num_root + '"><font color="#006000"><b>'+ val +'</b></font></a></br>'));
                });
            }
        });
    });

    function rp(x) {
        if (x === 0)
            return 'normal';
        if (x === 1)
            return 'bound';
        if (x === 2)
            return 'var';
    }

    function remove_page(first) {
        if (first)
            pageNum = 0;
        else
            pageNum = 1;
        $('#codeTab > li').each(function () {
            var pageId = $(this).children('a').attr('href');
            if (pageId === "#code1-pan") {
                return true;
            }
            pageNum++;
            $(this).children('a').html('Page ' + pageNum +
                '<button id="close_tab" type="button" ' +
                'title="Remove this page">×</button>');
            });
    }

    function theorem_proof(r_data) {
        instructions = r_data['instructions'];
        var event = {
            'id': get_selected_id(),
            'vars': r_data['vars'],
            'prop': r_data['prop_raw'],
        };
        var data = JSON.stringify(event);
        display_running();
        $.ajax({
            url: "/api/init",
            type: "POST",
            data: data,
            success: function (result) {
                display_checked_proof(result);
                get_selected_editor().focus();
                display_instuctions(instructions);
            }
        });
    }

    function init_saved_proof(r_data) {
        instructions = r_data['instructions'];
        var event = {
            'id': get_selected_id(),
            'vars': r_data['vars'],
            'proof': r_data['proof'],
        };
        var data = JSON.stringify(event);
        display_running();
        $.ajax({
            url: "/api/init-saved-proof",
            type: 'POST',
            data: data,
            success: function (result) {
                display_checked_proof(result);
                get_selected_editor().focus();
                display_instuctions(instructions);
            }
        })
    }

    function save_info(data_save) {
        $.ajax({
            url: "/api/save_proof",
            type: "PUT",
            data: data_save,
            cache: false,
            success: function() {
                alert('save success');
            }
        })
    }

    function add_info() {
        var data = [];
        if ($('#constant, #type').val() !== '') {
            var constant = {};
            var cons = $('#constant').val();
            var type = $('#type').val();
            constant['ty'] = 'def.ax';
            constant['name'] = cons;
            constant['T'] = type;
            data.push(constant);
            $('#constant,#type').val('');
        }

        if ($('#thm, #term, #vars').val() !== '') {
            var theorem = {};
            var vars = {};
            var theo = $('#thm').val();
            var term = $('#term').val();
            var vars_str = $('#vars').val();
            var vars_list = vars_str.split(' ');
            for (var i in vars_list) {
                var v_list = vars_list[i].split(':');
                vars[v_list[0]] = v_list[1];
            }
            theorem['ty'] = 'thm';
            theorem['name'] = theo;
            theorem['vars'] = vars;
            theorem['prop'] = term;
            data.push(theorem);
            $('#thm,#term,#vars').val('');
        }
        var event = {"data": data,
                     "name": name};

        data_ajax = JSON.stringify(event);
        $.ajax({
            url: "/api/json",
            type: "POST",
            data: data_ajax,
            cache: false,
            success: function (result) {
                result_list = result_list.concat(result['data']);
                for (var d in result['data']) {
                    num++;
                    var name = result['data'][d]['name'];
                    var obj = result['data'][d]['prop'];
                    var ty = result['data'][d]['ty'];
                    var str = '';
                    if (ty === 'def.ax') {
                        $('#left_json').append($('<p><font color="#006000"><b>constant</b></font> ' + name + ' :: ' + obj + '</p>'));
                    }

                    if (ty === 'thm'){
                        $.each(obj, function(i, val) {
                            str = str +'<tt class="'+rp(val[1])+'">'+val[0]+'</tt>';
                        });
                        $('#left_json').append($('<div><div style="float:left;width: 12px; height: 12px; background: '+ result['data'][d]['status'] + ';">&nbsp;</div>'+'<p>'+'<font color="#006000"><b>theorem</b></font> '+ name + ':&nbsp;<a href="#" ' + 'id="'+ num+ '">proof</a>'+'</br>&nbsp;&nbsp;&nbsp;'+str+'</p></div>'));
                    }
                }
            }
        });
    }

    function ajax_res(data) {
//        num = 0;
        $.ajax({
            url: "/api/json",
            type: "POST",
            data: data,
            success: function (result) {
                result_list = result_list.concat(result['data']);
//                $('#left_json').empty();
                for (var d in result['data']) {
                    num++;
                    var name = result['data'][d]['name'];
                    var obj = result['data'][d]['prop'];
                    var ty = result['data'][d]['ty'];
                    var str = '';
                    if (ty === 'def.ax') {
                        $('#left_json').append($('<p><font color="#006000"><b>constant</b></font> ' + name + ' :: ' + obj +'</p>'));
                    }

                    if (ty === 'thm') {
                        $.each(obj, function(i, val) {
                            str = str +'<tt class="'+rp(val[1])+'">'+val[0]+'</tt>';
                        });
                        $('#left_json').append($('<div><div style="float:left;width: 12px; height: 12px; background: '+ result['data'][d]['status'] + ';">&nbsp;</div>'+'<p>'+'<font color="#006000"><b>theorem</b></font> '+ name + ':&nbsp;<a href="#" ' + 'id="'+ num+ '">proof</a>'+'</br>&nbsp;&nbsp;&nbsp;'+str+'</p></div>'));
                    }

                    if (ty === 'type.ind'){
                        var constrs = result['data'][d]['constrs'];
                        str = '</br>' + constrs[0]['name'] + '</br>' + constrs[1]['name'];
                        for (var i in constrs[1]['args']) {
                            str += ' (' + constrs[1]['args'][i] + ' :: '+ obj[i] + ')';
                        }
                        $('#left_json').append($('<p><font color="#006000"><b>datatype</b></font> ' + constrs[0]['type'] + ' =' + str + '</p>'));
                    }

                    if (ty === 'def.ind') {
                        $('#left_json').append($('<p id="fun'+j+'"><font color="#006000"><b>fun</b></font> ' + name + ' :: ' + result['data'][d]['type']
                            + ' where'+'</p>'));
                        for (var j in obj) {
                            str = '';
                            $.each(obj[j], function(i, val) {
                                str = str + '<tt class="'+ rp(val[1]) + '">' +val[0] +'</tt>';
                            });
                            $('#left_json p:last').append($('<p>'+ str+'</p>'));
                        }
                    }
                }
            }

        });

    }

    function init_editor(editor_id = "code1") {
        var editor = CodeMirror.fromTextArea(document.getElementById(editor_id), {
            mode: "text/x-python",
            lineNumbers: true,
            theme: "",
            lineWrapping: true,
            foldGutter: true,
            smartIndent: false,
            matchBrackets: true,
            viewportMargin: Infinity,
            scrollbarStyle: "overlay",
            extraKeys: {
                "Ctrl-I": introduction,
                "Ctrl-B": apply_backward_step,
                "Ctrl-R": rewrite_goal,
            }
        });
        var rtop = document.querySelector('.rtop');
        editor.setSize("auto", rtop.clientHeight - 40);
        editor.setValue("");
        editor.on("keydown", function (cm, event) {
            let line_no = cm.getCursor().line;
            let line = cm.getLine(line_no);

            if (event.code === 'Enter') {
                event.preventDefault();
                if (edit_line_number !== -1) {
                    set_line(cm);
                } else {
                    add_line_after(cm);
                }
            } else if (event.code === 'Tab') {
                event.preventDefault();
                unicode_replace(cm);
            } else if (event.code === 'Backspace') {
                if (line.endsWith(": ")) {
                    event.preventDefault();
                    remove_line(cm);
                }
            } else if (event.code === 'Escape') {
                event.preventDefault();
                if (edit_line_number !== -1) {
                    cm.getAllMarks().forEach(e => {
                        if (e.readOnly !== undefined) {
                            if (e.readOnly) {
                                e.clear();
                            }
                        }
                    });
                    var id = get_selected_id();
                    display_line(id, edit_line_number);
                    readonly_lines.push(edit_line_number);
                    readonly_lines.sort();
                    edit_line_number = -1;
                }
            }
        });

        editor.on("focus", function (cm, event) {
            $('#codeTabContent .code-cell').each(function () {
                $(this).removeClass('selected');
            });
            $(cm.getTextArea().parentNode).addClass('selected');
        });

        editor.on("cursorActivity", function (cm) {
            if (is_mousedown) {
                mark_text(cm);
                is_mousedown = false;
                is_ctrl_click = false;
            }
        });

        editor.on('beforeChange', function (cm, change) {
            if (!edit_flag && readonly_lines.indexOf(change.from.line) !== -1) {
                change.cancel();
            }
        });

        editor.on('mousedown', function (cm, event) {
            is_mousedown = true;
            if (event.ctrlKey)
                is_ctrl_click = true;
            click_count++;
            if (click_count === 1) {
                timer = setTimeout(function () {
                    if (click_count > 1) {
                        clearTimeout(timer);
                        set_read_only(cm);
                    }
                    click_count = 0;
                }, 300)
            }
        });
    }

    function set_read_only(cm) {
        cm.setCursor(cm.getCursor().line, Number.MAX_SAFE_INTEGER);
        var line_num = cm.getCursor().line;
        var ch = cm.getCursor().ch;
        var line = cm.getLineHandle(line_num).text;
        if (line.indexOf('sorry') !== -1) {
            cm.getAllMarks().forEach(e => {
                if (e.readOnly !== undefined)
                    if (e.readOnly)
                        e.clear();
                if (e.css !== undefined)
                    if (e.css.indexOf('background') !== -1)
                        e.clear();
            });
            readonly_lines.splice(line_num, 1);
            cm.markText({line: line_num, ch: 0}, {line: line_num, ch: ch - 5}, {readOnly: true});
            cm.addSelection({line: line_num, ch: ch - 5}, {line: line_num, ch: ch});
            edit_line_number = line_num;
        } else if (line.split(': ')[1].trim() === '') {
            cm.getAllMarks().forEach(e => {
                if (e.readOnly !== undefined)
                    if (e.readOnly)
                        e.clear();
                if (e.css !== undefined)
                    if (e.css.indexOf('background') !== -1)
                        e.clear();
            });
            readonly_lines.splice(line_num, 1);
            cm.markText({line: line_num, ch: 0}, {line: line_num, ch: ch}, {readOnly: true});
            edit_line_number = line_num;
        }
    }

    function mark_text(cm) {
        var origin_pos = cm.getCursor();
        cm.setCursor(cm.getCursor().line, Number.MAX_SAFE_INTEGER);
        var line_num = cm.getCursor().line;
        var ch = cm.getCursor().ch;
        var line = cm.getLineHandle(line_num).text;

        if (is_ctrl_click) {
            var flag = false;
            if (click_line_number !== -1 && line_num < click_line_number)
                flag = true;
            cm.getAllMarks().forEach(e => {
                if (e.css !== undefined)
                    if (e.css.indexOf('background') !== -1)
                        e.clear();
            });
            if (flag)
                cm.markText({line: line_num, ch: 0}, {line: line_num, ch: ch}, {css: 'background: yellow'});
            if (click_line_number !== -1) {
                var click_line = cm.getLineHandle(click_line_number).text;
                var len = click_line.length;
                cm.markText({line: click_line_number, ch: len - 5}, {line: click_line_number, ch: len}, {
                    css: 'background: red'
                })
            }
            ctrl_click_line_number = line_num;
            is_ctrl_click = false;
        } else if (line.indexOf('sorry') !== -1) {
            cm.getAllMarks().forEach(e => {
                if (e.css !== undefined)
                    if (e.css.indexOf('background') !== -1)
                        e.clear();
            });
            if (ctrl_click_line_number !== -1) {
                var ctrl_click_line = cm.getLineHandle(ctrl_click_line_number).text;
                var len = ctrl_click_line.length;
                cm.markText({line: ctrl_click_line_number, ch: 0}, {line: ctrl_click_line_number, ch: len}, {
                    css: 'background: yellow'
                });
            }
            cm.markText({line: line_num, ch: ch - 5}, {line: line_num, ch: ch}, {
                css: "background: red"
            });
            click_line_number = line_num;
        } else {
            cm.getAllMarks().forEach(e => {
                if (e.css !== undefined)
                    if (e.css.indexOf('background') !== -1)
                        e.clear();
            });
            click_line_number = -1;
            ctrl_click_line_number = -1;
        }
        cm.setCursor(origin_pos);
    }

    function revert_status(cm) {
        is_mousedown = false;
        is_ctrl_click = false;
        click_count = 0;
        edit_flag = false;
        readonly_lines.length = 0;
        click_line_number = -1;
        ctrl_click_line_number = -1;
        edit_line_number = -1;
        for (var i = 0; i < cm.lineCount(); i++)
            readonly_lines.push(i);
    }

    function resize_editor() {
        var editor = document.querySelector('.code-cell.selected textarea + .CodeMirror').CodeMirror;
        var rtop = document.querySelector('.rtop');
        editor.setSize("auto", rtop.clientHeight - 40);
        editor.refresh();
    }

    Split(['.rtop', '.rbottom'], {
        sizes: [40, 60],
        direction: 'vertical',
        minSize: 39,
        onDrag: resize_editor,
        gutterSize: 2,
    });
    Split(['.left', '.right'], {
        sizes: [20, 80],
        gutterSize: 2,
    });
})
(jQuery);<|MERGE_RESOLUTION|>--- conflicted
+++ resolved
@@ -77,7 +77,6 @@
             var editor_id = get_selected_id();
             var id = Number($(this).attr('id'))-1;
             var proof = cells[editor_id]['proof'];
-<<<<<<< HEAD
             result_list[id]['proof'] = proof;
             result_list[id]['status'] = 'yellow';
             var str = '';
@@ -97,7 +96,6 @@
             var editor_id = get_selected_id();
             var proof = cells[editor_id]['proof'];
             var id = $('div#'+editor_id+'-pan button[name="save"]').attr('id')-1;
-=======
             var output_proof = [];
             $.each(proof, function (i) {
                 output_proof.push({});
@@ -105,7 +103,6 @@
                 output_proof[i]['th'] = output_proof[i]['th_raw'];
                 output_proof[i]['th_raw'] = undefined;
             })
->>>>>>> 32a08fd3
             var data = {
                 'name': name,
                 'proof': output_proof,
