--- conflicted
+++ resolved
@@ -6,11 +6,7 @@
     var is_mousedown = false;
     var is_ctrl_click = false;
     var click_count = 0;
-<<<<<<< HEAD
-    var cons,type,therom;
-=======
     var proof_id = 0;
->>>>>>> df950e20
 
     $(document).ready(function () {
         document.getElementById('left').style.height = (window.innerHeight - 40) + 'px';
@@ -123,32 +119,6 @@
             }
         });
 
-<<<<<<< HEAD
-
-        $('#constant').on('click', function() {
-                $('#add-information').append($('<p>Enter the info:</p><input type="text" id="constant" placeholder="constant" style="margin-bottom:5px;width:100%;margin-top:5px;"><input type="text" id="type" placeholder="type" style="margin-bottom:20px;width:100%;">'))
-                collect_info();
-        });
-
-        function remove_page(first) {
-            if (first)
-                page_num = 0;
-            else
-                page_num = 1;
-            $('#codeTab > li').each(function () {
-                var pageId = $(this).children('a').attr('href');
-                if (pageId === "#code1-pan") {
-                    return true;
-                }
-                page_num++;
-                $(this).children('a').html('Page ' + page_num +
-                    '<button id="close_tab" type="button" ' +
-                    'title="Remove this page">×</button>');
-            });
-        }
-
-=======
->>>>>>> df950e20
         $('#delete-cell').on('click', function () {
             $('.code-cell.selected').remove();
         });
@@ -225,110 +195,6 @@
             ajax_res(data);
         });
 
-<<<<<<< HEAD
-        function collect_info() {
-        //动态加载的元素必须采用托管的方法，即on（）函数绑定事件；
-            $('#add-information').on('change','#constant',function() {
-                cons = $(this).val();
-            });
-            $('#add-information').on('change','#type',function() {
-                type = $(this).val();
-            });
-            $('#add-information').on('change','#thm',function() {
-                therom = $(this).val();
-            });
-
-        }
-
-        function add_info() {
-        //使用delegate函数可以选择动态加载的元素；
-            var data = [];
-            $('#add-information').delegate('#constant', '',function() {
-                    $(this).val()='12345';
-            })
-
-            if (cons !== '' && type !=='') {
-                var constant = {};
-                constant['ty'] = 'def.ax';
-                constant['name'] = cons;
-                constant['T'] = type;
-                data.push(constant);
-                $('#constant').val('');
-            }
-//
-//            if ($('#thm, #term, #vars').val() !== '') {
-//                var theorem = {};
-//                var vars = {};
-//                var theo = $('#thm').val();
-//                var term = $('#term').val();
-//                var vars_str = $('#vars').val();
-//                var vars_list = vars_str.split(' ');
-//                for (var i in vars_list) {
-//                    var v_list = vars_list[i].split(':');
-//                    vars[v_list[0]] = v_list[1];
-//                }
-//                theorem['ty'] = 'thm';
-//                theorem['name'] = theo;
-//                theorem['vars'] = vars;
-//                theorem['prop'] = term;
-//                data.push(theorem);
-//                $('#thm,#term,#vars').val('');
-//            }
-
-            if ($('div .datatype').val() !== '') {
-
-            }
-            var event = {"data":data,
-                         "name":name};
-
-            data_ajax = JSON.stringify(event);
-            $.ajax({
-                url: "/api/json",
-                type: "POST",
-                data: data_ajax,
-                cache: false,
-                success: function (result) {
-                    result_list = result_list.concat(result['data']);
-                    for (var d in result['data']) {
-                        num++;
-                        var name = result['data'][d]['name'];
-                        var obj = result['data'][d]['prop'];
-                        var ty = result['data'][d]['ty'];
-                        var str = '';
-                        if (ty === 'def.ax') {
-                            $('#left_json').append($('<p><font color="#006000"><b>constant</b></font> ' + name + ' :: ' + obj + '</p>'))
-                        }
-
-                        if (ty === 'thm'){
-                            $.each(obj, function(i, val) {
-                                str = str +'<tt class="'+rp(val[1])+'">'+val[0]+'</tt>';
-                            });
-                            $('#left_json').append($('<p><font color="#006000"><b>theorem</b></font> ' + name + ':&nbsp;<a href="#" ' + 'id="' + num + '">proof</a></br>&nbsp;&nbsp;&nbsp;' + str + '</p>'));
-                        }
-
-//                        if (ty === 'type.ind'){
-//                               var constrs = result['data'][d]['constrs'];
-//                               str = '</br>' + constrs[0]['name'] + '</br>' + constrs[1]['name']
-//                                    for (var i in constrs[1]['args']){
-//                                        str += ' (' + constrs[1]['args'][i] + ' :: '+ obj[i] + ')';
-//                                    }
-//                                $('#left_json').append($('<p><font color="#006000"><b>datatype</b></font> ' + constrs[0]['type'] + ' =' + str + '</p>'));
-//                                }
-//
-//                        if (ty === 'def.ind'){
-//                                $('#left_json').append($('<p id="fun'+j+'"><font color="#006000"><b>fun</b></font> ' + name + ' :: ' + result['data'][d]['type']
-//                                        + ' where'+'</p>'))
-//                                    for (var j in obj){
-//                                        str = ''
-//                                        $.each(obj[j], function(i, val){
-//                                            str = str + '<tt class="'+ rp(val[1]) + '">' +val[0] +'</tt>';
-//                                        })
-//                                        $('#left_json p:last').append($('<p>'+ str+'</p>'));
-//                                     }
-//                                }
-                    }
-                }
-=======
         // On loading page, retrieve list of theories from root file.
         num_root = 0;
         $.ajax({
@@ -342,6 +208,19 @@
         });
     });
 
+     function collect_info() {
+        //动态加载的元素必须采用托管的方法，即on（）函数绑定事件；
+            $('#add-information').on('change','#constant',function() {
+                cons = $(this).val();
+            });
+            $('#add-information').on('change','#type',function() {
+                type = $(this).val();
+            });
+            $('#add-information').on('change','#thm',function() {
+                therom = $(this).val();
+            });
+        }
+
     function rp(x) {
         if (x === 0)
             return 'normal';
@@ -365,7 +244,6 @@
             $(this).children('a').html('Page ' + pageNum +
                 '<button id="close_tab" type="button" ' +
                 'title="Remove this page">×</button>');
->>>>>>> df950e20
             });
     }
 
@@ -436,24 +314,6 @@
             $('#constant,#type').val('');
         }
 
-<<<<<<< HEAD
-        $('#json-button').on('click', function() {
-            name = prompt('please enter the file name');
-            var data = JSON.stringify(name);
-            $('#add-info').click(add_info);
-            ajax_res(data);
-            });
-//$(document).ready(function() {}
-        $(function(){
-            num_root = 0;
-            $.ajax({
-                url: "/api/root_file",
-                success: function(r) {
-                    $.each(r['theories'], function(i,val) {
-                        num_root++;
-                        $('#root-file').append($('<a href="#"  ' + 'id="'+ num_root + '"><font color="#006000"><b>'+ val +'</b></font></a></br>'));
-                    });
-=======
         if ($('#thm, #term, #vars').val() !== '') {
             var theorem = {};
             var vars = {};
@@ -499,7 +359,6 @@
                         });
                         $('#left_json').append($('<p><font color="#006000"><b>theorem</b></font> ' + name + ':&nbsp;<a href="#" ' + 'id="' + num + '">proof</a></br>&nbsp;&nbsp;&nbsp;' + str + '</p>'));
                     }
->>>>>>> df950e20
                 }
             }
         });
