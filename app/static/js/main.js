(function ($) {
    var instructions = [];
    var page_num = 0;
    var index = 0;
    var theory_name = "";  // Name of the current theory file
    var theory_imports = [];  // List of imports of the current theory file
    var result_list = [];  // Content of the current theory file
    var theory_desc = "";  // Description of the theory
    var is_fact = false;
    var click_count = 0;
    var proof_id = 0;
    var bgColor = '';
    var origin_result = [];
    var edit_mode = false;
    var result_list_dict = {};
    var file_list = [];
    var add_mode = false;
    var theories_selected = [];

    $(document).ready(function () {
        document.getElementById('left').style.height = (window.innerHeight - 40) + 'px';
    });

    $(document).ready(function () {
        var includes = $('[data-include]');
        jQuery.each(includes, function(){
            var file = "../" + $(this).data('include') + '.html';
            $(this).load(file);
        });
    });

    $(function () {
//      click add_cell to add a tab page;
        $('#add-cell').on('click', function () {
            page_num++;
            // Add CodeMirror textarea;
            var templ_tab = _.template($("#template-tab").html());
            $('#codeTab').append(templ_tab({page_num: page_num, label: ""}));

            let class_name = 'tab-pane fade active newCodeMirror code-cell';
            if (page_num === 1)
                class_name = 'tab-pane fade in active code-cell';
            $('#codeTabContent').append(
                $(`<div class="${class_name}" id="code${page_num}-pan"><label for="code${page_num}"></label> <textarea id="code${page_num}"></textarea>${$('div.rbottom').append(
                    '<div id="prf' + page_num + '" name="addition"><button id="' + proof_id + '" class="el-button el-button--default el-button--mini save_proof" style="margin-top:5px;width:100px;margin-left:25px;" name="save"' + theory_name + '><b>SAVE</b></button>' +
                    '<button id="' + proof_id + '" class="el-button el-button--default el-button--mini reset" style="margin-top:5px;width:100px;" name="reset' + theory_name + '"><b>RESET</b></button></div>')}`));
            init_editor("code" + page_num);
            // Add location for displaying results;
            $('div#prf' + page_num).append(
                $('<div class="output-wrapper"><div class="output"><div class="output-area">' +
                    '<pre> </pre></div><div class="match-thm"">' +
                    '<div class="abs-thm"></div>' +
                    '<div class="rewrite-thm"></div>' +
                    '<div class="afs-thm"></div>' +
                    '<div class="clear"></div>' +
                    '</div></div>'));
            $('div#prf' + page_num).append(
                $('<div class="output-wrapper"><div class="output"><div class="output-area">' +
                    '<a href="#" id="link-backward" style="float:left;"><</a>' +
                    '<pre id="instruction-number", style="float:left;"> </pre>' +
                    '<a href="#" id="link-forward" style="float:left;">></a>' +
                    '<pre id="instruction" style="float:left;"> </pre></div></div>'));
            $('#codeTab a[href="#code' + page_num + '-pan"]').tab('show');
            $('div#prf' + page_num).addClass('selected').siblings().removeClass('selected');
            $('div#prf' + page_num).show().siblings().hide();
            $('.newCodeMirror').each(function () {
                $(this).removeClass('active');
            });
        });

        $('#right').on('click', '.backward-step', function () {
            apply_backward_step(get_selected_editor(), is_others = true);
        });

        $('#right').on('click', ' .abs-thm .thm-content pre', function () {
            apply_backward_step(get_selected_editor(), is_others = false, select_thm = $(this).index());
        });

        $('#right').on('click', '.forward-step', function () {
            apply_forward_step(get_selected_editor(), is_others = true);
        });

        $('#right').on('click', ' .afs-thm .thm-content pre', function () {
            apply_forward_step(get_selected_editor(), is_others = false, select_thm = $(this).index());
        });

        $('#right').on('click', '.rewrite-goal', function () {
            rewrite_goal(get_selected_editor(), is_others = true);
        });

        $('#right').on('click', ' .rewrite-thm .thm-content pre', function () {
            rewrite_goal(get_selected_editor(), is_others = false, select_thm = $(this).index());
        });

        $('#right').on('click', '#link-backward', function () {
            if (index > 0) {
                index--;
                var instr_output = get_selected_instruction();
                instr_output.innerHTML = instructions[index];
                var instr_no_output = get_selected_instruction_number();
                instr_no_output.innerHTML = (index + 1) + '/' + instructions.length;
            }
        });

        $('#right').on('click', '#link-forward', function () {
            if (index < instructions.length - 1) {
                index++;
                var instr_output = get_selected_instruction();
                instr_output.innerHTML = instructions[index];
                var instr_no_output = get_selected_instruction_number();
                instr_no_output.innerHTML = (index + 1) + '/' + instructions.length;
            }
        });

        $('#add-json').click(function () {
            page_num++;
            init_metadata_area(page_num);
        });

        function init_metadata_area(add_page) {
            var templ_tab = _.template($("#template-tab").html());
            $('#codeTab').append(templ_tab({page_num: add_page, label: "File"}));

            let class_name = 'tab-pane fade active newCodeMirror code-cell';
            if (add_page === 1)
                class_name = 'tab-pane fade in active code-cell';

            var templ_form = _.template($('#template-file-metadata').html());
            $('#codeTabContent').append(templ_form({class_name: class_name, add_page: add_page}));

            $('div.rbottom').append(
                '<div id="prf' + add_page + '" name="addition"><button id="' + add_page + '" class="el-button el-button--default el-button--mini" style="margin-top:5px;width:100px;margin-left:25px;" name="save-json"><b>SAVE</b></button>' +
                '</div>');
            $('#codeTab a[href="#code' + add_page + '-pan"]').tab('show');
            $('div#prf' + add_page).addClass('selected').siblings().removeClass('selected');
            $('div#prf' + add_page).show().siblings().hide();
            $('.newCodeMirror').each(function () {
                $(this).removeClass('active');
            });
        }

//      click save to create and save json_file metadata;
        $('div.rbottom').on('click', 'button[name="save-json"]', function () {
            var pnum = $(this).attr('id');
            var fname = $('#fname' + pnum).val().trim();
            var imp = $('#imp' + pnum).val().split(',');
            var des = $('#code' + pnum).val().trim();
            var flag = false;
            $.each(file_list, function (i, v) {
                if (v === fname)
                    flag = true;
            });
            if (flag === false)
                file_list.push(fname);
            file_list.sort();
            data = {
                'name': fname,
                'imports': imp,
                'description': des
            };
            $.ajax({
                url: '/api/add-new',
                type: 'PUT',
                data: JSON.stringify(data),
                success: function (res) {
                    alert('保存成功!');
                    display_file_list();
                }
            })
        });

//      tab on the left;
        $('#json-tab1,#json-tab2,#json-tab3').click(function () {
            $(this).css({'background': '	#F0F0F0', 'text-align': 'center', 'border-bottom': 'none'});
            $(this).siblings('li').css({
                'background': '#f8f8f8',
                'text-align': 'center',
                'border-bottom': 'solid 1px',
                'border-color': '#B8B8B8'
            });
        });

        $('#json-tab1').click(function () {
            $('div#root-file').show();
            $('div#left_json').hide();
            $('div#varible').hide();
        });

        $('#json-tab2').click(function () {
            $('div#root-file').hide();
            $('div#left_json').show();
            $('div#varible').hide();
        });

        $('#json-tab3').click(function () {
            $('div#root-file').hide();
            $('div#left_json').hide();
            $('div#varible').show();
        });

        $('div#root-file').on('click', 'a[name="edit"]', function () {
            var number = Number($(this).attr('id').slice(4,).trim()) - 1;
            page_num++;
            data = JSON.stringify(file_list[number]);
            init_metadata_area(page_num);
            $.ajax({
                url: '/api/edit_jsonFile',
                data: data,
                type: 'POST',
                success: function (res) {
                    var name = res['name'];
                    var des = res['description'];
                    var imports = res['imports'].join(',');
                    $('input#fname' + page_num).val(name);
                    $('input#imp' + page_num).val(imports);
                    $('textarea#code' + page_num).val(des);
                }
            })
        });

        $('div#root-file').on('click', 'a[name="delete"]', function () {
            var number = Number($(this).attr('id').trim()) - 1;
            var json_name = $(this).attr('class');
            file_list.splice(number, 1);
            display_file_list();
            save_file_list(json_name);
        });

        $('button#register').click(function() {
            $.ajax({
                url: '/api/register',
                type: 'GET',
                success: function() {
                }
            })
        })

        // Save a single proof to the webpage (not to the json file);
        $('div.rbottom').on('click', 'button.save_proof', function () {
            editor_id_list = [];
            var file_name = $(this).attr('name').slice(4,);
            var editor_id = get_selected_id();
            var id = Number($(this).attr('id')) - 1;
            var proof = cells[editor_id]['proof'];
            var output_proof = [];
            $.each(proof, function (i) {
                output_proof.push({});
                $.extend(output_proof[i], proof[i]);  // perform copy
                output_proof[i]['th'] = output_proof[i]['th_raw'];
                output_proof[i]['th_raw'] = undefined;
                output_proof[i]['args'] = output_proof[i]['args_raw'];
                output_proof[i]['args_raw'] = undefined;
            });
            result_list[id]['proof'] = output_proof;
            result_list[id]['num_gaps'] = cells[editor_id]['num_gaps'];
            result_list_dict[file_name] = result_list;
            display_result_list();
            save_json_file();
        });

        function result_to_output(data) {
            if (data.ty === 'def.ax') {
                delete data.type_hl;
            } else if (data.ty === 'thm' || data.ty === 'thm.ax') {
                delete data.prop_hl;
            } else if (data.ty === 'type.ind') {
                delete data.argsT;
                delete data.ext;
            } else if (data.ty === 'def') {
                delete data.term;
                delete data.type_hl;
            } else if (data.ty === 'def.ind' || data.ty === 'def.pred') {
                delete data.type_hl;
                delete data.ext;
                for (var i in data.rules) {
                    delete data.rules[i].prop_hl;
                }
            }
        }

//      save all of the edited_tab_data to the json-file;
        function save_editor_data() {
            var copy_res = $.extend(true, [], result_list);
            display_result_list();
            $.each(copy_res, function (i, v) {
                result_to_output(v);
            });
            $.ajax({
                url: '/api/editor_file',
                type: 'PUT',
                data: JSON.stringify({
                    'name': name,
                    'data': copy_res
                }),
                success: function () {
                }
            })
        }

        // Save all changed proof on the webpage to the json-file;
        function save_json_file() {
            var output_list = [];
            for (var d in result_list) {
                output_list[d] = {};
                $.extend(output_list[d], result_list[d]);  // perform copy
                result_to_output(output_list[d]);
            }
            var data = {
                'name': name,
                'data': {
                    'name': theory_name,
                    'imports': theory_imports,
                    'description': theory_desc,
                    'content': output_list
                }
            };
            $.ajax({
                url: "/api/save_file",
                type: "POST",
                data: JSON.stringify(data),
                success: function () {
                }
            });
        }

        //click reset button to reset the thm to the origin status;
        $('div.rbottom').on('click', 'button.reset', function () {
            var id = Number($(this).attr('id')) - 1;
            var file_name = $(this).attr('name').slice(5,);
            if (file_name) {
                theorem_proof(result_list_dict[file_name][id], file_name);
            }
        });

//      click the tab to show;
        $('#codeTab').on("click", "a", function (e) {
            e.preventDefault();
            var tab_pm = $(this).attr('name');
            $(this).tab('show');
            $('div#prf' + tab_pm).addClass('selected').siblings().removeClass('selected');
            $('div#prf' + tab_pm).show().siblings().hide();
        });

//      set cursor & size;
        $('#codeTab').on('shown.bs.tab', 'a', function (event) {
            if (document.querySelector('.code-cell.active textarea + .CodeMirror')) {
                var editor = document.querySelector('.code-cell.active textarea + .CodeMirror').CodeMirror;
                var rtop = document.querySelector('.rtop');
                editor.focus();
                editor.setCursor(editor.lineCount(), Number.MAX_SAFE_INTEGER);
                editor.setSize("auto", rtop.clientHeight - 40);
                editor.refresh();
            }
        });

//      click x on the tab to close and delete the related tab page;
        $('#codeTab').on('click', 'li button', function () {
            var tabId = $(this).parents('li').children('a').attr('href');
            if ($(this).attr('name') === 'code' + tab_pm)
                var id = get_selected_id();
            delete cells[id];
            var tab_pm = $(this).parents('li').attr('name').slice(4,);
            $('div#prf' + tab_pm).remove();
            $(this).parents('li').remove('li');
            $(tabId).remove();
            $('#codeTab a:first').tab('show');
            $('div.rbottom div:eq(0)').addClass('selected').siblings().removeClass('selected');
            $('div.rbottom div:eq(0)').show().siblings().hide();
        });

        $('#delete-cell').on('click', function () {
            $('.code-cell.selected').remove();
        });

        $('#introduction').on("click", function () {
            introduction(get_selected_editor());
        });

        $('#add-line-after').on("click", function () {
            add_line_after(get_selected_editor());
        });

        $('#apply-backward-step').on("click", function () {
            apply_backward_step(get_selected_editor());
        });

        $('#apply-induction').on("click", function () {
            apply_induction(get_selected_editor());
        });

        $('#rewrite-goal').on("click", function () {
            rewrite_goal(get_selected_editor());
        });

        //click proof then send it to the init; including the save-json-file;
        $('#left_json').on('click', 'a[name="proof"]', function (e) {
            e.stopPropagation();
            proof_id = $(this).attr('id');
            eidt_mode = false;
            var thm_name = $(this).parent().find('span#thm_name').text();
            if (result_list[proof_id - 1]['proof']) {
                $('#add-cell').click();
                setTimeout(function () {
                    $('#codeTab li[name="' + get_selected_id() + '"] span').text(thm_name);
                    init_saved_proof(result_list[proof_id - 1]);
                }, 200);
            } else {
                $('#add-cell').click();
                setTimeout(function () {
                    $('#codeTab li[name="' + get_selected_id() + '"] span').text(thm_name);
                    theorem_proof(result_list[proof_id - 1], theory_name);
                }, 200);
            }
        });

//      click edit then create a tab page for the editing;
        $('#left_json').on('click', 'a[name="edit"]', function () {
            page_num++;
            edit_mode = true;
            var a_ele = $(this);
            init_edit_area(page_num, a_ele);
        });

//      click delete then delete the content from webpage;
        $('#left_json').on('click', 'a[name="del"]', function () {
            var a_id = $(this).attr('id').trim();
            var number = Number(a_id.slice(5,)) - 1;
            result_list.splice(number, 1);
            display_result_list();
            save_editor_data();
            alert('删除成功！');
        });

//      keypress to display unicode;
        $('#codeTabContent').on('keydown', 'textarea,input', function (e) {
            var content = $(this).val().trim();
            var id = $(this).attr('id');
            var pos = document.getElementById(id).selectionStart;
            if (pos !== 0 && e.keyCode === 9) {
                if (e && e.preventDefault) {
                    e.preventDefault();
                } else {
                    window.event.returnValue = false;
                }
                for (var key in replace_obj) {
                    l = key.length;
                    if (content.substring(pos - l, pos) === key) {
                        var len = l;
                        content = content.slice(0, pos - l) + replace_obj[key] + content.slice(pos,);
                    }
                }
                $(this).val(content);
                document.getElementById(id).setSelectionRange(pos - len + 1, pos - len + 1);
            }
        });

//      set the textarea height auto; press tab display unicode;
        $('#codeTabContent').on('input', 'textarea', function () {
            var rows = $(this).val().split('\n').length + 1;
            $(this).attr('rows', rows);
        });

        function change_css(obj) {
            if (obj.length > 0) {
                var rows = obj.val().split('\n').length + 1;
                obj.attr('rows', rows);
            }
        }

//      the method for add_info && edit_info;
        function init_edit_area(page_num, a_ele = '', data_type = '') {
            var a_id, data_name = '', data_content = '', vars_str = '', data_label,
                border = '1px;solid #ffffff;border:none';
            var class_name = 'tab-pane fade in active code-cell edit-data';
            if (!a_ele) {
                a_id = '', border = '', data_name = '', data_content = '', number = '', data_label = data_type;
            } else {
                a_id = a_ele.attr('id').trim();
                number = String(Number(a_id.slice(5,)) - 1);
                data_name = result_list[number]['name'];
                data_type = result_list[number]['ty'];
                data_label = data_name;
                for (var key in result_list[number]['vars']) {
                    vars_str += key + ':' + result_list[number]['vars'][key] + '\n';
                }
            }

            var templ_tab = _.template($("#template-tab").html());
            $('#codeTab').append(templ_tab({page_num: page_num, label: data_label}));

            if (data_type === 'def.ax') {
                if (number)
                    data_content = result_list[number]['type'];
                else
                    $('#codeTab').find('span#' + page_num).text('constant');

                var templ_edit = _.template($("#template-edit-def-ax").html());
                $('#codeTabContent').append(templ_edit({
                    a_id: a_id, class_name: class_name, page_num: page_num,
                    border: border, data_name: data_name, data_content: data_content
                }));
                $('#codeTab a[href="#code' + page_num + '-pan"]').tab('show');
            }
            if (data_type === 'thm' || data_type === 'thm.ax') {
                if (data_type === 'thm')
                    var type_name = 'theorem';
                else
                    var type_name = 'axiom';
                if (number)
                    data_content = result_list[number]['prop'];

                var templ_edit = _.template($('#template-edit-thm').html());
                $('#codeTabContent').append(templ_edit({
                    a_id: a_id, class_name: class_name, type_name: type_name, page_num: page_num,
                    border: border, data_name: data_name, vars_str: vars_str, data_content: data_content
                }));

                $('#codeTab a[href="#code' + page_num + '-pan"]').tab('show');
            }
            if (data_type === 'type.ind') {
                if (number) {
                    var ext = result_list[number]['ext'];
                    var argsT = result_list[number]['argsT'];
                    var ext_ = '';
                    $.each(ext, function (i, v) {
                        ext_ += v[0][1] + '  ' + v[1] + ':' + v[0][0] + '\n';
                    });
                    data_name = '';
                    $.each(argsT.concl, function (i, j) {
                        data_name += j[0];
                    });
                    $.each(result_list[number]['constrs'], function (i, v) {
                        var str_temp_var = '';
                        $.each(v.args, function (k, val) {
                            var str_temp_term = '';
                            $.each(argsT[i][k], function (l, vlu) {
                                str_temp_term += vlu[0];
                            });
                            str_temp_var += ' (' + val + ' :: ' + str_temp_term + ')';
                        });
                        data_content += '\n' + v['name'] + str_temp_var;
                    })
                } else
                    $('#codeTab').find('span#' + page_num).text('datatype');
                data_content = $.trim(data_content);
                var i = data_content.split('\n').length;
                $('#codeTab').find('span#' + page_num).text(data_name);

                var templ_edit = _.template($('#template-edit-type-ind').html());
                $('#codeTabContent').append(templ_edit({
                    a_id: a_id, class_name: class_name, page_num: page_num,
                    border: border, data_name: data_name, i: i, data_content: data_content,
                    ext_: ext_}));

                $('#codeTab a[href="#code' + page_num + '-pan"]').tab('show');
            }
            if (data_type === 'def.ind' || data_type === 'def.pred' || data_type === 'def') {
                var data_content_list = [];
                var data_new_content = '';
                var data_rule_names = [], data_rule_name = '';
                if (data_type === 'def.ind')
                    var type_name = 'fun';
                else if (data_type === 'def.pred')
                    var type_name = 'inductive';
                else
                    var type_name = 'definition'

                if (number) {
                    var ext = result_list[number];
                    var ext_ = ext.ext;
                    var ext_str = '';
                    var vars = '';
                    $.each(ext_, function (i, v) {
                        ext_str += v[0][1] + '  ' + v[1] + ':' + v[0][0] + '\n';
                    });
                    data_name = ext.name + ' :: ' + ext.type;
                    if (ext.rules) {
                        for (var j in ext.rules) {
                            var data_con = '';
                            $.each(ext.rules[j].prop_hl, function (i, val) {
                                data_con += val[0];
                            });
                            data_content_list.push(data_con);
                            data_rule_names.push(ext.rules[j]['name']);
                        }
                    }
                    if (data_type === 'def') {
                        var i = 0;
                        data_content_list.push(ext.prop);
                        for (v in ext.vars) {
                            vars += i + ': ' + v + ':' + ext.vars[v] + '\n';
                            i++;
                        }
                    }
                    for (var i in data_content_list) {
                        data_new_content += i + ': ' + data_content_list[i] + '\n';
                        data_rule_name += i + ': ' + data_rule_names[i] + '\n';
                    }
                    $('#codeTab').find('span#' + page_num).text(ext.name);
                } else
                    $('#codeTab').find('span#' + page_num).text('function');

                var templ_edit = _.template($('#template-edit-def').html());
                $('#codeTabContent').append(templ_edit({
                    a_id: a_id, class_name: class_name, page_num: page_num,
                    type_name: type_name, border: border, data_name: data_name,
                    data_new_content: data_new_content, vars: vars, ext_str: ext_str
                }));

                $('#codeTab a[href="#code' + page_num + '-pan"]').tab('show');
                if (data_type === 'def.pred') {
                    $('textarea#data-vars' + page_num).after('<br><textarea rows="' + data_rule_name.split('\n').length + '" spellcheck="false" id="data-names' + page_num + '" style="overflow-y:hidden;margin-top:5px;width:60%;background:transparent;' + border + '" name="names">' + $.trim(data_rule_name) + '</textarea>')
                }
                if (data_type !== 'def')
                    display_lines_number(data_content_list, page_num, number);
            }

            if (number && 'hint_backward' in result_list[number] && result_list[number]['hint_backward'] === 'true')
                $('input[name="hint_backward' + page_num + '"]').click();
            if (number && 'hint_rewrite' in result_list[number] && result_list[number]['hint_rewrite'] === 'true')
                $('input[name="hint_rewrite' + page + '"]').click();
            change_css($('textarea#data-vars' + page_num));
            change_css($('textarea#data-content' + page_num));
            change_css($('textarea#data-names' + page_num));
            $('div.rbottom').append('<div id="prf' + page_num + '"><button id="save-edit" name="' + data_type + '" class="el-button el-button--default el-button--mini" style="margin-top:5px;width:20%;"><b>SAVE</b></button></div>');
            $('div#prf' + page_num).append(
                '<div class="output-wrapper" style="margin-top:15px;margin-left:40px;" id="error' + page_num + '">' +
                '<pre></pre></div>');
            $('div#prf' + page_num).addClass('selected').siblings().removeClass('selected');
            $('div#prf' + page_num).show().siblings().hide();
        }

//      display vars_content in the textarea;
        function display_lines_number(content_list, page_num, number) {
            var data_vars_list = [];
            var data_vars_str = '';
            if (number) {
                $.each(result_list[number]['rules'], function (i, v) {
                    var vars_str = '';
                    for (let key in v.vars) {
                        vars_str += key + ':' + v.vars[key] + '   ';
                    }
                    data_vars_list.push(vars_str);
                });
                $.each(data_vars_list, function (i, v) {
                    data_vars_str += i + ': ' + v + '\n';
                })
            } else {
                data_vars_str += '';
            }
            $('textarea#data-vars' + page_num).val($.trim(data_vars_str));
        }

//      click save button on edit tab to save content to the left-json for updating;
        $('div.rbottom').on('click', 'button#save-edit', function () {
            var tab_pm = $(this).parent().attr('id').slice(3,);
            var a_id = $('div#code' + tab_pm + '-pan').attr('name').trim();
            var error_id = $(this).next().attr('id').trim();
            var id = tab_pm;
            var ty = $(this).attr('name').trim();
            var number = Number(a_id.slice(5,)) - 1;
            var ajax_data = make_data(ty, id, number);
            var prev_list = result_list.slice(0, number);
            if ($('input[name="hint_backward' + tab_pm + '"]').prop('checked') === true)
                result_list[number]['hint_backward'] = 'true';
            else if (number !== -1 && 'hint_backward' in result_list[number])
                delete result_list[number]['hint_backward'];
            if ($('input[name="hint_rewrite' + tab_pm + '"]').prop('checked') === true)
                result_list[number]['hint_rewrite'] = 'true';
            else if (number !== -1 && 'hint_rewrite' in result_list[number])
                delete result_list[number]['hint_rewrite'];
            ajax_data['file-name'] = name;
            ajax_data['prev-list'] = prev_list;
            $.ajax({
                url: '/api/save_modify',
                type: 'POST',
                data: JSON.stringify(ajax_data),
                success: function (res) {
                    var result_data = res['data'];
                    var data_name = result_data['name'];
                    var error = res['error'];
                    delete result_data['file-name'];
                    delete result_data['prev-list'];
                    if (error && error !== {}) {
                        var error_info = error['detail-content'];
                        $('div#' + error_id).find('pre').text(error_info);
                    }
                    if (!a_id) {
                        result_list.push(result_data);
                    } else {
                        for (var key in result_data) {
                            result_list[number][key] = result_data[key];
                        }
                    }
                    display_result_list();
                    save_editor_data();
                    alert('保存成功！')
                }
            });
        });

//      make a strict-type data from editing; id=page_num
        function make_data(ty, id, number) {
            var data_name = $('#data-name' + id).val().trim();
            var data_content = $('#data-content' + id).val().trim();
            var ajax_data = {};
            if (ty === 'def.ax') {
                ajax_data['ty'] = 'def.ax';
                ajax_data['name'] = data_name;
                ajax_data['type'] = data_content;
            }
            if (ty === 'thm' || ty === 'thm.ax') {
                var vars_str_list = $('textarea#data-vars' + id).val().split('\n');
                var vars_str = {};
                ajax_data['ty'] = ty;
                ajax_data['name'] = data_name;
                ajax_data['prop'] = data_content;
                $.each(vars_str_list, function (i, v) {
                    let v_list = v.split(':');
                    vars_str[v_list[0]] = v_list[1];
                });
                ajax_data['vars'] = vars_str;
            }
            if (ty === 'type.ind') {
                var temp_list = [], temp_constrs = [];
                var temp_content_list = data_content.split(/\n/);
                if (data_name.split(/\s/).length > 1) {
                    temp_list.push(data_name.split(/\s/)[0].slice(1,));
                    ajax_data['name'] = data_name.split(/\s/)[1];
                } else {
                    ajax_data['name'] = data_name;
                }
                $.each(temp_content_list, function (i, v) {
                    var temp_con_list = v.split(') (');
                    var temp_con_dict = {};
                    var arg_name = '', args = [], type = '';
                    if (temp_con_list[0].indexOf('(') > 0) {
                        arg_name = temp_con_list[0].slice(0, temp_con_list[0].indexOf('(') - 1);
                        if (temp_con_list.length > 1) {
                            temp_con_list[0] = temp_con_list[0].slice(temp_con_list[0].indexOf('(') + 1,);
                            temp_con_list[temp_con_list.length - 1] = temp_con_list[temp_con_list.length - 1].slice(0, -1);
                            $.each(temp_con_list, function (i, v) {
                                args.push(v.split(' :: ')[0]);
                                type += v.split(' :: ')[1] + '⇒';
                                if (v.split(' :: ')[1].indexOf('⇒') >= 0) {
                                    type += '(' + v.split(' :: ')[1] + ')' + '⇒'
                                }
                            });
                            type = type + data_name;
                        } else {
                            let vars_ = temp_con_list[0].slice(temp_con_list[0].indexOf('(') + 1, -1).split(' :: ')[0];
                            type = temp_con_list[0].slice(temp_con_list[0].indexOf('(') + 1, -1).split(' :: ')[1];
                            args.push(vars_);
                            type = type + '=>' + data_name;
                        }
                    } else {
                        arg_name = temp_con_list[0];
                        type = ajax_data['name'];
                    }
                    temp_con_dict['type'] = type;
                    temp_con_dict['args'] = args;
                    temp_con_dict['name'] = arg_name;
                    temp_constrs.push(temp_con_dict);
                });
                ajax_data['ty'] = 'type.ind';
                ajax_data['args'] = temp_list;
                ajax_data['constrs'] = temp_constrs;
            }
            if (ty === 'def.ind' || ty === 'def' || ty === 'def.pred') {
                var rules_list = [];
                var rules = result_list[number].rules;
                var props_list = data_content.split(/\n/);
                var vars_list = $('textarea#data-vars' + id).val().trim().split(/\n/);
                if (ty === 'def.pred')
                    var names_list = $('textarea#data-names' + id).val().trim().split(/\n/);
                $.each(props_list, function (i, v) {
                    props_list[i] = $.trim(v.slice(3,));
                    vars_list[i] = $.trim(vars_list[i].slice(3,));
                    if (names_list)
                        names_list[i] = $.trim(names_list[i].slice(3,));
                });
                $.each(props_list, function (i, v) {
                    var temp_dict = {}, temp_vars = {};
                    if (v && vars_list[i]) {
                        temp_dict['prop'] = v;
                        $.each(vars_list[i].split(/\s\s/), function (j, k) {
                            temp_vars[$.trim(k.split(':')[0])] = $.trim(k.split(':')[1]);
                        });
                        if (names_list)
                            temp_dict['name'] = names_list[i];
                    } else if (!v) {
                        return true;
                    }
                    temp_dict['vars'] = temp_vars;
                    rules_list.push(temp_dict);
                });
                if (ty !== 'def')
                    ajax_data['rules'] = rules_list;
                else
                    ajax_data['vars'] = temp_vars;
                ajax_data['ty'] = ty;
                ajax_data['name'] = data_name.split(' :: ')[0];
                ajax_data['type'] = data_name.split(' :: ')[1];
            }
            return ajax_data;
        }

//click to change left_json content bgcolor
        $('#left_json').on('click','div[name="theories"]',function(){
            var id = $(this).attr('id').trim();
            if ($(this).css('background-color') === bgColor) {
                $(this).css('background-color', '');
                var index = theories_selected.indexOf(id);
                theories_selected.splice(index, 1);
            }
            else {
                $(this).css('background-color','yellow');
                bgColor = $(this).css('background-color');
                console.log(bgColor);
                theories_selected.push(id);
            }
        })

//click DEL to delete red left_json content and save to webpage and json file
        $('div.dropdown-menu.Ctrl a[name="del"]').on('click',function(){
            var flag = true;
            $.each(theories_selected, function (i, v) {
              //if($(v).css('background-color') === bgColor)){
                 //var a_id = $('div[name="theories"]').attr('id').trim();
                   var number = Number(v.slice(3,))-1;//3是因为aa_是3个
                   result_list.splice(number, 1);
                   display_result_list();
                   flag = false;
                   //save_editor_data();
            })
            if(flag === false){
                alert('删除成功！');//为了避免在each中循环打印alert，可以使用flag标记
            }
            theories_selected = [];//这里必须清空一下，因为每次删除以后id值所代表的div会变化
        })
//        $('div.dropdown-menu.Ctrl a[name="up"]').on('click',function(){
//            if($('div[name="theories"]').css('background-color') === bgColor){
//                var a_id = $('div[name="theories"]').attr('id').trim();
//                var number = Number(a_id.slice(3,))-2;
//                result_list.splice(number, 1);
//                }})


//      click to save the related data to json file: edit && proof;
        $('a#save-file').click(function () {
            if (edit_mode) {
                save_editor_data();
            } else {
                save_json_file();
            }
        });

//      click to display json file;
        $('#root-file').on('click', 'a[name="file"]', function () {
            num = 0;
            $(this).parent().hide();
            $('#json-tab2').click();
            $('#left_json').empty();
            name = $(this).text();
            name = $.trim(name);
            if ($('#file-path').html() === '') {
                $('#file-path').append($('<a href="#" id="root-a"><font color="red"><b>root/</b></font></a><a href="#"><font color="red"><b>' + name + '</b></font></a>'));
            } else if ($('#file-path a:last').text() === 'root/') {
                $('#root-a').after($('<a href="#"><font color="red"><b>' + name + '</b></font></a>'));
            } else if ($('#file-path a:last').text() !== name) {
                $('#file-path a:last').remove();
                $('#root-a').after($('<a href="#"><font color="red"><b>' + name + '</b></font></a>'));
            }
            data = JSON.stringify(name);
            ajax_res(data);
            add_mode = true;
        });

        $('div.dropdown-menu.add-info a').on('click', function () {
            if (add_mode === true) {
                page_num++;
                edit_mode = true;
                var ty = $(this).attr('name');
                init_edit_area(page_num, '', ty);
            }
        });

        $('#json-button').on('click', function () {
            num = 0;
            $('#left_json').empty();
            name = prompt('please enter the file name');
            var data = JSON.stringify(name);
            ajax_res(data);
        });

        // On loading page, retrieve list of theories from root file.
        num_root = 0;
        $.ajax({
            url: "/api/find_files",
            success: function (r) {
                $('#json-tab1').click();
                file_list = r['theories'];
                display_file_list();
            }
        });
    });

    function display_file_list() {
        $('#root-file').html('');
        var templ = _.template($("#template-file-list").html());
        $('#root-file').append(templ({file_list: file_list}));
    }

    function save_file_list(file_name) {
        $.ajax({
            url: '/api/save_file_list',
            data: JSON.stringify(file_name),
            type: 'PUT',
            success: function (res) {
                alert('删除成功！');
            }
        })
    }

    function theorem_proof(r_data, the_name) {
        if (r_data['instructions'] !== undefined) {
            instructions = r_data['instructions'];
        } else {
            instructions = []
        }
        var event = {
            'id': get_selected_id(),
            'vars': r_data['vars'],
            'prop': r_data['prop'],
            'theory_name': the_name,
            'thm_name': r_data['name']
        };
        var data = JSON.stringify(event);
        display_running();
        $.ajax({
            url: "/api/init",
            type: "POST",
            data: data,
            success: function (result) {
                display_checked_proof(result);
                get_selected_editor().focus();
                display_instuctions(instructions);
            }
        });
    }

    function init_saved_proof(r_data) {
        instructions = r_data['instructions'];
        var event = {
            'id': get_selected_id(),
            'vars': r_data['vars'],
            'proof': r_data['proof'],
            'theory_name': theory_name,
            'thm_name': r_data['name']
        };
        var data = JSON.stringify(event);
        display_running();
        $.ajax({
            url: "/api/init-saved-proof",
            type: 'POST',
            data: data,
            success: function (result) {
                display_checked_proof(result);
                get_selected_editor().focus();
                display_instuctions(instructions);
            }
        })
    }

<<<<<<< HEAD
    function high_light(list) {
        var type = '';
        $.each(list, function (i, val) {
            type = type + '<tt class="' + rp(val[1]) + '">' + val[0] + '</tt>';
        });

        return type
    }



=======
>>>>>>> 58fd5522
    // Display result_list on the left side of the page.
    function display_result_list() {
        result_list_dict[theory_name] = result_list;
        var import_str = theory_imports.join(' ');
        $('#left_json').html('');
        var templ = _.template($("#template-content-theory_desc").html());
        $('#left_json').append(templ({theory_desc: theory_desc, import_str: import_str}));
        $.each(result_list, function(num, ext) {
            var templ = $("#template-content-" + ext.ty.replace(".", "-"));
            if (templ.length == 1) {
                $('#left_json').append(_.template(templ.html())({num: num+1, ext: ext}));
            }
<<<<<<< HEAD

            if (ty === 'type.ind') {
                var templ = _.template($("#template-content-type-ind").html());
                $('#left_json').append(templ(
                    {num: num, type_name: high_light(ext.argsT['concl']),
                     argsT: ext.argsT, constrs: ext.constrs}));
            }

            if (ty === 'def') {
                var term = high_light(ext.term);
                var type = high_light(ext['type_hl']);
                $('#left_json').append($(
                    '<div name="theories" id="aa_' + num +'"><p id="data-' + num + '"><span name="fun"><font color="#006000"><b>definition</b></font></span> <span name="name">' + name + ' :: ' + type +
                    '</span><font color="#006000"><b> where</b><br><span name="content">'+ term +'</span></font></p></div>'));
                $('#left_json p#data-'+ num +' span[name="content"]:last').after($('<a href="#" name="edit" id="data-'+ num +'"><b>&nbsp;&nbsp;&nbsp;edit</b></a>'));
            }

            if (ty === 'def.ind') {
                var type = high_light(ext.type_hl);
                $('#left_json').append($(
                    '<div name="theories" id="aa_'+num+'"><p id="data-' + num + '"><span name="fun"><font color="#006000"><b>fun</b></font></span> <span name="name">' + name + ' :: ' + type +
                    '</span><font color="#006000"><b> where</b></font></p></div>'));
                for (var j in ext.rules) {
                    var str = high_light(ext.rules[j].prop_hl);
                    $('#left_json p:last').append($('<span name="content"></br>&nbsp;&nbsp;' + str + '</span>'));
                }
                $('#left_json p#data-'+ num +' span[name="content"]:last').after($('<a href="#" name="edit" id="data-'+ num +'"><b>&nbsp;&nbsp;&nbsp;edit</b></a>'));
            }

            if (ty === 'def.pred') {
                var type = high_light(ext.type_hl);
                $('#left_json').append($(
                    '<div name="theories" id="aa_'+num+'"><p id="data-' + num + '"><span name="fun"><font color="#006000"><b>inductive</b></font></span> <span name="name">' + name + ' :: ' + type +
                    '</span><font color="#006000"><b> where</b></font></p></div>'));
                for (var j in ext.rules) {
                    var str = high_light(ext.rules[j].prop_hl);
                    $('#left_json p:last').append($('<span name="content"></br>&nbsp;&nbsp;' + str + '</span>'));
                }
                $('#left_json p#data-'+ num +' span[name="content"]:last').after($('<a href="#" name="edit" id="data-'+ num +'"><b>&nbsp;&nbsp;&nbsp;edit</b></a>'));
            }

            if (ty==='header') {
                $('#left_json').append($('<div><p id="data-'+ num +'">&nbsp;<span id="head_name" name="name">' +name + '</span>&nbsp;&nbsp;<a href="#" name="edit" id="data-' + num +'"><b>edit</b></a></p></div>'))
            }
        }
=======
        });
>>>>>>> 58fd5522
    }

//  display_hilight;
    function ajax_res(data) {
        $.ajax({
            url: "/api/json",
            type: "POST",
            data: data,
            success: function (result) {
                var error = result['error'];
                theory_name = result['data']['name'];
                theory_imports = result['data']['imports'];
                theory_desc = result['data']['description'];

                if (theory_name in result_list_dict) {
                    result_list = result_list_dict[theory_name];
                } else
                    result_list = result['data']['content'];
                display_result_list();
            }
        });
    }

    function init_editor(editor_id = "code1") {
        var id = editor_id;
//        var cell = cells[id]['proof'];
        var editor = CodeMirror.fromTextArea(document.getElementById(editor_id), {
            mode: "text/x-python",
            lineNumbers: true,
            firstLineNumber: 0,
            lineNumberFormatter: function (line) {
                return line;
            },
            theme: "",
            lineWrapping: false,
            foldGutter: true,
            smartIndent: false,
            matchBrackets: true,
            viewportMargin: Infinity,
            scrollbarStyle: "overlay",
            gutters: ["CodeMirror-linenumbers", "CodeMirror-foldgutter"],
            extraKeys: {
                "Ctrl-I": introduction,
                "Ctrl-B": apply_backward_step,
                "Ctrl-R": rewrite_goal,
                "Ctrl-F": apply_forward_step,
                "Ctrl-Q": function (cm) {
                    cm.foldCode(cm.getCursor());
                }
            }
        });
        var rtop = document.querySelector('.rtop');
        editor.setSize("auto", rtop.clientHeight - 40);
        editor.setValue("");
        cells[editor_id] = {};
        cells[editor_id].click_line_number = -1;
        cells[editor_id].facts = new Set();
        cells[editor_id].edit_line_number = -1;
        cells[editor_id].readonly_lines = [0];
        editor.on("keydown", function (cm, event) {
            let line_no = cm.getCursor().line;
            let line = cm.getLine(line_no);
            var id = get_selected_id();
            if (event.code === 'Enter') {
                event.preventDefault();
                if (cells[id].edit_line_number !== undefined && cells[id].edit_line_number !== -1) {
                    set_line(cm);
                } else {
                    add_line_after(cm);
                }
            } else if (event.code === 'Tab') {
                event.preventDefault();
                unicode_replace(cm);
            } else if (event.code === 'Backspace') {
                if (line.trim() === '') {
                    event.preventDefault();
                    remove_line(cm);
                }
            } else if (event.code === 'Escape') {
                event.preventDefault();
                if (cells[id].edit_line_number !== undefined && cells[id].edit_line_number !== -1) {
                    cm.getAllMarks().forEach(e => {
                        if (e.readOnly !== undefined) {
                            if (e.readOnly) {
                                e.clear();
                            }
                        }
                    });
                    var origin_line = display_line(cells[id]['proof'][cells[id].edit_line_number]);
                    cm.replaceRange(origin_line, {line: cells[id].edit_line_number, ch: 0}, {
                        line: cells[id].edit_line_number,
                        ch: Number.MAX_SAFE_INTEGER
                    });
                    cells[id].readonly_lines.push(cells[id].edit_line_number);
                    cells[id].readonly_lines.sort();
                    cells[id].edit_line_number = -1;
                }
            }
        });

        editor.on("focus", function (cm, event) {
            $('#codeTabContent .code-cell').each(function () {
                $(this).removeClass('selected');
            });
            $(cm.getTextArea().parentNode).addClass('selected');
            if (!(undefined !== cm.target && undefined !== cm.facts)) {
                return;
            }
            is_mousedown = true;
            cm.setCursor(cm.target, 0);
            cm.facts.forEach(val => {
                is_mousedown = true;
                is_fact = true;
                cm.setCursor(val, 0);
            });
            delete cm.target;
            delete cm.facts;
        });

        editor.on('blur', function (cm, event) {
            var id = get_selected_id();
            var target = cells[id].click_line_number;
            var facts = [];
            for (const val of cells[id].facts) {
               facts.push(val);
            }
            cm.target = target;
            cm.facts = facts;
        });

        editor.on("cursorActivity", function (cm) {
            if (is_mousedown) {
                mark_text(cm);
                apply_thm(cm);
                is_mousedown = false;
                is_fact = false;
            }
        });

        editor.on('beforeChange', function (cm, change) {
            if (!edit_flag &&
                cells[get_selected_id()].readonly_lines.indexOf(change.from.line) !== -1) {
                change.cancel();
            }
        });

        editor.on('mousedown', function (cm, event) {
            var timer = 0;
            is_mousedown = true;
            if (exisit_fact(cm))
                is_fact = true;
            click_count++;
            if (click_count === 1) {
                timer = setTimeout(function () {
                    if (click_count > 1) {
                        clearTimeout(timer);
                        set_read_only(cm);
                    }
                    click_count = 0;
                }, 300)
            }
        });
    }

    function set_read_only(cm) {
        cm.setCursor(cm.getCursor().line, Number.MAX_SAFE_INTEGER);
        var line_num = cm.getCursor().line;
        var ch = cm.getCursor().ch;
        var line = cm.getLineHandle(line_num).text;
        var id = get_selected_id();
        if (line.indexOf('sorry') !== -1) {
            cm.getAllMarks().forEach(e => {
                if (e.readOnly !== undefined)
                    if (e.readOnly)
                        e.clear();
                if (e.css !== undefined)
                    if (e.css.indexOf('background') !== -1)
                        e.clear();
            });
            cells[id].readonly_lines.splice(line_num, 1);
            cm.markText({line: line_num, ch: 0}, {line: line_num, ch: ch - 5}, {readOnly: true});
            cm.addSelection({line: line_num, ch: ch - 5}, {line: line_num, ch: ch});
            cells[id].edit_line_number = line_num;
        } else if (line.trim() === '') {
            cm.getAllMarks().forEach(e => {
                if (e.readOnly !== undefined)
                    if (e.readOnly)
                        e.clear();
                if (e.css !== undefined)
                    if (e.css.indexOf('background') !== -1)
                        e.clear();
            });
            cells[id].readonly_lines.splice(line_num, 1);
            cm.markText({line: line_num, ch: 0}, {line: line_num, ch: ch}, {readOnly: true});
            cells[id].edit_line_number = line_num;
        }
    }

    function mark_text(cm) {
        var origin_pos = cm.getCursor();
        cm.setCursor(cm.getCursor().line, Number.MAX_SAFE_INTEGER);
        var line_num = cm.getCursor().line;
        var ch = cm.getCursor().ch;
        var line = cm.getLineHandle(line_num).text;
        var id = get_selected_id();
        var cell = cells[id] ? cells[id] : undefined;
        if (is_fact && cell.click_line_number !== undefined
            && cell.click_line_number !== -1 && line_num < cell.click_line_number) {
            cm.markText({line: line_num, ch: 0}, {line: line_num, ch: ch}, {css: 'background: yellow'});
            cells[id].facts.add(line_num);
            is_fact = false;
        } else if (line.indexOf('sorry') !== -1) {
            if (cell.click_line_number !== undefined && cell.click_line_number !== -1) {
                cm.getAllMarks().forEach(e => {
                    if (e.css !== undefined)
                        if (e.css.indexOf('background: red') !== -1)
                            e.clear();
                });
            }
            cm.markText({line: line_num, ch: ch - 5}, {line: line_num, ch: ch}, {
                css: "background: red"
            });
            cells[id].click_line_number = line_num;
        } else {
            cm.getAllMarks().forEach(e => {
                if (e.css !== undefined)
                    if (e.css.indexOf('background') !== -1)
                        e.clear();
            });
            cells[id].click_line_number = -1;
            cells[id].facts.clear();
        }

        clear_match_thm();
        cm.setCursor(origin_pos);
    }

    function exisit_fact(cm) {
        var id = get_selected_id();
        return cells[id].click_line_number !== -1;
    }

    function resize_editor() {
        var editor = document.querySelector('.code-cell.selected textarea + .CodeMirror').CodeMirror;
        var rtop = document.querySelector('.rtop');
        editor.setSize("auto", rtop.clientHeight - 40);
        editor.refresh();
    }

    Split(['.rtop', '.rbottom'], {
        sizes: [70, 50],
        direction: 'vertical',
        minSize: 39,
        onDrag: resize_editor,
        gutterSize: 2,
    });
    Split(['.left', '.right'], {
        sizes: [30, 70],
        gutterSize: 2,
    });
})(jQuery);<|MERGE_RESOLUTION|>--- conflicted
+++ resolved
@@ -972,20 +972,6 @@
         })
     }
 
-<<<<<<< HEAD
-    function high_light(list) {
-        var type = '';
-        $.each(list, function (i, val) {
-            type = type + '<tt class="' + rp(val[1]) + '">' + val[0] + '</tt>';
-        });
-
-        return type
-    }
-
-
-
-=======
->>>>>>> 58fd5522
     // Display result_list on the left side of the page.
     function display_result_list() {
         result_list_dict[theory_name] = result_list;
@@ -998,55 +984,7 @@
             if (templ.length == 1) {
                 $('#left_json').append(_.template(templ.html())({num: num+1, ext: ext}));
             }
-<<<<<<< HEAD
-
-            if (ty === 'type.ind') {
-                var templ = _.template($("#template-content-type-ind").html());
-                $('#left_json').append(templ(
-                    {num: num, type_name: high_light(ext.argsT['concl']),
-                     argsT: ext.argsT, constrs: ext.constrs}));
-            }
-
-            if (ty === 'def') {
-                var term = high_light(ext.term);
-                var type = high_light(ext['type_hl']);
-                $('#left_json').append($(
-                    '<div name="theories" id="aa_' + num +'"><p id="data-' + num + '"><span name="fun"><font color="#006000"><b>definition</b></font></span> <span name="name">' + name + ' :: ' + type +
-                    '</span><font color="#006000"><b> where</b><br><span name="content">'+ term +'</span></font></p></div>'));
-                $('#left_json p#data-'+ num +' span[name="content"]:last').after($('<a href="#" name="edit" id="data-'+ num +'"><b>&nbsp;&nbsp;&nbsp;edit</b></a>'));
-            }
-
-            if (ty === 'def.ind') {
-                var type = high_light(ext.type_hl);
-                $('#left_json').append($(
-                    '<div name="theories" id="aa_'+num+'"><p id="data-' + num + '"><span name="fun"><font color="#006000"><b>fun</b></font></span> <span name="name">' + name + ' :: ' + type +
-                    '</span><font color="#006000"><b> where</b></font></p></div>'));
-                for (var j in ext.rules) {
-                    var str = high_light(ext.rules[j].prop_hl);
-                    $('#left_json p:last').append($('<span name="content"></br>&nbsp;&nbsp;' + str + '</span>'));
-                }
-                $('#left_json p#data-'+ num +' span[name="content"]:last').after($('<a href="#" name="edit" id="data-'+ num +'"><b>&nbsp;&nbsp;&nbsp;edit</b></a>'));
-            }
-
-            if (ty === 'def.pred') {
-                var type = high_light(ext.type_hl);
-                $('#left_json').append($(
-                    '<div name="theories" id="aa_'+num+'"><p id="data-' + num + '"><span name="fun"><font color="#006000"><b>inductive</b></font></span> <span name="name">' + name + ' :: ' + type +
-                    '</span><font color="#006000"><b> where</b></font></p></div>'));
-                for (var j in ext.rules) {
-                    var str = high_light(ext.rules[j].prop_hl);
-                    $('#left_json p:last').append($('<span name="content"></br>&nbsp;&nbsp;' + str + '</span>'));
-                }
-                $('#left_json p#data-'+ num +' span[name="content"]:last').after($('<a href="#" name="edit" id="data-'+ num +'"><b>&nbsp;&nbsp;&nbsp;edit</b></a>'));
-            }
-
-            if (ty==='header') {
-                $('#left_json').append($('<div><p id="data-'+ num +'">&nbsp;<span id="head_name" name="name">' +name + '</span>&nbsp;&nbsp;<a href="#" name="edit" id="data-' + num +'"><b>edit</b></a></p></div>'))
-            }
-        }
-=======
-        });
->>>>>>> 58fd5522
+        });
     }
 
 //  display_hilight;
