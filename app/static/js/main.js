(function ($) {
    var pageNum = 0;
    var theorem = {};
    var replace_obj = {
        "\\lambda" : "λ",
        "%" : "λ",
        "\\forall" : "∀",
        "\\exists" : "∃",
        "\\and" : "∧",
        "&" : "∧",
        "\\or" : "∨",
        "|" : "∨",
        "-->" : "⟶",
        "~" : "¬",
        "\\not": "¬",
        "=>": "⇒"
    }

    function get_selected_id() {
        return document.querySelector('.code-cell.selected textarea').id;
    }

    function get_selected_editor() {
        return document.querySelector('.code-cell.selected textarea + .CodeMirror').CodeMirror;
    }

    function get_selected_output() {
        return document.querySelector('.code-cell.selected .output pre');
    }

    function display_running() {
        var status_output = get_selected_output();
        status_output.innerHTML = "Running";
    }

    function display_checked_proof(result) {
        var editor = get_selected_editor();
        var status_output = get_selected_output();

        if ("failed" in result) {
            status_output.innerHTML = result["failed"] + ": " + result["message"]
        }
        else {
            editor.setValue(result["proof"]);
            var num_gaps = result["report"]["num_gaps"];
            if (num_gaps > 0) {
                status_output.innerHTML = "OK. " + num_gaps + " gap(s) remaining."
            }
            else {
                status_output.innerHTML = "OK. Proof complete!"
            }
        }
    }

    $(document).ready(function () {
        document.querySelector('.pans').style.height = '665px';
        $('#theorem-select').ready(function () {
            $(document).ready(function () {
                var event = {'event': 'init_theorem'};
                var data = JSON.stringify(event);

                $.ajax({
                    url: "/api/init",
                    type: "POST",
                    data: data,
                    success: function (result) {
                        theorem = result;
                        for (var i in result) {
                            $('#theorem-select').append(
                                $('<option>' + i + '</option>')
                            )
                        }
                        $('#theorem-select').selectpicker('refresh');
                    }
                })
            });
        });

        $('#add-cell').on('click', function () {
            pageNum++;
            // Add CodeMirror textarea
            id = 'code' + pageNum + '-pan';
            $('#codeTabContent').append(
                $('<div class="code-cell" id=' + id + '>' +
                    '<label for="code' + pageNum + '"></label> ' +
                    '<textarea' + ' id="code' + pageNum + '""></textarea></div>'));
            init_editor("code" + pageNum);
            // Add location for displaying results
            $('#' + id).append(
                $('<div class="output-wrapper"><div class="output"><div class="output-area">' +
                    '<pre> </pre></div></div>'));
        });

        $('#delete-cell').on('click', function () {
            $('.code-cell.selected').remove();
        });

        $('#clear').on("click", function () {
            clear_output();
        });

        $('#check-box').on("click", function () {
            switch_check_box();
        });


        $('#check-box-inner').on("click", function () {
            switch_check_box();
        });

        $('#introduction').on("click", function () {
            introduction(get_selected_editor());
        });

        $('#add-line-after').on("click", function () {
            add_line_after(get_selected_editor());
        });

        $('#apply-backward-step').on("click", function () {
            apply_backward_step(get_selected_editor());
        });

        $('#apply-induction').on("click", function () {
            apply_induction(get_selected_editor());
        })

        $('#rewrite-goal').on("click", function () {
            rewrite_goal(get_selected_editor());
        })

        $('#init-button').on("click", function () {
            let variables_area = document.querySelector('#variables .CodeMirror').CodeMirror;
            let assumes_area = document.querySelector('#assumes .CodeMirror').CodeMirror;
            let conclusions_area = document.querySelector('#conclusions .CodeMirror').CodeMirror;
            var variables = [];
            var assumes = [];
            var conclusion = undefined;
            var reg_blank = /^\s*$/g;
            variables_area.eachLine(line => {
                if (!reg_blank.test(line.text)) {
                    variables.push(line.text)
                }
            });
            assumes_area.eachLine(line => {
                if (!reg_blank.test(line.text)) {
                    assumes.push(line.text)
                }
            });
            conclusions_area.eachLine(line => {
                if (!reg_blank.test(line.text)) {
                    conclusion = line.text
                }
            });
            $(document).ready(function () {
                var event = {
                    'event': 'init_cell',
                    'id': get_selected_id(),
                    'variables': variables,
                    'assumes': assumes,
                    'conclusion': conclusion
                };
                var data = JSON.stringify(event);

                $.ajax({
                    url: "/api/init",
                    type: "POST",
                    data: data,
                    success: display_checked_proof
                });
            });
        });

        $('#add-cell').click();
        $('.code-cell').addClass('selected');

        init_input_box('variables');
        init_input_box('assumes');
        init_input_box('conclusions');
        get_selected_editor().focus();

        document.getElementById('open-file').addEventListener('change', function (e) {
            e = e || window.event;

            let files = this.files;
            let editor = get_selected_editor();
            editor.setValue("");
            let i = 0, f;
            for (; f = files[i]; i++) {
                let reader = new FileReader();
                reader.onload = (function (file) {
                    return function (e) {
                        editor.setValue(editor.getValue() + this.result);
                    };
                })(f);
                reader.readAsText(f);
            }
        });

        document.getElementById('open-problem').addEventListener('change', function (e) {
            e = e || window.event;

            let files = this.files;
            let i = 0, f;
            for (; f = files[i]; i++) {
                let reader = new FileReader();
                reader.onload = (function () {
                    var json_data = JSON.parse(this.result);
                    var event = {
                        'event': 'init_cell',
                        'id': get_selected_id(),
                        'variables': json_data['variables'],
                        'assumes': json_data['assumes'],
                        'conclusion': json_data['conclusion']
                    };
                    var data = JSON.stringify(event);
                    display_running();

                    $.ajax({
                        url: "/api/init",
                        type: "POST",
                        data: data,
                        success: function (result) {
                            display_checked_proof(result);
                            get_selected_editor().focus();
                        }
                    });
                });
                reader.readAsText(f);
            }
        });
        document.getElementById("run-button").addEventListener('click', send_input);

        function init_editor(editor_id = "code1") {
            var editor = CodeMirror.fromTextArea(document.getElementById(editor_id), {
                mode: "text/x-python",
                lineNumbers: true,
                theme: "",
                lineWrapping: true,
                foldGutter: true,
                smartIndent: false,
                matchBrackets: true,
                scrollbarStyle: "overlay",
                extraKeys: {
                    "Ctrl-I": introduction,
                    "Ctrl-B": apply_backward_step,
                    "Ctrl-R": rewrite_goal,
                }
            });
            editor.setSize("auto", "auto");
            editor.setValue("");
            editor.on("keydown", function (cm, event) {
                let line_no = cm.getCursor().line;
                let line = cm.getLine(line_no);

                console.log(event.code);
                if (event.ctrlKey && event.code === 'Enter') {
                    event.preventDefault();
                    send_input();
                }
                else if (event.code === 'Enter') {
                    event.preventDefault();
                    add_line_after(cm);
                }
                else if (event.code === 'Tab') {
                    event.preventDefault();
                    unicode_replace(cm);
                }
                else if (event.code === 'Backspace') {
                    if (line.endsWith(": ")) {
                        event.preventDefault();
                        remove_line(cm);
                    }
                }
                })
            };
            editor.on("focus", function (cm, event) {
                $('#codeTabContent .code-cell').each(function () {
                    $(this).removeClass('selected');
                });
                $(cm.getTextArea().parentNode).addClass('selected');
                document.querySelector('#variables .CodeMirror').CodeMirror.setOption('readOnly', false);
                document.querySelector('#assumes .CodeMirror').CodeMirror.setOption('readOnly', false);
                document.querySelector('#conclusions .CodeMirror').CodeMirror.setOption('readOnly', false);
                set_theorem_select(cm);
                get_cell_state();
            });
//            editor.on("change", function (cm, changed) {
//                $(document).ready(function () {
//                    }
//                )
//            })
        })

        function set_theorem_select(doc) {
            $('#theorem-select').empty();
            for (var i in theorem) {
                $('#theorem-select').append(
                    $('<option>' + i + '</option>')
                )
            }
            let lines = [];
            doc.eachLine(function (line) {
                if (line.text.startsWith("var"))
                    lines.push(line.text);
            });
            for (var i = lines.length - 1; i >= 0; i--) {
                $('#theorem-select option:first-child').before(
                    $('<option>' + lines[i] + '</option>')
                )
            }
            $('#theorem-select').selectpicker('refresh');
        }

        function send_input() {
            $(document).ready(function () {
                    var editor = get_selected_editor();
                    var line_no = editor.getCursor().line;
                    var input = {
                        "id": get_selected_id(),
                        "proof" : editor.getValue()
                    };
                    var data = JSON.stringify(input);
                    display_running();

                    $.ajax({
                        url: "/api/check-proof",
                        type: "POST",
                        data: data,
                        success: function (result) {
                            display_checked_proof(result);
                            editor.setCursor(line_no, Number.MAX_SAFE_INTEGER);
                        }
                    })
                }
            )
        }

        function add_line_after(cm) {
            $(document).ready(function () {
                    var line_number = cm.getCursor().line;
                    var line = cm.getLine(line_number);
                    var input = {
                        "id": get_selected_id(),
                        "line": line,
                    };
                    var data = JSON.stringify(input);
                    display_running();

                    $.ajax({
                        url: "/api/add-line-after",
                        type: "POST",
                        data: data,
                        success: function (result) {
                            display_checked_proof(result);
                            cm.setCursor(line_number + 1, Number.MAX_SAFE_INTEGER);
                        }
                    })
                }
            )
        }

        function remove_line(cm) {
            $(document).ready(function () {
                var line_number = cm.getCursor().line;
                var line = cm.getLine(line_number);
                var input = {
                    "id": get_selected_id(),
                    "line": line,
                };
                var data = JSON.stringify(input);
                display_running();

                $.ajax({
                    url: "/api/remove-line",
                    type: "POST",
                    data: data,
                    success: function (result) {
                        display_checked_proof(result);
                        cm.setCursor(line_number - 1, Number.MAX_SAFE_INTEGER);
                    }
                })
            })
        }

        function introduction(cm) {
            $(document).ready(function () {
                var line_number = cm.getCursor().line;
                var line = cm.getLine(line_number);
                var input = {
                    "id": get_selected_id(),
                    "line": line,
                };

                if (line.indexOf("⊢ ∀") !== -1) {
                    input["var_name"] = prompt('Enter variable name').split(",")
                }
                var data = JSON.stringify(input);
                display_running();

                $.ajax({
                    url: "/api/introduction",
                    type: "POST",
                    data: data,
                    success: function (result) {
                        display_checked_proof(result);
                        cm.setCursor(line_number + result['line-diff'], Number.MAX_SAFE_INTEGER);
                    }
                })
            })
        }

        function apply_backward_step(cm) {
            var line_number = cm.getCursor().line;
            var line = cm.getLine(line_number);
            swal({
                title: 'Please enter the theorem used',
                html:
                    '<input id="swal-input1" class="swal2-input">' +
                    '<select id="swal-input2" class="swal2-select"></select>',
                onOpen: function (){
                    init_select_abs()
                },
                showCancelButton: true,
                confirmButtonText: 'confirm',
                showLoaderOnConfirm: true,
                preConfirm: () => {
                    var data = {
                        'id': get_selected_id(),
                        'line': line,
                        'theorem': document.getElementById('swal-input1').value,
                    };
                    return fetch('/api/apply-backward-step', {
                            method: 'POST', // or 'PUT'
                            body: JSON.stringify(data),
                            headers: {
                                headers: {
                                    'Accept': 'application/json',
                                    'Content-Type': 'application/json',
                                },
                            },
                        }
                    ).then(response => {
                        if (!response.ok) {
                            throw new Error(response.statusText)
                        }
                        return response.json()
                    })
                    .catch(error => {
                        swal.showValidationMessage(
                            `Request failed: ${error}`
                        )
                    })
                },
                allowOutsideClick:
                    () => !swal.isLoading()
            }).then((result) => {
                if (result) {
                    display_checked_proof(result['value']);
                }
            })
        }

<<<<<<< HEAD
        function apply_induction(cm) {
            $(document).ready(function () {
                var line_no = cm.getCursor().line;
                var line = cm.getLine(line_no);
                var input = {
                    'id': get_selected_id(),
                    'line': line
                };

                input['theorem'] = prompt('Enter induction theorem and variable name')
                var data = JSON.stringify(input);
                display_running();

                $.ajax({
                    url: "/api/apply-induction",
                    type: "POST",
                    data: data,
                    success: function (result) {
                        display_checked_proof(result);
                    }
                })
            })
        }

        function rewrite_goal(cm) {
            $(document).ready(function () {
                var line_no = cm.getCursor().line;
                var line = cm.getLine(line_no);
                var input = {
                    'id': get_selected_id(),
                    'line': line
                };

                input['theorem'] = prompt('Enter rewrite theorem')
                var data = JSON.stringify(input);
                display_running();

                $.ajax({
                    url: "/api/rewrite-goal",
                    type: "POST",
                    data: data,
                    success: function (result) {
                        display_checked_proof(result);
                    }
                })
            })
        }
=======
         function unicode_replace(cm) {
            $(document).ready(function () {
                var cur_position = cm.getCursor()
                var line_number = cur_position.line
                var line = cm.getLine(line_number)
                var position = cm.getCursor().ch
                var stri = cm.getRange({line:line_number,ch:0},cm.getCursor());
                if (position > 0){
                    for (var key in replace_obj){
                        for (var i=1; i<=stri.length; i++){
                            if (stri.slice(-i) === key){
                                start_position = {line:line_number,ch:position-i};
                                cm.replaceRange(replace_obj[key],start_position,cur_position);
                            }
                        }
                    }
                }
            })
         }
>>>>>>> 38197112

        function init_select_abs() {
            $(document).ready(function () {
                var event = {
                    "event": "init_theorem_abs",
                };
                var data = JSON.stringify(event);

                $.ajax({
                    url: "/api/init",
                    type: "POST",
                    data: data,
                    success: function (result) {
                    }
                })
            })
        }

        function get_cell_state() {
            $(document).ready(function () {
                let variables_area = document.querySelector('#variables .CodeMirror').CodeMirror;
                let assumes_area = document.querySelector('#assumes .CodeMirror').CodeMirror;
                let conclusions_area = document.querySelector('#conclusions .CodeMirror').CodeMirror;
                variables_area.setValue('');
                assumes_area.setValue('');
                conclusions_area.setValue('');
                var event = {
                    'id': get_selected_id(),
                };
                var data = JSON.stringify(event);

                $.ajax({
                    url: "/api/get-cell-state",
                    type: "POST",
                    data: data,
                    success: function (result) {
                        if (JSON.stringify(result) !== '{}') {
                            variables_area.setValue(result['variables'].join('\n'));
                            assumes_area.setValue(result['assumes'].join('\n'));
                            conclusions_area.setValue(result['conclusion']);
                        }
                    }
                });
            });
        }

        function init_input_box(id) {
            let input_box = CodeMirror(document.getElementById(id), {
                mode: "text/x-python",
                lineNumbers: true,
                theme: "",
                lineWrapping: true,
                foldGutter: true,
                smartIndent: false,
                matchBrackets: true,
                scrollbarStyle: "overlay",
                readOnly: "nocursor",
            });
            input_box.setSize("auto", "auto");
            input_box.setValue("");
        }

        function clear_output() {
            let output = document.querySelector("#output-iframe + .CodeMirror").CodeMirror;
            output.setValue("");
        }

        function switch_check_box() {
            if ($('#check-box').hasClass("is-checked")) {
                $('#check-box').removeClass("is-checked");
                $('#auto-run').removeClass("is-checked");
                $('#auto-run').removeAttr("aria-checked", "true");
            }
            else {
                $('#check-box').addClass("is-checked");
                $('#auto-run').addClass("is-checked");
                $('#auto-run').attr("aria-checked", "true");
            }
        }
    })(jQuery);<|MERGE_RESOLUTION|>--- conflicted
+++ resolved
@@ -460,7 +460,6 @@
             })
         }
 
-<<<<<<< HEAD
         function apply_induction(cm) {
             $(document).ready(function () {
                 var line_no = cm.getCursor().line;
@@ -508,8 +507,8 @@
                 })
             })
         }
-=======
-         function unicode_replace(cm) {
+
+        function unicode_replace(cm) {
             $(document).ready(function () {
                 var cur_position = cm.getCursor()
                 var line_number = cur_position.line
@@ -527,8 +526,7 @@
                     }
                 }
             })
-         }
->>>>>>> 38197112
+        }
 
         function init_select_abs() {
             $(document).ready(function () {
