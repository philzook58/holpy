--- conflicted
+++ resolved
@@ -8,84 +8,9 @@
     var click_count = 0;
     var proof_id = 0;
 
-<<<<<<< HEAD
     $(document).ready(function () {
         document.getElementById('left').style.height = (window.innerHeight - 40) + 'px';
     });
-=======
-    $(function () {
-        $('#theorem-select').ready(function () {
-            $(function () {
-                var event = {'event': 'init_theorem'};
-                var data = JSON.stringify(event);
-
-                $.ajax({
-                    url: "/api/init",
-                    type: "POST",
-                    data: data,
-                    success: function (result) {
-                        theorem = result;
-                        for (var i in result) {
-                            $('#theorem-select').append(
-                                $('<option>' + i + '</option>')
-                            )
-                        }
-                        $('#theorem-select').selectpicker('refresh');
-                    }
-                })
-            });
-        });
-
-    function rp(x) {
-        if (x === 0)
-            return 'normal';
-        if (x === 1)
-            return 'bound';
-        if (x === 2)
-            return 'var';
-    }
-
-    function remove_page(first) {
-        if (first)
-            pageNum = 0;
-        else
-            pageNum = 1;
-        $('#codeTab > li').each(function () {
-            var pageId = $(this).children('a').attr('href');
-            if (pageId === "#code1-pan") {
-                return true;
-            }
-            pageNum++;
-            $(this).children('a').html('Page ' + pageNum +
-                '<button id="close_tab" type="button" ' +
-                'title="Remove this page">×</button>');
-            });
-    }
-
-    function theorem_proof(r_data) {
-        var json_data = r_data;
-        instructions = json_data['instructions'];
-        var event = {
-            'event': 'init_cell',
-            'id': get_selected_id(),
-            'variables': json_data['variables'],
-            'assumes': json_data['assumes'],
-            'conclusion': json_data['conclusion']
-        };
-        var data = JSON.stringify(event);
-        display_running();
-        $.ajax({
-            url: "/api/init",
-            type: "POST",
-            data: data,
-            success: function (result) {
-                display_checked_proof(result);
-                get_selected_editor().focus();
-                display_instuctions(instructions);
-            }
-        });
-    };
->>>>>>> 8bb92897
 
     $(function () {
         $('#add-cell').on('click', function () {
@@ -212,66 +137,7 @@
 
         get_selected_editor().focus();
 
-<<<<<<< HEAD
-=======
-        document.getElementById('open-file').addEventListener('change', function (e) {
-            e = e || window.event;
-
-            let files = this.files;
-            let editor = get_selected_editor();
-            editor.setValue("");
-            let i = 0, f;
-            for (; f = files[i]; i++) {
-                let reader = new FileReader();
-                reader.onload = (function (file) {
-                    return function (e) {
-                        editor.setValue(editor.getValue() + this.result);
-                    };
-                })(f);
-                reader.readAsText(f);
-            }
-        });
-
-        document.getElementById('open-problem').addEventListener('change', function (e) {
-            e = e || window.event;
-
-            let files = this.files;
-            let i = 0, f;
-            if (files !== '') {
-                for (; f = files[i]; i++) {
-                    let reader = new FileReader();
-                    reader.onload = (function () {
-                        var json_data = JSON.parse(this.result);
-                        instructions = json_data['instructions'];
-                        var event = {
-                            'event': 'init_cell',
-                            'id': get_selected_id(),
-                            'variables': json_data['variables'],
-                            'assumes': json_data['assumes'],
-                            'conclusion': json_data['conclusion']
-                        };
-                        var data = JSON.stringify(event);
-                        display_running();
-
-                        $.ajax({
-                            url: "/api/init",
-                            type: "POST",
-                            data: data,
-                            success: function (result) {
-                                display_checked_proof(result);
-                                get_selected_editor().focus();
-                                display_instuctions(instructions);
-                            }
-                        });
-                    });
-                    reader.readAsText(f);
-                }
-            }
-            $('#open-problem')[0].value = '';
-        });
-
-        //proof 被点击时，传送proof给init；
->>>>>>> 8bb92897
+        //proof被点击时，传送proof给init:
         $('#left_json').on('click', 'a', function() {
             proof_id = $(this).attr('id');
             var editor = get_selected_editor();
@@ -280,19 +146,12 @@
                 editor.setValue(result_list[proof_id-1]['save-proof']);
             }
             else {
-            $('#add-cell').click();
-<<<<<<< HEAD
-            var d = $(this).attr('id');
-            var data = result_list[d - 1]['proof'];
-            setTimeout(function () {
-                theorem_proof(data)
-            }, 500);
-=======
-            var data = result_list[proof_id-1]['proof'];
-            setTimeout(function() {theorem_proof(data)}, 500);
-            }
-
->>>>>>> 8bb92897
+                $('#add-cell').click();
+                var data = result_list[proof_id-1]['proof'];
+                setTimeout(function() {
+                    theorem_proof(data)
+                }, 500);
+            }
         });
 
         $('#file-path').on('click', '#root-a', function () {
@@ -364,7 +223,6 @@
             });
     }
 
-<<<<<<< HEAD
     function theorem_proof(r_data) {
         var json_data = r_data;
         instructions = json_data['instructions'];
@@ -388,69 +246,18 @@
             }
         });
     }
-=======
-        function save_info(data_save) {
-                $.ajax({
-                    url: "/api/save_proof",
-                    type: "put",
-                    data: data_save,
-                    cache: false,
-                    success: function(r) {
-                        alert('save success');
-                    }
-                })
-        }
-
-        function ajax_res(data) {
-            num = 0;
-            $.ajax({
-                url: "/api/json",
-                type: "POST",
-                data: data,
-                success: function (result) {
-                    result_list = result['data'];
-                    $('#left_json').empty();
-                    for (var d in result['data']) {
-                        num++;
-                        var name = result['data'][d]['name'];
-                        var obj = result['data'][d]['prop'];
-                        var ty = result['data'][d]['ty'];
-                        var str = ''
-                        if (ty === 'def.ax'){
-                            $('#left_json').append($('<p><font color="#006000"><b>constant</b></font> ' + name + ' :: ' + obj +'</p>'))
-                        }
-
-                        if (ty === 'thm'){
-                            $.each(obj, function(i, val) {
-                                str = str +'<tt class="'+rp(val[1])+'">'+val[0]+'</tt>';
-                            });
-                            $('#left_json').append($('<p>'+'<div style="float:left;width: 12px; height: 12px; background: '+ result['data'][d]['status'] + ';">&nbsp;</div>'+'<font color="#006000"><b>theorem</b></font> '+ name + ':&nbsp;<a href="#" ' + 'id="'+ num+ '">proof</a>'+'</br>&nbsp;&nbsp;&nbsp;'+str+'</p>'));
-                        }
-
-                        if (ty === 'type.ind'){
-                            var constrs = result['data'][d]['constrs'];
-                            str = '</br>' + constrs[0]['name'] + '</br>' + constrs[1]['name']
-                            for (var i in constrs[1]['args']){
-                                str += ' (' + constrs[1]['args'][i] + ' :: '+ obj[i] + ')';
-                            }
-                        $('#left_json').append($('<p><font color="#006000"><b>datatype</b></font> ' + constrs[0]['type'] + ' =' + str + '</p>'));
-                        }
-
-                        if (ty === 'def.ind'){
-                        $('#left_json').append($('<p id="fun'+j+'"><font color="#006000"><b>fun</b></font> ' + name + ' :: ' + result['data'][d]['type']
-                                + ' where'+'</p>'))
-                            for (var j in obj){
-                                str = ''
-                                $.each(obj[j], function(i, val){
-                                    str = str + '<tt class="'+ rp(val[1]) + '">' +val[0] +'</tt>';
-                                })
-                                $('#left_json p:last').append($('<p>'+ str+'</p>'));
-                             }
-                        }
-                    }
-                }
-            });
->>>>>>> 8bb92897
+
+    function save_info(data_save) {
+        $.ajax({
+            url: "/api/save_proof",
+            type: "put",
+            data: data_save,
+            cache: false,
+            success: function(r) {
+                alert('save success');
+            }
+        })
+    }
 
     function add_info() {
         var data = [];
@@ -465,7 +272,6 @@
             $('#constant,#type').val('');
         }
 
-<<<<<<< HEAD
         if ($('#thm, #term, #vars').val() !== '') {
             var theorem = {};
             var vars = {};
@@ -486,16 +292,6 @@
         }
         var event = {"data": data,
                      "name": name};
-=======
-
-
-        $('#json-button').on('click', function() {
-            name = prompt('please enter the file name');
-            var data = JSON.stringify(name);
-            $('#add-info').click(add_info);
-            ajax_res(data);
-            });
->>>>>>> 8bb92897
 
         data_ajax = JSON.stringify(event);
         $.ajax({
@@ -549,7 +345,7 @@
                         $.each(obj, function(i, val) {
                             str = str +'<tt class="'+rp(val[1])+'">'+val[0]+'</tt>';
                         });
-                        $('#left_json').append($('<p><font color="#006000"><b>theorem</b></font> ' + name + ':&nbsp;<a href="#" ' + 'id="'+ num+ '">proof</a></br>&nbsp;&nbsp;&nbsp;'+str+'</p>'));
+                        $('#left_json').append($('<p>'+'<div style="float:left;width: 12px; height: 12px; background: '+ result['data'][d]['status'] + ';">&nbsp;</div>'+'<font color="#006000"><b>theorem</b></font> '+ name + ':&nbsp;<a href="#" ' + 'id="'+ num+ '">proof</a>'+'</br>&nbsp;&nbsp;&nbsp;'+str+'</p>'));
                     }
 
                     if (ty === 'type.ind'){
