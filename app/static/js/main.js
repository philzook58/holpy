--- conflicted
+++ resolved
@@ -12,12 +12,7 @@
     var result_list_dict = {};
     var file_list = [];
     var add_mode = false;
-<<<<<<< HEAD
-    var bgColor = '';
-    var theories_selected = [];//list of the id of bgcolor div
-=======
     var items_selected = [];//list of the id of bgcolor div
->>>>>>> 94d77c4e
 
     $(document).ready(function () {
         document.getElementById('left').style.height = (window.innerHeight - 40) + 'px';
