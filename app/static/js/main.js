(function ($) {
    var instructions = [];
    var page_num = 0;
    var index = 0;
    var result_list = [];
    var is_mousedown = false;
    var is_ctrl_click = false;
    var click_count = 0;
    var proof_id = 0;

    $(document).ready(function () {
        document.getElementById('left').style.height = (window.innerHeight - 40) + 'px';
    });

    $(function () {
        $('#add-cell').on('click', function () {
            page_num++;
            // Add CodeMirror textarea
            var id = 'code' + page_num + '-pan';
            $('#codeTab').append(
                $('<li class="nav-item"><a  class="nav-link" ' +
                    'data-toggle="tab"' +
                    'href="#code' + page_num + '-pan">' +
                    'Page ' + page_num +
                    '<button id="close_tab" type="button" ' +
                    'title="Remove this page">×</button>' +
                    '</a></li>'));
            let class_name = 'tab-pane fade active newCodeMirror code-cell';
            if (page_num === 1)
                class_name = 'tab-pane fade in active code-cell';
            $('#codeTabContent').append(
                $('<div class="' + class_name + '" id="code' + page_num + '-pan">' +
                    '<label for="code' + page_num + '"></label> ' +
                    '<textarea id="code' + page_num + '"></textarea>' + '<button name="' + proof_id +'" class="el-button el-button--default el-button--mini" style="margin-top:3px;width:100px;" id="'+ page_num +'">SAVE</button>'));
            init_editor("code" + page_num);
            // Add location for displaying results
            $('#' + id).append(
                $('<div class="output-wrapper"><div class="output"><div class="output-area">' +
                    '<pre> </pre></div></div>'));
            $('#' + id).append(
                $('<div class="output-wrapper"><div class="output"><div class="output-area">' +
                    '<a href="#" id="link-left" style="float:left;"><</a><pre id="instruction" style="float:left;"> </pre>'
                    + '<a href="#" id="link-right" style="float:left;">></a></div></div>'));

            $('#codeTab a[href="#code' + page_num + '-pan"]').tab('show');
            $('.newCodeMirror').each(function () {
                $(this).removeClass('active')
            });
        });

        $('#right').on('click', '#link-left', function () {
            if (index < instructions.length - 1) {
                index++;
                var status_output = get_selected_instruction();
                status_output.innerHTML = instructions[index];
            }
        });

        $('#right').on('click', '#link-right', function () {
            if (index > 0) {
                index--;
                var status_output = get_selected_instruction();
                status_output.innerHTML = instructions[index];
            }
        });

        //点击位于右侧button，监听执行
        $('div.rtop').on('click', 'button', function() {
            var editor = get_selected_editor();
            var proof = editor.getValue();
            var id = Number($(this).attr('name'))-1;
            var data_save = JSON.stringify({'name':name, 'proof':proof, 'id':id});
            if (proof !== '' && id !== -1 ) {
                save_info(data_save);
            }
        });

        $('#codeTab').on("click", "a", function (e) {
            e.preventDefault();
            $(this).tab('show');
        });

        $('#codeTab').on('shown.bs.tab', 'a', function (event) {
            var editor = document.querySelector('.code-cell.active textarea + .CodeMirror').CodeMirror;
            var rtop = document.querySelector('.rtop');
            revert_status(editor);
            editor.focus();
            editor.setCursor(editor.lineCount(), Number.MAX_SAFE_INTEGER);
            editor.setSize("auto", rtop.clientHeight - 40);
            editor.refresh();
        });

        $('#codeTab').on('click', ' li a #close_tab', function () {
            if ($('#codeTab').children().length === 1)
                return true;
            else {
                var tabId = $(this).parents('li').children('a').attr('href');
                var pageNum = $(this).parents('li').children('a')[0].childNodes[0].nodeValue;
                var first = false;
                $(this).parents('li').remove('li');
                $(tabId).remove();
                if (pageNum === "Page 1")
                    first = true;
                remove_page(first);
                var id = get_selected_id();
                $('#codeTab a:first').tab('show');
                delete cells.id;
            }
        });

        $('#delete-cell').on('click', function () {
            $('.code-cell.selected').remove();
        });

        $('#introduction').on("click", function () {
            introduction(get_selected_editor());
        });

        $('#add-line-after').on("click", function () {
            add_line_after(get_selected_editor());
        });

        $('#apply-backward-step').on("click", function () {
            apply_backward_step(get_selected_editor());
        });

        $('#apply-induction').on("click", function () {
            apply_induction(get_selected_editor());
        });

        $('#rewrite-goal').on("click", function () {
            rewrite_goal(get_selected_editor());
        });

        $('#add-cell').click();
        $('.code-cell').addClass('selected');

        get_selected_editor().focus();

        //proof被点击时，传送proof给init:
        $('#left_json').on('click', 'a', function() {
            proof_id = $(this).attr('id');
//            var editor = get_selected_editor();
            if (result_list[proof_id-1]['save-proof']) {
                $('#add-cell').click();
                setTimeout(function() {
                    edit_flag=true;
                    var editor = get_selected_editor();
                    editor.setValue(result_list[proof_id-1]['save-proof']);
                },500);
            }
            else {
                $('#add-cell').click();
                var data = result_list[proof_id-1]['proof'];
                setTimeout(function() {
                    theorem_proof(data)
                }, 500);
            }
        });

        $('#file-path').on('click', '#root-a', function () {
            $('#left_json').empty();
            if ($('#file-path a:last').text() !== 'root/') {
                $('#file-path a:last').remove();
            };
        });

        $('#root-file').on('click', 'a', function() {
            $('#add-info').click(add_info);
            name = $(this).text();
            name = $.trim(name);
            if ($('#file-path').html() === '') {
                $('#file-path').append($('<a href="#" id="root-a"><font color="red"><b>root/</b></font></a><a href="#"><font color="red"><b> '+name+'</b></font></a>'));
            } else if ($('#file-path a:last').text() === 'root/') {
                $('#root-a').after($('<a href="#"><font color="red"><b> '+name+'</b></font></a>'));
            } else if ($('#file-path a:last').text() !== name) {
                $('#file-path a:last').remove();
                $('#root-a').after($('<a href="#"><font color="red"><b> '+ name + '</b></font></a>'));
            };
            data = JSON.stringify(name);
            ajax_res(data);
        });

        $('#json-button').on('click', function() {
            name = prompt('please enter the file name');
            var data = JSON.stringify(name);
            $('#add-info').click(add_info);
            ajax_res(data);
        });

        // On loading page, retrieve list of theories from root file.
        num_root = 0;
        $.ajax({
            url: "/api/root_file",
            success: function(r) {
                $.each(r['theories'], function(i, val) {
                    num_root++;
                    $('#root-file').append($('<a href="#"  ' + 'id="'+ num_root + '"><font color="#006000"><b>'+ val +'</b></font></a></br>'));
                });
            }
        });
    });

    function rp(x) {
        if (x === 0)
            return 'normal';
        if (x === 1)
            return 'bound';
        if (x === 2)
            return 'var';
    }

    function remove_page(first) {
        if (first)
            pageNum = 0;
        else
            pageNum = 1;
        $('#codeTab > li').each(function () {
            var pageId = $(this).children('a').attr('href');
            if (pageId === "#code1-pan") {
                return true;
            }
            pageNum++;
            $(this).children('a').html('Page ' + pageNum +
                '<button id="close_tab" type="button" ' +
                'title="Remove this page">×</button>');
            });
    }

    function theorem_proof(r_data) {
        var json_data = r_data;
        instructions = json_data['instructions'];
        var event = {
            'event': 'init_cell',
            'id': get_selected_id(),
            'variables': json_data['variables'],
            'assumes': json_data['assumes'],
            'conclusion': json_data['conclusion']
        };
        var data = JSON.stringify(event);
        display_running();
        $.ajax({
            url: "/api/init",
            type: "POST",
            data: data,
            success: function (result) {
                display_checked_proof(result);
                get_selected_editor().focus();
                display_instuctions(instructions);
            }
        });
    }

    function save_info(data_save) {
        $.ajax({
            url: "/api/save_proof",
            type: "put",
            data: data_save,
            cache: false,
            success: function(r) {
                alert('save success');
            }
        })
    }

    function add_info() {
        var data = [];
        if ($('#constant, #type').val() !== '') {
            var constant = {};
            var cons = $('#constant').val();
            var type = $('#type').val();
            constant['ty'] = 'def.ax';
            constant['name'] = cons;
            constant['T'] = type;
            data.push(constant);
            $('#constant,#type').val('');
        }

        if ($('#thm, #term, #vars').val() !== '') {
            var theorem = {};
            var vars = {};
            var theo = $('#thm').val();
            var term = $('#term').val();
            var vars_str = $('#vars').val();
            var vars_list = vars_str.split(' ');
            for (var i in vars_list) {
                var v_list = vars_list[i].split(':');
                vars[v_list[0]] = v_list[1];
            }
            theorem['ty'] = 'thm';
            theorem['name'] = theo;
            theorem['vars'] = vars;
            theorem['prop'] = term;
            data.push(theorem);
            $('#thm,#term,#vars').val('');
        }
        var event = {"data": data,
                     "name": name};

        data_ajax = JSON.stringify(event);
        $.ajax({
            url: "/api/json",
            type: "POST",
            data: data_ajax,
            cache: false,
            success: function (result) {
                result_list = result_list.concat(result['data']);
                for (var d in result['data']) {
                    num++;
                    var name = result['data'][d]['name'];
                    var obj = result['data'][d]['prop'];
                    var ty = result['data'][d]['ty'];
                    var str = '';
                    if (ty === 'def.ax') {
                        $('#left_json').append($('<p><font color="#006000"><b>constant</b></font> ' + name + ' :: ' + obj + '</p>'));
                    }

                    if (ty === 'thm'){
                        $.each(obj, function(i, val) {
                            str = str +'<tt class="'+rp(val[1])+'">'+val[0]+'</tt>';
                        });
                        $('#left_json').append($('<p><font color="#006000"><b>theorem</b></font> ' + name + ':&nbsp;<a href="#" ' + 'id="' + num + '">proof</a></br>&nbsp;&nbsp;&nbsp;' + str + '</p>'));
                    }
                }
            }
        });
    }

    function ajax_res(data) {
        num = 0;
        $.ajax({
            url: "/api/json",
            type: "POST",
            data: data,
            success: function (result) {
                result_list = result['data'];
                $('#left_json').empty();
                for (var d in result['data']) {
                    num++;
                    var name = result['data'][d]['name'];
                    var obj = result['data'][d]['prop'];
                    var ty = result['data'][d]['ty'];
                    var str = '';
                    if (ty === 'def.ax') {
                        $('#left_json').append($('<p><font color="#006000"><b>constant</b></font> ' + name + ' :: ' + obj +'</p>'));
                    }

                    if (ty === 'thm') {
                        $.each(obj, function(i, val) {
                            str = str +'<tt class="'+rp(val[1])+'">'+val[0]+'</tt>';
                        });
                        $('#left_json').append($('<p>'+'<div style="float:left;width: 12px; height: 12px; background: '+ result['data'][d]['status'] + ';">&nbsp;</div>'+'<font color="#006000"><b>theorem</b></font> '+ name + ':&nbsp;<a href="#" ' + 'id="'+ num+ '">proof</a>'+'</br>&nbsp;&nbsp;&nbsp;'+str+'</p>'));
                    }

                    if (ty === 'type.ind'){
                        var constrs = result['data'][d]['constrs'];
                        str = '</br>' + constrs[0]['name'] + '</br>' + constrs[1]['name'];
                        for (var i in constrs[1]['args']) {
                            str += ' (' + constrs[1]['args'][i] + ' :: '+ obj[i] + ')';
                        }
                        $('#left_json').append($('<p><font color="#006000"><b>datatype</b></font> ' + constrs[0]['type'] + ' =' + str + '</p>'));
                    }

                    if (ty === 'def.ind') {
                        $('#left_json').append($('<p id="fun'+j+'"><font color="#006000"><b>fun</b></font> ' + name + ' :: ' + result['data'][d]['type']
                            + ' where'+'</p>'));
                        for (var j in obj) {
                            str = '';
                            $.each(obj[j], function(i, val) {
                                str = str + '<tt class="'+ rp(val[1]) + '">' +val[0] +'</tt>';
                            });
                            $('#left_json p:last').append($('<p>'+ str+'</p>'));
                        }
                    }
                }
<<<<<<< HEAD
            }
        });
    }
=======
            });

        }

        $('#json-button').on('click', function() {
            name = prompt('please enter the file name');
            var data = JSON.stringify(name);
            $('#add-info').click(add_info);
            ajax_res(data);
            });

        $(function(){
            num_root = 0;
            $.ajax({
                url: "/api/root_file",
                success: function(r) {
                    $.each(r['theories'], function(i,val) {
                        num_root++;
                        $('#root-file').append($('<a href="#"  ' + 'id="'+ num_root + '"><font color="#006000"><b>'+ val +'</b></font></a></br>'));
                    });
                }

            });
        })

        document.getElementById("run-button").addEventListener('click', send_input);
    });
>>>>>>> 58147666

    function init_editor(editor_id = "code1") {
        var editor = CodeMirror.fromTextArea(document.getElementById(editor_id), {
            mode: "text/x-python",
            lineNumbers: true,
            theme: "",
            lineWrapping: true,
            foldGutter: true,
            smartIndent: false,
            matchBrackets: true,
            viewportMargin: Infinity,
            scrollbarStyle: "overlay",
            extraKeys: {
                "Ctrl-I": introduction,
                "Ctrl-B": apply_backward_step,
                "Ctrl-R": rewrite_goal,
            }
        });
        var rtop = document.querySelector('.rtop');
        editor.setSize("auto", rtop.clientHeight - 40);
        editor.setValue("");
        editor.on("keydown", function (cm, event) {
            let line_no = cm.getCursor().line;
            let line = cm.getLine(line_no);

            if (event.code === 'Enter') {
                event.preventDefault();
                if (edit_line_number !== -1) {
                    set_line(cm);
                } else {
                    add_line_after(cm);
                }
            } else if (event.code === 'Tab') {
                event.preventDefault();
                unicode_replace(cm);
            } else if (event.code === 'Backspace') {
                if (line.endsWith(": ")) {
                    event.preventDefault();
                    remove_line(cm);
                }
            } else if (event.code === 'Escape') {
                event.preventDefault();
                if (edit_line_number !== -1) {
                    cm.getAllMarks().forEach(e => {
                        if (e.readOnly !== undefined) {
                            if (e.readOnly) {
                                e.clear();
                            }
                        }
                    });
                    var id = get_selected_id();
                    var cell = cells[id];
                    if (mod === 0) {
                        let origin_line = cell[edit_line_number].id + ': ';
                        if (cell[edit_line_number].th !== '')
                            origin_line += cell[edit_line_number].th + ' by '
                                + cell[edit_line_number].rule_name;
                        cm.replaceRange(origin_line, {line: edit_line_number, ch: 0}, {
                            line: edit_line_number,
                            ch: Number.MAX_SAFE_INTEGER
                        });
                    } else if (mod === 1) {
                        let origin_line = cell[edit_line_number].id + ': '
                            + cell[edit_line_number].th;
                        cm.replaceRange(origin_line, {line: edit_line_number, ch: 0}, {
                            line: edit_line_number,
                            ch: Number.MAX_SAFE_INTEGER
                        });
                    }
                    readonly_lines.push(edit_line_number);
                    readonly_lines.sort();
                    edit_line_number = -1;
                }
            }
        });

        editor.on("focus", function (cm, event) {
            $('#codeTabContent .code-cell').each(function () {
                $(this).removeClass('selected');
            });
            $(cm.getTextArea().parentNode).addClass('selected');
        });

        editor.on("cursorActivity", function (cm) {
            if (is_mousedown) {
                mark_text(cm);
                is_mousedown = false;
                is_ctrl_click = false;
            }
        });

        editor.on('beforeChange', function (cm, change) {
            if (edit_flag) {
                edit_flag = false;
                return;
            } else if (readonly_lines.indexOf(change.from.line) !== -1) {
                change.cancel();
            }
        });

        editor.on('mousedown', function (cm, event) {
            is_mousedown = true;
            if (event.ctrlKey)
                is_ctrl_click = true;
            click_count++;
            if (click_count === 1) {
                timer = setTimeout(function () {
                    if (click_count > 1) {
                        clearTimeout(timer);
//                        console.log(cm);
//                        console.log(event);
                        set_read_only(cm);
                    }
                    click_count = 0;
                }, 300)
            }
        });
    }

    function set_read_only(cm) {
        cm.setCursor(cm.getCursor().line, Number.MAX_SAFE_INTEGER);
        var line_num = cm.getCursor().line;
        var ch = cm.getCursor().ch;
        var line = cm.getLineHandle(line_num).text;
        if (line.indexOf('sorry') !== -1) {
            cm.getAllMarks().forEach(e => {
                if (e.readOnly !== undefined)
                    if (e.readOnly)
                        e.clear();
                if (e.css !== undefined)
                    if (e.css.indexOf('color') !== -1 || e.css.indexOf('background') !== -1)
                        e.clear();
            });
            readonly_lines.splice(line_num, 1);
            cm.markText({line: line_num, ch: 0}, {line: line_num, ch: ch - 5}, {readOnly: true});
            cm.addSelection({line: line_num, ch: ch - 5}, {line: line_num, ch: ch});
            edit_line_number = line_num;
        } else if (line.split(': ')[1].trim() === '') {
            cm.getAllMarks().forEach(e => {
                if (e.readOnly !== undefined)
                    if (e.readOnly)
                        e.clear();
                if (e.css !== undefined)
                    if (e.css.indexOf('color') !== -1 || e.css.indexOf('background') !== -1)
                        e.clear();
            });
            readonly_lines.splice(line_num, 1);
            cm.markText({line: line_num, ch: 0}, {line: line_num, ch: ch}, {readOnly: true});
            edit_line_number = line_num;
        }
    }

    function mark_text(cm) {
        var origin_pos = cm.getCursor();
        cm.setCursor(cm.getCursor().line, Number.MAX_SAFE_INTEGER);
        var line_num = cm.getCursor().line;
        var ch = cm.getCursor().ch;
        var line = cm.getLineHandle(line_num).text;
        if (is_ctrl_click) {
            var flag = false;
            if (click_line_number !== -1 && line_num < click_line_number)
                flag = true;
            cm.getAllMarks().forEach(e => {
                if (e.css !== undefined)
                    if (e.css.indexOf('background') !== -1)
                        e.clear();
            });
            if (flag)
                cm.markText({line: line_num, ch: 0}, {line: line_num, ch: ch}, {css: 'background: yellow'})
            ctrl_click_line_number = line_num;
            is_ctrl_click = false;
        } else if (line.indexOf('sorry') !== -1) {
            cm.getAllMarks().forEach(e => {
                if (e.css !== undefined)
                    if (e.css.indexOf('color') !== -1)
                        e.clear();
            });
            cm.markText({line: line_num, ch: ch - 5}, {line: line_num, ch: ch}, {
                css: "color: red"
            });
            click_line_number = line_num;
        } else {
            cm.getAllMarks().forEach(e => {
                if (e.css !== undefined)
                    if (e.css.indexOf('color') !== -1 || e.css.indexOf('background') !== -1)
                        e.clear();
            });
            click_line_number = -1;
            ctrl_click_line_number = -1;
        }
        cm.setCursor(origin_pos);
    }

    function revert_status(cm) {
        is_mousedown = false;
        is_ctrl_click = false;
        click_count = 0;
        edit_flag = false;
        readonly_lines.length = 0;
        click_line_number = -1;
        ctrl_click_line_number = -1;
        edit_line_number = -1;
        for (var i = 0; i < cm.lineCount(); i++)
            readonly_lines.push(i);
    }

    function resize_editor() {
        var editor = document.querySelector('.code-cell.selected textarea + .CodeMirror').CodeMirror;
        var rtop = document.querySelector('.rtop');
        editor.setSize("auto", rtop.clientHeight - 40);
        editor.refresh();
    }

    Split(['.rtop', '.rbottom'], {
        sizes: [40, 60],
        direction: 'vertical',
        minSize: 39,
        onDrag: resize_editor,
        gutterSize: 2,
    });
    Split(['.left', '.right'], {
        sizes: [20, 80],
        gutterSize: 2,
    });
})
(jQuery);<|MERGE_RESOLUTION|>--- conflicted
+++ resolved
@@ -373,39 +373,9 @@
                         }
                     }
                 }
-<<<<<<< HEAD
-            }
-        });
-    }
-=======
-            });
-
-        }
-
-        $('#json-button').on('click', function() {
-            name = prompt('please enter the file name');
-            var data = JSON.stringify(name);
-            $('#add-info').click(add_info);
-            ajax_res(data);
-            });
-
-        $(function(){
-            num_root = 0;
-            $.ajax({
-                url: "/api/root_file",
-                success: function(r) {
-                    $.each(r['theories'], function(i,val) {
-                        num_root++;
-                        $('#root-file').append($('<a href="#"  ' + 'id="'+ num_root + '"><font color="#006000"><b>'+ val +'</b></font></a></br>'));
-                    });
-                }
-
-            });
-        })
-
-        document.getElementById("run-button").addEventListener('click', send_input);
-    });
->>>>>>> 58147666
+            }
+        });
+    }
 
     function init_editor(editor_id = "code1") {
         var editor = CodeMirror.fromTextArea(document.getElementById(editor_id), {
