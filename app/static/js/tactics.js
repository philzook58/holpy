var edit_flag = false;

var cells = {};

function get_selected_id() {
    return document.querySelector('.code-cell.selected textarea').id;
}

function get_selected_editor() {
    return document.querySelector('.code-cell.selected textarea + .CodeMirror').CodeMirror;
}

function get_selected_output() {
    return document.querySelector('.rbottom .selected .output pre');
}

function get_selected_instruction() {
    return document.querySelector('.rbottom .selected .output #instruction');
}

function get_selected_instruction_number() {
    return document.querySelector('.rbottom .selected .output #instruction-number');
}

function clear_match_thm() {
    $('.match-thm .abs-thm').empty();
    $('.match-thm .rewrite-thm').empty();
}

function display_running() {
    var status_output = get_selected_output();
    status_output.innerHTML = "Running";
}

// Display result returned from the server.
function display_checked_proof(result) {
    var status_output = get_selected_output();

    if ("failed" in result) {
        status_output.innerHTML = result["failed"] + ": " + result["message"];
        status_output.style.color = 'red';
    } else {
        edit_flag = true;
        let id = get_selected_id();
        cells[id].edit_line_number = -1;
        cells[id]['proof'] = result['proof'];
        display(id);
        var num_gaps = result["report"]["num_gaps"];
        cells[id]['num_gaps'] = num_gaps;
        status_output.style.color = '';
        if (num_gaps > 0) {
            status_output.innerHTML = "OK. " + num_gaps + " gap(s) remaining."
        } else {
            status_output.innerHTML = "OK. Proof complete!"
        }
    }
}

function display_instuctions(instructions) {
    var instr_output = get_selected_instruction();
    instr_output.innerHTML = instructions[0];
    var instr_no_output = get_selected_instruction_number();
    instr_no_output.innerHTML = '1/' + instructions.length;
}

function add_line_after(cm) {
    $(document).ready(function () {
        var id = get_selected_id();
        var line_number = cm.getCursor().line;
        var input = {
            "id": id,
            "line_id": cells[id]['proof'][line_number]['id'],
        };
        var data = JSON.stringify(input);
        display_running();

        $.ajax({
            url: "/api/add-line-after",
            type: "POST",
            data: data,
            success: function (result) {
                display_checked_proof(result);
                cm.setCursor(line_number + 1, Number.MAX_SAFE_INTEGER);
            }
        })
    })
}

function remove_line(cm) {
    $(document).ready(function () {
        var id = get_selected_id();
        var line_number = cm.getCursor().line;
        var input = {
            "id": id,
            "line_id": cells[id]['proof'][line_number]['id'],
        };
        var data = JSON.stringify(input);
        display_running();

        $.ajax({
            url: "/api/remove-line",
            type: "POST",
            data: data,
            success: function (result) {
                display_checked_proof(result);
                cm.setCursor(line_number - 1, Number.MAX_SAFE_INTEGER);
            }
        })
    })
}

function introduction(cm) {
    $(document).ready(function () {
        var id = get_selected_id();
        var line_number = cm.getCursor().line;
        var line = cm.getLine(line_number);
        var input = {
            "id": id,
            "line_id": cells[id]['proof'][line_number]['id'],
        };

        if (line.indexOf("have ∀") !== -1 || line.indexOf("show ∀") !== -1) {
            input["var_name"] = prompt('Enter variable name').split(",")
        }
        var data = JSON.stringify(input);
        display_running();

        $.ajax({
            url: "/api/introduction",
            type: "POST",
            data: data,
            success: function (result) {
                display_checked_proof(result);
                cm.setCursor(line_number + result['line-diff'], Number.MAX_SAFE_INTEGER);
            }
        })
    })
}

function apply_backward_step(cm, is_others = false, select_thm = -1) {
    var match_thm_list = get_match_thm_abs();
    var title = '';
    var id = get_selected_id();
    var click_line_number = cells[id].click_line_number;
    var ctrl_click_line_numbers = cells[id].ctrl_click_line_numbers;
    if (is_others)
        match_thm_list.length = 0;
    if (match_thm_list.length !== 0) {
        let idx = select_thm !== -1 ? select_thm : 0;
        let fact_id = '';
        let theorem = '';
        if (click_line_number !== -1 && ctrl_click_line_numbers.size !== 0) {
            ctrl_click_line_numbers.forEach((val) => {
                fact_id += '' + cells[get_selected_id()]['proof'][val]['id'] + ', ';
            });
        }
        fact_id = fact_id.slice(0, fact_id.length - 2);
        theorem = match_thm_list[idx];
        if (fact_id !== "") {
            theorem += ', ' + fact_id;
        }
        var data = {
            'id': get_selected_id(),
            'line_id': cells[get_selected_id()]['proof'][click_line_number]['id'],
            'theorem': theorem,
        };
        $.ajax({
            url: "/api/apply-backward-step",
            type: "POST",
            data: JSON.stringify(data),
            success: function (result) {
                cells[id].click_line_number = -1;
                cells[id].ctrl_click_line_numbers.clear();
                clear_match_thm();
                display_checked_proof(result);
            }
        });
    } else {
        if (click_line_number !== -1 && ctrl_click_line_numbers.size !== 0) {
            let conclusion = '';
            ctrl_click_line_numbers.forEach((val) => {
                conclusion += '' + (val + 1) + ', ';
            });
            conclusion = conclusion.slice(0, conclusion.length - 2);
            title = 'Target: ' + (click_line_number + 1) + '\nConclusion: ' + conclusion;
        } else if (click_line_number !== -1 && ctrl_click_line_numbers.size === 0) {
            title = 'Target: ' + (click_line_number + 1);
        } else {
            title = 'Please enter the theorem used';
        }
        swal({
            title: title,
            html:
                '<input id="swal-input1" class="swal2-input">',
            showCancelButton: true,
            confirmButtonText: 'confirm',
            showLoaderOnConfirm: true,
            focusConfirm: false,
            preConfirm: () => {
                document.querySelector('#swal-input1').focus();
                let fact_id = '';
                let theorem = '';
                if (click_line_number !== -1 && ctrl_click_line_numbers.size !== 0) {
                    ctrl_click_line_numbers.forEach((val) => {
                        fact_id += '' + cells[get_selected_id()]['proof'][val]['id'] + ', ';
                    });
                    fact_id = fact_id.slice(0, fact_id.length - 2);
                    theorem = document.getElementById('swal-input1').value + ', ' + id;
                } else if (click_line_number !== -1 && ctrl_click_line_numbers.size === 0) {
                    theorem = document.getElementById('swal-input1').value;
                }
                var data = {
                    'id': get_selected_id(),
                    'line_id': cells[get_selected_id()]['proof'][click_line_number]['id'],
                    'theorem': theorem,
                };
                return fetch('/api/apply-backward-step', {
                        method: 'POST', // or 'PUT'
                        body: JSON.stringify(data),
                        headers: {
                            headers: {
                                'Accept': 'application/json',
                                'Content-Type': 'application/json',
                            },
                        },
                    }
                ).then(response => {
                    if (!response.ok) {
                        throw new Error(response.statusText)
                    }
                    return response.json()
                })
                    .catch(error => {
                        swal.showValidationMessage(
                            `Request failed: ${error}`
                        )
                    })
            },
            allowOutsideClick:
                () => !swal.isLoading()
        }).then((result) => {
            if (result) {
                cells[id].click_line_number = -1;
                cells[id].ctrl_click_line_numbers.clear();
                clear_match_thm();
                display_checked_proof(result['value']);
            }
        })
    }
}

function apply_induction(cm) {
    $(document).ready(function () {
        var line_no = cm.getCursor().line;
        var id = get_selected_id();
        var input = {
            'id': id,
            'line_id': cells[id]['proof'][line_no]['id']
        };

        input['theorem'] = prompt('Enter induction theorem and variable name');
        var data = JSON.stringify(input);
        display_running();

        $.ajax({
            url: "/api/apply-induction",
            type: "POST",
            data: data,
            success: function (result) {
                display_checked_proof(result);
            }
        })
    })
}

function rewrite_goal(cm, is_others = false, select_thm = -1) {
    var match_thm_list = get_match_thm_rewrite();
    var theorem = '';
    if (!is_others) {
        let idx = select_thm !== -1 ? select_thm : 0;
        theorem = match_thm_list[idx];
    }
    $(document).ready(function () {
        var line_no = cm.getCursor().line;
        var id = get_selected_id();
        var input = {
            'id': id,
            'line_id': cells[id]['proof'][line_no]['id']
        };
        if (theorem !== '')
            input['theorem'] = theorem;
        else
            input['theorem'] = prompt('Enter rewrite theorem');
        var data = JSON.stringify(input);
        display_running();

        $.ajax({
            url: "/api/rewrite-goal",
            type: "POST",
            data: data,
            success: function (result) {
                display_checked_proof(result);
            }
        })
    })
}

function split_one(s, delimiter) {
    arr = s.split(delimiter);
    return [arr[0], arr.slice(1).join(delimiter)];
}

function split_line(s) {
    var item = {};
    var rest = '';
    [item.id, rest] = split_one(s, ': ');
    if (rest.indexOf(" by ") > 0) {
        rest = split_one(rest, " by ")[1];
    }
    item.th = "";

    if (rest.indexOf(" ") >= 0)
        [item.rule, rest] = split_one(rest, ' ');  // split off name of rule
    else
        [item.rule, rest] = rest, "";
    item.rule = item.rule.trim();

    if (rest.indexOf("from") >= 0) {
        [item.args, item.prevs] = split_one(rest, 'from');
        item.args = item.args.trim();
        item.prevs = item.prevs.split(',');
        return item;
    } else {
        item.args = rest.trim();
        item.prevs = [];
        return item;
    }
}

function set_line(cm) {
    $(document).ready(function () {
        var id = get_selected_id();
        var line_no = cells[id].edit_line_number;
        var input = {
            'id': get_selected_id(),
            'item': split_line(cm.getLine(line_no))
        };
        var data = JSON.stringify(input);
        display_running();

        $.ajax({
            url: "/api/set-line",
            type: "POST",
            data: data,
            success: function (result) {
                display_checked_proof(result);
            }
        })
    })
}

function apply_backward_step_and_rewrite_goal_thm(cm) {
    var id = get_selected_id();
    var click_line_number = cells[id].click_line_number;
    if (click_line_number === -1) {
        return;
    } else {
        match_thm();
    }
}

//match responding thms for backward;
function match_thm() {
    var id = get_selected_id();
    var click_line_number = cells[id].click_line_number;
    var ctrl_click_line_numbers = cells[id].ctrl_click_line_numbers;
    $(document).ready(function () {
        var conclusion_id = [];
        ctrl_click_line_numbers.forEach(val => {
            conclusion_id.push(cells[get_selected_id()]['proof'][val]['id']);
        });
        var data = {
            'id': get_selected_id(),
            'target_id': cells[get_selected_id()]['proof'][click_line_number]['id'],
            'conclusion_id': conclusion_id
        };

        $.ajax({
            url: "/api/match_thm",
            type: "POST",
            data: JSON.stringify(data),
            success: function (result) {
                display_match_thm(result);
            }
        })
    });
}

// Print string without highlight at given line_no and ch. Return the new value of ch.
function display_str(editor, str, line_no, ch, mark) {
    len = str.length;
    editor.replaceRange(str, {line: line_no, ch: ch}, {line: line_no, ch: ch + len});
    if (typeof mark !== 'undefined') {
        editor.markText({line: line_no, ch: ch}, {line: line_no, ch: ch + len}, mark);
    }
    return ch + len;
}

// Print string with highlight at given line_no and ch.
// p[0] is the printed stpython -m pip install --upgrade pipring, p[1] is the color.
// Return the new value of ch.
function display_highlight_str(editor, p, line_no, ch) {
    var color;
    if (p[1] === 0)
        color = "color: black";
    else if (p[1] === 1)
        color = "color: green";
    else if (p[1] === 2)
        color = "color: blue";
    else if (p[1] === 3)
        color = "color: purple";
    return display_str(editor, p[0], line_no, ch, {css: color});
}

// Display a list of pairs with highlight
function display_highlight_strs(editor, ps, line_no, ch) {
    $.each(ps, function (i, p) {
        ch = display_highlight_str(editor, p, line_no, ch);
    })
    return ch;
}

// Detect whether the given line is the last of a section
function is_last_id(id, line_no) {
    if (cells[id]['proof'].length - 1 === line_no) {
        return true
    }
    var line_id = cells[id]['proof'][line_no].id
    var line_id2 = cells[id]['proof'][line_no + 1].id
    return line_id.split('.').length > line_id2.split('.').length
}

function display_have_prompt(editor, id, line_no, ch) {
    if (is_last_id(id, line_no)) {
        return display_str(editor, 'show ', line_no, ch, {css: 'color: darkcyan; font-weight: bold'});
    } else {
        return display_str(editor, 'have ', line_no, ch, {css: 'color: darkblue; font-weight: bold'});
    }
}

// Print a single line.
function display_line(id, line_no) {
    var editor = get_selected_editor();
    var line = cells[id]['proof'][line_no];
    var ch = 0;

    edit_flag = true;
    // Display id in bold
    var str_temp = ' '
    for (var i = 0; i < line.id.length; i++) {
        if (line.id[i] === '.') {
            str_temp += '  '
        }
    }
    ch = display_str(editor, str_temp, line_no, ch, {css: 'font-weight: bold'});

    if (line.rule === 'assume') {
        ch = display_str(editor, 'assume ', line_no, ch, {css: 'color: darkcyan; font-weight: bold'});
        ch = display_highlight_strs(editor, line.args, line_no, ch);
    } else if (line.rule === 'variable') {
        ch = display_str(editor, 'fix ', line_no, ch, {css: 'color: darkcyan; font-weight: bold'});
        ch = display_highlight_strs(editor, line.args, line_no, ch);
    } else if (line.rule === 'subproof') {
        ch = display_have_prompt(editor, id, line_no, ch);
        ch = display_highlight_strs(editor, line.th, line_no, ch);
        ch = display_str(editor, ' with', line_no, ch, {css: 'color: darkblue; font-weight: bold'});
    } else {
        // Display theorem with highlight
        if (line.th.length > 0) {
            ch = display_have_prompt(editor, id, line_no, ch);
            ch = display_highlight_strs(editor, line.th, line_no, ch);
            ch = display_str(editor, ' by ', line_no, ch, {css: 'font-weight: bold'});
        }
        // Display rule name
        ch = display_str(editor, line.rule, line_no, ch);
        // Display args with highlight
        if (line.args.length > 0) {
            ch = display_str(editor, ' ', line_no, ch);
            ch = display_highlight_strs(editor, line.args, line_no, ch);
        }
        if (line.prevs.length > 0) {
            ch = display_str(editor, ' from ', line_no, ch, {css: 'font-weight: bold'});
            ch = display_str(editor, line.prevs.join(', '), line_no, ch);
        }
    }
    get_selected_editor().execCommand("goDocEnd");
    edit_flag = false;
}

// Display the given content in the textarea with the given id.
function display(id) {
    var editor = get_selected_editor();
    edit_flag = true;
    editor.setValue('');
    edit_flag = false;
    var cell = cells[id]['proof'];
    var large_num = 0;
    $.each(cell, function (line_no) {
        var line = cells[id]['proof'][line_no];
        editor.setOption('lineNumberFormatter', function (line_no) {
                if (line_no < cell.length) {
                    var length = cells[id]['proof'][line_no]['id'].length;
                    if (length >= large_num)
                        large_num = length;
                    return cells[id]['proof'][line_no]['id'];
                } else {
                    return '';
                }
            }
        );
        display_line(id, line_no);
        edit_flag = true;
        var len = editor.getLineHandle(line_no).text.length;
        editor.replaceRange('\n', {line: line_no, ch: len}, {line: line_no, ch: len + 1});
        edit_flag = false;
    });
    $('div.tab-pane.selected div.CodeMirror-gutters').css('width', 32+large_num*3+'px');
    $('div.CodeMirror-gutters').css('text-align','left');
    $('div.tab-pane.selected div.CodeMirror-sizer').css('margin-left', 33+large_num*2+'px');

    cells[get_selected_id()].readonly_lines.length = 0;
    for (var i = 0; i < editor.lineCount(); i++)
        cells[get_selected_id()].readonly_lines.push(i);
}

function display_match_thm(result) {
    if ('ths_abs' in result && result['ths_abs'].length !== 0) {
<<<<<<< HEAD
        $('.code-cell.selected .match-thm .abs-thm').append(
            $(`<pre>Theorems: (Ctrl-B)</pre><div class="thm-content"></div>`)
        );
        for (var i in result['ths_abs']) {
            $('.code-cell.selected .match-thm .abs-thm .thm-content').append(
                $(`<pre>${result['ths_abs'][i]}</pre>`)
            );
        }
        $('.code-cell.selected .match-thm .abs-thm .thm-content').append(
=======
        $('div.rbottom .selected .match-thm .abs-thm').append(
            $(`<pre>Theorems: (Ctrl-B)</pre><div class="thm-content"></div>`)
        );
        for (var i in result['ths_abs']) {
            $('div.rbottom .selected .match-thm .abs-thm .thm-content').append(
                $(`<pre>${result['ths_abs'][i]}</pre>`)
            );
        }
        $('div.rbottom .selected .match-thm .abs-thm .thm-content').append(
>>>>>>> 6324eac0
            $(`<a href="#" class="backward-step">Other backward step</a>`)
        )
    }
    if ('ths_rewrite' in result && result['ths_rewrite'].length !== 0) {
<<<<<<< HEAD
        $('.code-cell.selected .match-thm .rewrite-thm').append(
            $(`<pre>Theorems: (Ctr-R)</pre><div class="thm-content"></div>`)
        );
        for (var i in result['ths_rewrite']) {
            $('.code-cell.selected .match-thm .rewrite-thm .thm-content').append(
                $(`<pre>${result['ths_rewrite'][i]}</pre>`)
            );
        }
        $('.code-cell.selected .match-thm .rewrite-thm .thm-content').append(
=======
        $('div.rbottom .selected .match-thm .rewrite-thm').append(
            $(`<pre>Theorems: (Ctr-R)</pre><div class="thm-content"></div>`)
        );
        for (var i in result['ths_rewrite']) {
            $('div.rbottom .selected .match-thm .rewrite-thm .thm-content').append(
                $(`<pre>${result['ths_rewrite'][i]}</pre>`)
            );
        }
        $('div.rbottom .selected .match-thm .rewrite-thm .thm-content').append(
>>>>>>> 6324eac0
            $(`<a href="#" class="rewrite-goal">Other rewrite goal</a>`)
        )
    }
}

function get_match_thm_abs() {
    var match_thm_list = [];
<<<<<<< HEAD
    $('.code-cell.selected .abs-thm .thm-content pre').each(function () {
=======
    $('div.rbottom .selected .abs-thm .thm-content pre').each(function () {
>>>>>>> 6324eac0
            match_thm_list.push($(this).text())
        }
    );
    return match_thm_list;
}

function get_match_thm_rewrite() {
    var match_thm_list = [];
<<<<<<< HEAD
    $('.code-cell.selected .rewrite-thm .thm-content pre').each(function () {
=======
    $('div.rbottom .selected .rewrite-thm .thm-content pre').each(function () {
>>>>>>> 6324eac0
            match_thm_list.push($(this).text())
        }
    );
    return match_thm_list;
}<|MERGE_RESOLUTION|>--- conflicted
+++ resolved
@@ -535,17 +535,6 @@
 
 function display_match_thm(result) {
     if ('ths_abs' in result && result['ths_abs'].length !== 0) {
-<<<<<<< HEAD
-        $('.code-cell.selected .match-thm .abs-thm').append(
-            $(`<pre>Theorems: (Ctrl-B)</pre><div class="thm-content"></div>`)
-        );
-        for (var i in result['ths_abs']) {
-            $('.code-cell.selected .match-thm .abs-thm .thm-content').append(
-                $(`<pre>${result['ths_abs'][i]}</pre>`)
-            );
-        }
-        $('.code-cell.selected .match-thm .abs-thm .thm-content').append(
-=======
         $('div.rbottom .selected .match-thm .abs-thm').append(
             $(`<pre>Theorems: (Ctrl-B)</pre><div class="thm-content"></div>`)
         );
@@ -555,22 +544,10 @@
             );
         }
         $('div.rbottom .selected .match-thm .abs-thm .thm-content').append(
->>>>>>> 6324eac0
             $(`<a href="#" class="backward-step">Other backward step</a>`)
         )
     }
     if ('ths_rewrite' in result && result['ths_rewrite'].length !== 0) {
-<<<<<<< HEAD
-        $('.code-cell.selected .match-thm .rewrite-thm').append(
-            $(`<pre>Theorems: (Ctr-R)</pre><div class="thm-content"></div>`)
-        );
-        for (var i in result['ths_rewrite']) {
-            $('.code-cell.selected .match-thm .rewrite-thm .thm-content').append(
-                $(`<pre>${result['ths_rewrite'][i]}</pre>`)
-            );
-        }
-        $('.code-cell.selected .match-thm .rewrite-thm .thm-content').append(
-=======
         $('div.rbottom .selected .match-thm .rewrite-thm').append(
             $(`<pre>Theorems: (Ctr-R)</pre><div class="thm-content"></div>`)
         );
@@ -580,7 +557,6 @@
             );
         }
         $('div.rbottom .selected .match-thm .rewrite-thm .thm-content').append(
->>>>>>> 6324eac0
             $(`<a href="#" class="rewrite-goal">Other rewrite goal</a>`)
         )
     }
@@ -588,11 +564,7 @@
 
 function get_match_thm_abs() {
     var match_thm_list = [];
-<<<<<<< HEAD
-    $('.code-cell.selected .abs-thm .thm-content pre').each(function () {
-=======
     $('div.rbottom .selected .abs-thm .thm-content pre').each(function () {
->>>>>>> 6324eac0
             match_thm_list.push($(this).text())
         }
     );
@@ -601,11 +573,7 @@
 
 function get_match_thm_rewrite() {
     var match_thm_list = [];
-<<<<<<< HEAD
-    $('.code-cell.selected .rewrite-thm .thm-content pre').each(function () {
-=======
     $('div.rbottom .selected .rewrite-thm .thm-content pre').each(function () {
->>>>>>> 6324eac0
             match_thm_list.push($(this).text())
         }
     );
