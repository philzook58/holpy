
var edit_flag = false;
var cells = {};

function get_selected_id() {
    return document.querySelector('.code-cell.selected textarea').id;
}

function get_selected_editor() {
    return document.querySelector('.code-cell.selected textarea + .CodeMirror').CodeMirror;
}

function get_selected_edit_form(name) {
    return document.querySelector('.code-cell.active form[name=' + name + ']');
}

function display_status(status, color='') {
    var status_output = document.querySelector('.rbottom .selected .output pre');
    status_output.innerHTML = status;
    status_output.style.color = color;
}

function display_running() {
    display_status('Running');
}

// Display proof returned from the server.
function display_checked_proof(result) {
    var id = get_selected_id();

    if ("failed" in result) {
        display_status(result.failed + ": " + result.message, 'red');
    } else {
        cells[id].proof = result.proof;
        var editor = get_selected_editor();
        editor.startOperation();
        edit_flag = true;
        display(id);
        edit_flag = false;
        editor.endOperation();
        var num_gaps = result.report.num_gaps;
        cells[id].num_gaps = num_gaps;
        if (num_gaps > 0) {
            display_status("OK. " + num_gaps + " gap(s) remaining.");
        } else {
            display_status("OK. Proof complete!");
        }

        if ('goal' in result) {
            // Looking at a previous step, already has goal_id and fact_id
            cells[id].goal = result.goal;
            editor.setCursor(result.goal, 0);
            cells[id].facts = [];
            if ('facts' in result) {
                cells[id].facts = result.facts;
            }
        } else {
            var line_count = editor.lineCount();
            var new_line_no = -1;
            var pre_line_no = 0;
            if (cells[id].goal !== -1)
                pre_line_no = cells[id].goal;
            for (var i = pre_line_no; i < line_count; i++) {
                if (editor.getLine(i).indexOf('sorry') !== -1) {
                    new_line_no = i;
                    break
                }
            }
            if (new_line_no === -1) {
                editor.setCursor(0, 0);
                cells[id].facts = [];
                cells[id].goal = -1;
            } else {
                editor.setCursor(new_line_no, 0);
                cells[id].facts = [];
                cells[id].goal = new_line_no;    
            }    
        }
        display_facts_and_goal(editor);
        match_thm();
        editor.focus();
    }
}

function get_line_no_from_id(id, proof) {
    var found = -1;
    $.each(proof, function (i, v) {
        if (v.id === id)
            found = i;
    });
    return found;
}

function display_instructions() {
    var id = get_selected_id();
    var instr_output = document.querySelector('.rbottom .selected .output #instruction');
    var instr_no_output = document.querySelector('.rbottom .selected .output #instruction-number');
    var h_id = cells[id].index;
    instr_output.innerHTML = highlight_html(cells[id].history[h_id].steps_output);
    instr_no_output.innerHTML = h_id + '/' + (cells[id].history.length-1);
    var proof_info = {
        proof: cells[id].history[h_id].proof,
        report: cells[id].history[h_id].report
    };
    if (h_id < cells[id].steps.length) {
        // Find line number corresponding to ids
        proof_info.goal = get_line_no_from_id(cells[id].steps[h_id].goal_id, proof_info.proof);
        proof_info.facts = [];
        if (cells[id].steps[h_id].fact_ids !== undefined) {
            cells[id].steps[h_id].fact_ids.forEach(
                v => proof_info.facts.push(get_line_no_from_id(v, proof_info.proof))
            );
        }
    }
    display_checked_proof(proof_info);
}

// Obtain the current state of proof
function current_state() {
    var id = get_selected_id();
    var goal_no = cells[id].goal;
    if (goal_no === -1)
        return undefined;

    var fact_ids = [];
    cells[id].facts.forEach(v => fact_ids.push(cells[id].proof[v].id));
    return {
        'id': id,
        'goal_id': cells[id].proof[goal_no].id,
        'fact_ids': fact_ids,
        'theory_name': cells[id].theory_name,
        'thm_name': cells[id].thm_name,
        'vars': cells[id].vars,
        'proof': cells[id].proof
    }
}

// Make ajax call to apply-method with the given input.
// On success, record the step and display the updated proof.
function apply_method_ajax(input) {
    $.ajax({
        url: "/api/apply-method",
        type: "POST",
        data: JSON.stringify(input),
        success: function(result) {
            if ("query" in result) {
                // Query for more parameters
                result.query.forEach(param => input[param] = prompt(param));
                apply_method_ajax(input);
            } else {
                // Success
                var id = input.id;
                var h_id = cells[id].index;
                cells[id].steps[h_id] = input;
                cells[id].steps.length = h_id+1;
                cells[id].history[h_id+1] = {
                    'steps_output': [['Current state', 0]],
                    'proof': result.proof,
                    'report': result.report
                };
                cells[id].history.length = h_id+2;
                delete input.id;
                if (input.fact_ids.length == 0)
                    delete input.fact_ids;
                delete input.theory_name;
                delete input.thm_name;
                delete input.vars;
                delete input.proof;
                cells[id].index += 1;
                display_instructions();
            }
        }
    })
}

// Apply method with the given name and initial set of arguments
function apply_method(method_name, args) {
    var count = 0;
    var sig_list = [];
    var id = get_selected_id();
    var sigs = cells[id].method_sig[method_name];
    var input = current_state();
    input.method_name = method_name;
    if (args === undefined)
        args = {};
    $.each(sigs, function (i, sig) {
        if (sig in args)
            input[sig] = args[sig];
        else {
            sig_list.push(sig);
            count += 1;
        }
    });
    display_running();

    if (count > 0) {
        var input_html = '';
        for (let i = 1; i <= count; i++) {
            input_html += '<label style="text-align:right;width:15%;margin-right:2%;">' + sig_list[i-1] +
                          ':</label>&nbsp;<input id="sig-input' + i + '" style="width:70%;" class="unicode-replace"><br>';
        }
        swal({
            title: "Method " + method_name,
            html: input_html,
            showCancelButton: true,
            confirmButtonText: "Confirm",
            cancelButtonText: "Cancel",
            preConfirm: () => {
                for (let i = 1; i <= count; i++) {
                    input[sig_list[i-1]] = document.getElementById('sig-input' + i).value;
                }
            }
        }).then(function (isConfirm) {
            if (isConfirm.value) {
                apply_method_ajax(input);
            }
        });
    } else {
        apply_method_ajax(input);
    }
}

<<<<<<< HEAD
//function unicode_replace(event) {
//    var content = this.value;
//    var pos = this.selectionStart;
//    if (pos !== 0 && event.keyCode === 9) {
//        var len = '';
//        for (var key in replace_obj) {
//            var l = key.length;
//            if (content.substring(pos - l, pos) === key) {
//                if (e && e.preventDefault) {
//                    e.preventDefault();
//                } else {
//                    window.event.returnValue = false;
//                };
//                len = l;
//                content = content.slice(0, pos - len) + replace_obj[key] + content.slice(pos,);
//            }
//        }
//        if (len) {
//            this.value = content;
//            document.getElementById(id).setSelectionRange(pos - len + 1, pos - len + 1);
//        }
//    }
//
//}

// Split off the first token according to the delimiter.
function split_one(s, delimiter) {
    arr = s.split(delimiter);
    return [arr[0], arr.slice(1).join(delimiter)];
}

// Produce proof item from id and user-input string.
function split_line(id, s) {
    var item = {};
    item.id = id
    if (s.indexOf(" by ") > 0) {
        rest = split_one(s, " by ")[1];
    } else {
        rest = s.trim()
    }
    item.th = "";

    if (rest.indexOf(" ") >= 0)
        [item.rule, rest] = split_one(rest, ' ');  // split off name of rule
    else
        [item.rule, rest] = rest, "";
    item.rule = item.rule.trim();

    if (rest.indexOf("from") >= 0) {
        [item.args, item.prevs] = split_one(rest, 'from');
        item.args = item.args.trim();
        item.prevs = item.prevs.split(',');
        return item;
    } else {
        item.args = rest.trim();
        item.prevs = [];
        return item;
    }
}

function set_line(cm) {
    $(document).ready(function () {
        var id = get_selected_id();
        var line_no = cells[id].edit_line_number;
        var input = {
            'id': get_selected_id(),
            'item': split_line(cells[id].proof[line_no].id, cm.getLine(line_no))
        };
        var data = JSON.stringify(input);
        display_running();

        $.ajax({
            url: "/api/set-line",
            type: "POST",
            data: data,
            success: function (result) {
                display_checked_proof(result);
            }
        })
    })
}

=======
>>>>>>> 03dbe836
// Query the server to match theorems for each parameterized tactic
function match_thm() {
    var id = get_selected_id();
    var input = current_state();
    if (input === undefined) {
        cells[id].search_res = [];
        display_match_thm();
    }
    else {
        $.ajax({
            url: "/api/search-method",
            type: "POST",
            data: JSON.stringify(input),
            success: function (result) {
                var templ_variable = _.template($('#template-variable').html());
                $('div#panel-proof').html(templ_variable({ctxt: result.ctxt}));
    
                cells[id].search_res = result.search_res;
                display_match_thm();
            }
        });    
    }
}

// Print string without highlight at given line_no and ch. Return the new value of ch.
function display_str(editor, str, line_no, ch, mark) {
    len = str.length;
    editor.replaceRange(str, {line: line_no, ch: ch}, {line: line_no, ch: ch + len});
    if (typeof mark !== 'undefined') {
        editor.markText({line: line_no, ch: ch}, {line: line_no, ch: ch + len}, mark);
    }
    return ch + len;
}

// Print string with highlight at given line_no and ch.
// p[0] is the printed string, p[1] is the color.
// Return the new value of ch.
function display_highlight_str(editor, p, line_no, ch) {
    var color;
    if (p[1] === 0)
        color = "color: black";
    else if (p[1] === 1)
        color = "color: green";
    else if (p[1] === 2)
        color = "color: blue";
    else if (p[1] === 3)
        color = "color: purple";
    else if (p[1] === 4)
        color = "color: silver";
    return display_str(editor, p[0], line_no, ch, {css: color});
}

// Display a list of pairs with highlight
function display_highlight_strs(editor, ps, line_no, ch) {
    $.each(ps, function (i, p) {
        ch = display_highlight_str(editor, p, line_no, ch);
    })
    return ch;
}

// Detect whether the given line is the last of a section
function is_last_id(id, line_no) {
    if (cells[id]['proof'].length - 1 === line_no) {
        return true;
    }
    return cells[id]['proof'][line_no+1].rule === 'intros';
}

function display_have_prompt(editor, id, line_no, ch) {
    if (is_last_id(id, line_no)) {
        return display_str(editor, 'show ', line_no, ch, {css: 'color: darkcyan; font-weight: bold'});
    } else {
        return display_str(editor, 'have ', line_no, ch, {css: 'color: darkblue; font-weight: bold'});
    }
}

// Print a single line.
function display_line(id, line_no) {
    var editor = get_selected_editor();
    var line = cells[id]['proof'][line_no];
    var ch = 0;

    // Display id in bold
    var str_temp = ''
    for (var i = 0; i < line.id.length; i++) {
        if (line.id[i] === '.') {
            str_temp += '  '
        }
    }
    ch = display_str(editor, str_temp, line_no, ch, {css: 'font-weight: bold'});

    if (line.rule === 'assume') {
        ch = display_str(editor, 'assume ', line_no, ch, {css: 'color: darkcyan; font-weight: bold'});
        ch = display_highlight_strs(editor, line.args_hl, line_no, ch);
    } else if (line.rule === 'variable') {
        ch = display_str(editor, 'fix ', line_no, ch, {css: 'color: darkcyan; font-weight: bold'});
        ch = display_highlight_strs(editor, line.args_hl, line_no, ch);
    } else if (line.rule === 'subproof') {
        ch = display_have_prompt(editor, id, line_no, ch);
        ch = display_highlight_strs(editor, line.th_hl, line_no, ch);
        ch = display_str(editor, ' with', line_no, ch, {css: 'color: darkblue; font-weight: bold'});
    } else {
        // Display theorem with highlight
        if (line.th_hl.length > 0) {
            ch = display_have_prompt(editor, id, line_no, ch);
            ch = display_highlight_strs(editor, line.th_hl, line_no, ch);
            ch = display_str(editor, ' by ', line_no, ch, {css: 'font-weight: bold'});
        }
        // Display rule name
        ch = display_str(editor, line.rule, line_no, ch);
        // Display args with highlight
        if (line.args_hl.length > 0) {
            ch = display_str(editor, ' ', line_no, ch);
            ch = display_highlight_strs(editor, line.args_hl, line_no, ch);
        }
        if (line.prevs.length > 0) {
            ch = display_str(editor, ' from ', line_no, ch, {css: 'font-weight: bold'});
            ch = display_str(editor, line.prevs.join(', '), line_no, ch);
        }
    }
    get_selected_editor().execCommand("goDocEnd");
}

// Display the given content in the textarea with the given id.
function display(id) {
    var editor = get_selected_editor();
    editor.setValue('');
    var proof = cells[id].proof;
    editor.setOption('lineNumberFormatter', function (line_no) {
        if (line_no < proof.length) {
            return proof[line_no].id;
        } else {
            return '';
        }
    });
    var max_id_len = 0;
    $.each(proof, function (line_no, line) {
        var id_len = line.id.length;
        if (id_len >= max_id_len)
        max_id_len = id_len;
        display_line(id, line_no);
        var len = editor.getLineHandle(line_no).text.length;
        editor.replaceRange('\n', {line: line_no, ch: len}, {line: line_no, ch: len + 1});
        if (line.rule === 'intros') {
            editor.markText({line: line_no, ch: 0}, {line: line_no}, {inclusiveRight: true, inclusiveLeft: true, collapsed: 'true'});
        }
    });
    $('div.code-cell.selected div.CodeMirror-gutters').css('width', 32 + max_id_len * 3 + 'px');
    $('div.CodeMirror-gutters').css('text-align', 'left');
    $('div.code-cell.selected div.CodeMirror-sizer').css('margin-left', 32 + max_id_len * 3 + 'px');
}

function display_match_thm() {
    var id = get_selected_id();
    var search_res = cells[id].search_res;

    $('div.rbottom .selected .match-thm').html('');
    var template_match_thm = _.template($("#template-match-thm").html());

    $('div.rbottom .selected .match-thm').append(template_match_thm({search_res}));
    $('div.rbottom .selected .match-thm').append('<div class=clear></div>');
}

function apply_thm_tactic(res_id) {
    var id = get_selected_id();
    var res = cells[id].search_res[res_id];
    if (res === undefined)
        return;

    apply_method(res._method_name, res);
}<|MERGE_RESOLUTION|>--- conflicted
+++ resolved
@@ -220,91 +220,6 @@
     }
 }
 
-<<<<<<< HEAD
-//function unicode_replace(event) {
-//    var content = this.value;
-//    var pos = this.selectionStart;
-//    if (pos !== 0 && event.keyCode === 9) {
-//        var len = '';
-//        for (var key in replace_obj) {
-//            var l = key.length;
-//            if (content.substring(pos - l, pos) === key) {
-//                if (e && e.preventDefault) {
-//                    e.preventDefault();
-//                } else {
-//                    window.event.returnValue = false;
-//                };
-//                len = l;
-//                content = content.slice(0, pos - len) + replace_obj[key] + content.slice(pos,);
-//            }
-//        }
-//        if (len) {
-//            this.value = content;
-//            document.getElementById(id).setSelectionRange(pos - len + 1, pos - len + 1);
-//        }
-//    }
-//
-//}
-
-// Split off the first token according to the delimiter.
-function split_one(s, delimiter) {
-    arr = s.split(delimiter);
-    return [arr[0], arr.slice(1).join(delimiter)];
-}
-
-// Produce proof item from id and user-input string.
-function split_line(id, s) {
-    var item = {};
-    item.id = id
-    if (s.indexOf(" by ") > 0) {
-        rest = split_one(s, " by ")[1];
-    } else {
-        rest = s.trim()
-    }
-    item.th = "";
-
-    if (rest.indexOf(" ") >= 0)
-        [item.rule, rest] = split_one(rest, ' ');  // split off name of rule
-    else
-        [item.rule, rest] = rest, "";
-    item.rule = item.rule.trim();
-
-    if (rest.indexOf("from") >= 0) {
-        [item.args, item.prevs] = split_one(rest, 'from');
-        item.args = item.args.trim();
-        item.prevs = item.prevs.split(',');
-        return item;
-    } else {
-        item.args = rest.trim();
-        item.prevs = [];
-        return item;
-    }
-}
-
-function set_line(cm) {
-    $(document).ready(function () {
-        var id = get_selected_id();
-        var line_no = cells[id].edit_line_number;
-        var input = {
-            'id': get_selected_id(),
-            'item': split_line(cells[id].proof[line_no].id, cm.getLine(line_no))
-        };
-        var data = JSON.stringify(input);
-        display_running();
-
-        $.ajax({
-            url: "/api/set-line",
-            type: "POST",
-            data: data,
-            success: function (result) {
-                display_checked_proof(result);
-            }
-        })
-    })
-}
-
-=======
->>>>>>> 03dbe836
 // Query the server to match theorems for each parameterized tactic
 function match_thm() {
     var id = get_selected_id();
