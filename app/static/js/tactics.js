--- conflicted
+++ resolved
@@ -455,15 +455,9 @@
 
     edit_flag = true;
     // Display id in bold
-<<<<<<< HEAD
-    var str_temp = ''
-    for (var i=0;i<line.id.length;i++) {
-        if (line.id[i]==='.') {
-=======
     var str_temp = ' '
     for (var i = 0; i < line.id.length; i++) {
         if (line.id[i] === '.') {
->>>>>>> 1bc0a134
             str_temp += '  '
         }
     }
@@ -512,24 +506,15 @@
     var large_num = 0;
     $.each(cell, function (line_no) {
         var line = cells[id]['proof'][line_no];
-<<<<<<< HEAD
-        editor.setOption('lineNumberFormatter', function(line_no) {
-            if (line_no<cell.length) {
-                var length = cells[id]['proof'][line_no]['id'].length;
-                if (length>=large_num)
-                    large_num = length;
-                return cells[id]['proof'][line_no]['id'];
-            }
-            else {
-                return '';
-=======
         editor.setOption('lineNumberFormatter', function (line_no) {
                 if (line_no < cell.length) {
+                    var length = cells[id]['proof'][line_no]['id'].length;
+                    if (length >= large_num)
+                        large_num = length;
                     return cells[id]['proof'][line_no]['id'];
                 } else {
                     return '';
                 }
->>>>>>> 1bc0a134
             }
         );
         display_line(id, line_no);
