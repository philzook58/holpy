--- conflicted
+++ resolved
@@ -1,7 +1,8 @@
 # Author: Chaozhu Xiang, Bohua Zhan
 
 from copy import copy
-import json, sys, io, traceback2, os
+import os
+import json, sys, io, traceback2
 
 sys.stdout = io.TextIOWrapper(sys.stdout.buffer, encoding='utf-8')
 
@@ -159,7 +160,7 @@
     if isinstance(j, Theorem):
         return (printer.print_thm(thy, j.th), 'theorem')
 
-# add hightlight
+# 显示高亮的函数；
 def file_data_to_output(thy, data):
     """Convert an item in the theory in json format in the file to
     json format sent to the web client. Modifies data in-place.
@@ -171,7 +172,7 @@
         T = parser.parse_type(thy, data['type'])
         data['type_hl'] = printer.print_type(thy, T, unicode=True, highlight=True)
 
-    elif data['ty'] == 'thm' or data['ty'] == 'thm.ax':
+    elif data['ty'] == 'thm':
         ctxt = parser.parse_vars(thy, data['vars'])
         prop = parser.parse_term(thy, ctxt, data['prop'])
         data['prop_hl'] = printer.print_term(thy, prop, unicode=True, highlight=True)
@@ -216,6 +217,7 @@
                 #ext_res[e.name] = type_(thy, e)
                 ext_res.append((type_(thy, e), e.name))
         T = parser.parse_type(thy, data['type'])
+        data['type_hl'] = printer.print_type(thy, T, unicode=True, highlight=True)
         for rule in data['rules']:
             ctxt = parser.parse_vars(thy, rule['vars'])
             prop = parser.parse_term(thy, ctxt, rule['prop'])
@@ -270,8 +272,10 @@
 @app.route('/api/save_file', methods=['POST'])
 def save_file():
     json_data = json.loads(request.get_data().decode("utf-8"))
+
     data = json_data['data']
     name = json_data['name']
+
     with open('library/' + name + '.json', 'w+', encoding='utf-8') as f:
         json.dump(data, f, indent=4, ensure_ascii=False, sort_keys=True)
 
@@ -296,18 +300,10 @@
             conclusion_id = None
         settings.settings_stack[0]['highlight'] = False
         ths_rewrite = cell.rewrite_goal_thms(target_id)
-<<<<<<< HEAD
-        ths_abs = cell.apply_backward_step_thms(target_id, prevs=conclusion_id)
+        ths = cell.apply_backward_step_thms(target_id, prevs=conclusion_id)
         ths_afs = cell.apply_forward_step_thms(target_id, prevs=conclusion_id)
-        if ths_abs or ths_rewrite or ths_afs:
-            return jsonify({'ths_abs': [item[0] for item in ths_abs],
-                            'ths_rewrite': [item[0] for item in ths_rewrite],
-                            'ths_afs': [item[0] for item in ths_afs]})
-=======
-        ths = cell.apply_backward_step_thms(target_id, prevs=conclusion_id)
         if ths or ths_rewrite:
-            return jsonify({'ths_abs': ths, 'ths_rewrite': ths_rewrite, 'ctxt': dict})
->>>>>>> a7cc72a8
+            return jsonify({'ths_abs': ths,'ths_afs': ths_afs, 'ths_rewrite': ths_rewrite, 'ctxt': dict})
         else:
             return jsonify({'ctxt': dict})
 
@@ -350,20 +346,6 @@
     return jsonify({})
 
 
-<<<<<<< HEAD
-@app.route('/api/apply-forward-step', methods=['POST'])
-def apply_forward_step():
-    data = json.loads(request.get_data().decode("utf-8"))
-    if data:
-        cell = cells.get(data['id'])
-        theorem = data['theorem'].split(",")
-        theorem, prevs = theorem[0], theorem[1:]
-        if prevs:
-            prevs = [prev.strip() for prev in prevs]
-        cell.apply_forward_step(data['line_id'], theorem, prevs=prevs)
-        return jsonify(cell.json_data())
-    return jsonify({})
-=======
 # create new json file;
 @app.route('/api/add-new', methods=['PUT'])
 def add_new():
@@ -421,4 +403,18 @@
     os.remove(fileDir)
 
     return jsonify({})
->>>>>>> a7cc72a8
+
+
+
+@app.route('/api/apply-forward-step', methods=['POST'])
+def apply_forward_step():
+    data = json.loads(request.get_data().decode("utf-8"))
+    if data:
+        cell = cells.get(data['id'])
+        theorem = data['theorem'].split(",")
+        theorem, prevs = theorem[0], theorem[1:]
+        if prevs:
+            prevs = [prev.strip() for prev in prevs]
+        cell.apply_forward_step(data['line_id'], theorem, prevs=prevs)
+        return jsonify(cell.json_data())
+    return jsonify({})