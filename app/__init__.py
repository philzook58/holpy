# Author: Chaozhu Xiang, Bohua Zhan

from copy import copy
import json, sys, io, traceback2, os

sys.stdout = io.TextIOWrapper(sys.stdout.buffer, encoding='utf-8')

from flask import Flask, request, render_template
from flask.json import jsonify
from kernel.type import HOLType
from kernel.term import Term
from kernel.thm import primitive_deriv
from kernel import extension
from syntax import parser, printer
from server.tactic import ProofState
from logic import basic
from logic import induct
app = Flask(__name__, static_url_path='/static')
app.secret_key = b'_5#y2L"F4Q8z\n\xec]/'

app.config.from_object('config')

# Dictionary from id to ProofState
cells = dict()


@app.route('/')
def index():
    return render_template('index.html')


@app.route('/api/init', methods=['POST'])
def init_component():
    data = json.loads(request.get_data().decode("utf-8"))
    if data:
        thy = basic.loadTheory(data['theory_name'], limit=('thm', data['thm_name']))
        cell = ProofState.parse_init_state(thy, data)
        cells[data['id']] = cell
        return jsonify(cell.json_data())
    return jsonify({})


@app.route('/api/init-saved-proof', methods=['POST'])
def init_saved_proof():
    data = json.loads(request.get_data().decode("utf-8"))
    if data:
        try:
            thy = basic.loadTheory(data['theory_name'], limit=('thm', data['thm_name']))
            cell = ProofState.parse_proof(thy, data)
            cells[data['id']] = cell
            return jsonify(cell.json_data())
        except Exception as e:
            error = {
                "failed": e.__class__.__name__,
                "message": str(e)
            }
        return jsonify(error)
    return jsonify({})


@app.route('/api/add-line-after', methods=['POST'])
def add_line_after():
    data = json.loads(request.get_data().decode("utf-8"))
    if data:
        cell = cells[data['id']]
        cell.add_line_after(data['line_id'])
        return jsonify(cell.json_data())
    return jsonify({})


@app.route('/api/remove-line', methods=['POST'])
def remove_line():
    data = json.loads(request.get_data().decode("utf-8"))
    if data:
        cell = cells[data['id']]
        cell.remove_line(data['line_id'])
        return jsonify(cell.json_data())
    return jsonify({})


@app.route('/api/introduction', methods=['POST'])
def introduction():
    data = json.loads(request.get_data().decode("utf-8"))
    if data:
        cell = cells.get(data.get('id'))
        len_before = len(cell.prf.items)
        cell.introduction(data['line_id'], data.get('var_name'))
        line_diff = (len(cell.prf.items) - len_before) / 2
        result = cell.json_data()
        result["line-diff"] = line_diff
        return jsonify(result)
    return jsonify({})


@app.route('/api/apply-backward-step', methods=['POST'])
def apply_backward_step():
    data = json.loads(request.get_data().decode("utf-8"))
    if data:
        cell = cells.get(data['id'])
        theorem = data['theorem'].split(",")
        theorem, prevs = theorem[0], theorem[1:]
        if prevs:
            prevs = [prev.strip() for prev in prevs]
        cell.apply_backward_step(data['line_id'], theorem, prevs=prevs)
        return jsonify(cell.json_data())
    return jsonify({})


@app.route('/api/apply-induction', methods=['POST'])
def apply_induction():
    data = json.loads(request.get_data().decode("utf-8"))
    if data:
        cell = cells.get(data.get('id'))
        theorem, var = data.get('theorem').split(",")
        cell.apply_induction(data['line_id'], theorem, var)
        return jsonify(cell.json_data())
    return jsonify({})


@app.route('/api/rewrite-goal', methods=['POST'])
def rewrite_goal():
    data = json.loads(request.get_data().decode("utf-8"))
    if data:
        cell = cells.get(data.get('id'))
        theorem = data.get('theorem')
        cell.rewrite_goal(data['line_id'], theorem)
        return jsonify(cell.json_data())
    return jsonify({})


@app.route('/api/set-line', methods=['POST'])
def set_line():
    data = json.loads(request.get_data().decode("utf-8"))
    if data:
        cell = cells.get(data['id'])
        try:
            line_id = data['item']['id']
            item = parser.parse_proof_rule(cell.thy, cell.get_ctxt(line_id), data['item'])
            cell.set_line(item.id, item.rule, args=item.args, prevs=item.prevs, th=item.th)
            return jsonify(cell.json_data())
        except Exception as e:
            error = {
                "failed": e.__class__.__name__,
                "message": str(e)
            }
        return jsonify(error)


# add hightlight
def file_data_to_output(thy, data):
    """Convert an item in the theory in json format in the file to
    json format sent to the web client. Modifies data in-place.
    Also modifies thy in parsing the item.

    """
    # 如何实现induct函数，在对应的类型里调用参数，如test里的实例一样使用；
    # parser.induct.add_induct_type(      )
    # data = printer.print_term(thy, prop, unicode=True, highlight=True)

    parser.parse_extension(thy, data)
    if data['ty'] == 'def.ax':
        T = parser.parse_type(thy, data['type'])
        data['type_hl'] = printer.print_type(thy, T, unicode=True, highlight=True)

    elif data['ty'] == 'thm':
        ctxt = parser.parse_vars(thy, data['vars'])
        prop = parser.parse_term(thy, ctxt, data['prop'])
        data['prop_hl'] = printer.print_term(thy, prop, unicode=True, highlight=True)

    elif data['ty'] == 'type.ind':
        type_dic = dict()
        name = data['name']
        args = data['args']
        cons = data['constrs']
        temp = []
        ext_data = induct.add_induct_type(name, args, cons)
        for i in ext_data:
            j=parser.parse_extension(i)
            temp.append(printer.print_type(j))
        for i, constr in enumerate(data['constrs']):
            type_list = []
            T = parser.parse_type(thy, constr['type'])
            argsT, res = HOLType.strip_type(T)
            for a in argsT:
                type_list.append(printer.print_type(thy, a, unicode=True, highlight=True))
            type_dic[str(i)] = type_list
            type_dic['concl'] = printer.print_type(thy, res, unicode=True, highlight=True)
        data['argsT'] = type_dic


    elif data['ty'] == 'def.ind':
        T = parser.parse_type(thy, data['type'])
        data['type_hl'] = printer.print_type(thy, T, unicode=True, highlight=True)
        for rule in data['rules']:
            ctxt = parser.parse_vars(thy, rule['vars'])
            prop = parser.parse_term(thy, ctxt, rule['prop'])
            rule['prop_hl'] = printer.print_term(thy, prop, unicode=True, highlight=True)
    # Ignore other types of information.
    else:
        pass


# first open json_file
@app.route('/api/json', methods=['POST'])
def json_parse():
    file_name = json.loads(request.get_data().decode("utf-8"))
    with open('library/' + file_name + '.json', 'r', encoding='utf-8') as f:
        f_data = json.load(f)
<<<<<<< HEAD
    thy = basic.loadImportedTheory(f_data)
    for data in f_data['content']:
        file_data_to_output(thy, data)

=======
    if 'content' in f_data:
        thy = basic.loadImportedTheory(f_data['imports'])
        for data in f_data['content']:
            file_data_to_output(thy, data)
    else:
        f_data['content'] = []
>>>>>>> fe5355ad
    return jsonify({'data': f_data})


# add-button to add data-info;
@app.route('/api/add-info', methods=['POST'])
def json_add_info():
    data = json.loads(request.get_data().decode("utf-8"))

    thy = basic.loadTheory(data['theory_name'])
    item = data['item']
    file_data_to_output(thy, item)
    return jsonify({'data': item})


# save the related data to json file;
@app.route('/api/save_file', methods=['POST'])
def save_file():
    json_data = json.loads(request.get_data().decode("utf-8"))
    data = json_data['data']
    name = json_data['name']
    with open('library/' + name + '.json', 'w+', encoding='utf-8') as f:
        json.dump(data, f, indent=4, ensure_ascii=False, sort_keys=True)

    return jsonify({})


#match the thms for backward or rewrite;
@app.route('/api/match_thm', methods=['POST'])
def match_thm():
    data = json.loads(request.get_data().decode("utf-8"))
    if data:
        cell = cells.get(data.get('id'))
        target_id = data.get('target_id')
        conclusion_id = data.get('conclusion_id')
        if not conclusion_id:
            conclusion_id = None
        ths_rewrite = cell.rewrite_goal_thms(target_id)
        ths = cell.apply_backward_step_thms(target_id, prevs=conclusion_id)
        if ths or ths_rewrite:
            return jsonify({'ths_abs': ths, 'ths_rewrite': ths_rewrite})
        else:
            return jsonify({})


# save the edited data to left-json for updating;
@app.route('/api/save_modify', methods=['POST'])
def save_modify():
    data = json.loads(request.get_data().decode("utf-8"))
    error = {}
    with open('library/' + data['file-name'] + '.json', 'r', encoding='utf-8') as f:
        f_data = json.load(f)
    try:
        thy = basic.loadImportedTheory(f_data['imports'])
        for d in data['prev-list']:
            parser.parse_extension(thy, d)
        file_data_to_output(thy, data)
    except Exception as e:
        exc_detailed = traceback2.format_exc()
        error = {
            "failed": e.__class__.__name__,
            "message": str(e),
            "detail-content": exc_detailed
        }
    return jsonify({'data': data, 'error': error})


# save the edited data to the json file;
@app.route('/api/editor_file', methods=['PUT'])
def save_edit():
    data = json.loads(request.get_data().decode("utf-8"))
    file_name = data['name']
    with open('library/' + file_name + '.json', 'r', encoding='utf-8') as file:
        f_data = json.load(file)
    f_data['content'] = data['data']
    j = open('library/' + file_name + '.json', 'w', encoding='utf-8')
    json.dump(f_data, j, indent=4, ensure_ascii=False, sort_keys=True)
    j.close()

    return jsonify({})


# create new json file;
@app.route('/api/add-new', methods=['PUT'])
def add_new():
    data = json.loads(request.get_data().decode("utf-8"))
    name = data['name']
    if name in file_list:
        with open('library/'+name +'.json', 'r', encoding='utf-8') as f:
            file_data = json.load(f)
            for key in data.keys():
                file_data[key] = data[key]
            f.close()
        with open('library/'+name +'.json', 'w', encoding='utf-8') as f:
            json.dump(file_data, f, ensure_ascii=False, indent=4)
    else:
        with open('library/' +name +'.json', 'w', encoding='utf-8') as f:
            json.dump(data, f, ensure_ascii=False, indent=4)
            f.close()

    return jsonify({})


#locate the files in the library;
@app.route('/api/find_files', methods=['GET'])
def find_files():
    global file_list
    fileDir = os.path.abspath('..') + '/holpy/library'
    for i in os.walk(fileDir):
        files = [x[:-5] for x in i[2]]
        if files:
            file_list = sorted(files)
            return jsonify({'theories': sorted(files)})

    return jsonify({})


#get the metadata of the json-file;
@app.route('/api/edit_jsonFile', methods=['POST'])
def edit_jsonFile():
    content = {}
    name = json.loads(request.get_data().decode('utf-8'))
    with open('library/'+ name+ '.json', 'r', encoding='utf-8') as f:
        file_data = json.load(f)
    content['description'] = file_data['description']
    content['imports'] = file_data['imports']
    content['name'] = name

    return jsonify(content)


#save the file_list
@app.route('/api/save_file_list', methods=['PUT'])
def save_file_list():
    file_name = json.loads(request.get_data().decode('utf-8'))
    fileDir = os.path.abspath('..') + '/holpy/library/' +file_name + '.json'
    os.remove(fileDir)

    return jsonify({})
<|MERGE_RESOLUTION|>--- conflicted
+++ resolved
@@ -145,6 +145,14 @@
             }
         return jsonify(error)
 
+# type of ax
+def type_(thy ,type, j):
+    if type == 'kernel.extension.AxType':
+        return printer.print_type(thy, j)
+    if type == 'kernel.extension.AxConstant':
+        return printer.print_type(thy, j)
+    if type == 'kernel.extension.Theorem':
+        return printer.print_thm(thy, j)
 
 # add hightlight
 def file_data_to_output(thy, data):
@@ -169,14 +177,17 @@
 
     elif data['ty'] == 'type.ind':
         type_dic = dict()
+        constrs = []
+        ext_res = []
         name = data['name']
         args = data['args']
         cons = data['constrs']
-        temp = []
-        ext_data = induct.add_induct_type(name, args, cons)
-        for i in ext_data:
-            j=parser.parse_extension(i)
-            temp.append(printer.print_type(j))
+        for c in cons:
+            c_ = (c['name'], parser.parse_type(thy, c['type']), c['args'])
+            constrs.append(c_)
+        ext = induct.add_induct_type(name, args, constrs)
+        for i in ext.data:
+            ext_res.append(type_(thy ,type(i), i))
         for i, constr in enumerate(data['constrs']):
             type_list = []
             T = parser.parse_type(thy, constr['type'])
@@ -186,15 +197,29 @@
             type_dic[str(i)] = type_list
             type_dic['concl'] = printer.print_type(thy, res, unicode=True, highlight=True)
         data['argsT'] = type_dic
+        data['ext'] = ext_res
 
 
     elif data['ty'] == 'def.ind':
+        name = data['name']
+        type_d = data['type']
+        rules = data['rules']
+        rules_ = []
+        ext_res = []
+        for i in rules:
+            ctxt_ = parser.parse_vars(thy,i['vars'])
+            prop_ = parser.parse_term(thy, ctxt_, i['prop'])
+            rules_.append(prop_)
+        ext = induct.add_induct_def(name, type_d, rules_)
+        for e in ext.data:
+            ext_res.append(type_(thy,type(e),e))
         T = parser.parse_type(thy, data['type'])
         data['type_hl'] = printer.print_type(thy, T, unicode=True, highlight=True)
         for rule in data['rules']:
             ctxt = parser.parse_vars(thy, rule['vars'])
             prop = parser.parse_term(thy, ctxt, rule['prop'])
             rule['prop_hl'] = printer.print_term(thy, prop, unicode=True, highlight=True)
+        data['ext'] = ext_res
     # Ignore other types of information.
     else:
         pass
@@ -206,19 +231,12 @@
     file_name = json.loads(request.get_data().decode("utf-8"))
     with open('library/' + file_name + '.json', 'r', encoding='utf-8') as f:
         f_data = json.load(f)
-<<<<<<< HEAD
-    thy = basic.loadImportedTheory(f_data)
-    for data in f_data['content']:
-        file_data_to_output(thy, data)
-
-=======
     if 'content' in f_data:
         thy = basic.loadImportedTheory(f_data['imports'])
         for data in f_data['content']:
             file_data_to_output(thy, data)
     else:
         f_data['content'] = []
->>>>>>> fe5355ad
     return jsonify({'data': f_data})
 
 
