--- conflicted
+++ resolved
@@ -168,11 +168,7 @@
             for a in argsT:
                 type_list.append(printer.print_type(thy, a, unicode=True, highlight=True))
             type_dic[str(i)] = type_list
-<<<<<<< HEAD
-            type_dic['conl'] = printer.print_type(thy, res, unicode=True, highlight=True)
-=======
             type_dic['concl'] = printer.print_type(thy, res, unicode=True, highlight=True)
->>>>>>> a0cc5223
         data['argsT'] = type_dic
 
     elif data['ty'] == 'def.ind':
