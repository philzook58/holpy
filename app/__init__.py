# Author: Chaozhu Xiang, Bohua Zhan

from copy import copy
import json, sys, io, traceback2, os

sys.stdout = io.TextIOWrapper(sys.stdout.buffer, encoding='utf-8')

from flask import Flask, request, render_template
from flask.json import jsonify
from kernel.type import HOLType
from kernel.term import Term
from kernel.thm import primitive_deriv
from kernel import extension
from syntax import parser, printer
from server.tactic import ProofState
from logic import basic
<<<<<<< HEAD
from logic import induct
from kernel.extension import AxType,AxConstant,Theorem
=======
from syntax import settings
>>>>>>> 8f4a88ad

app = Flask(__name__, static_url_path='/static')
app.secret_key = b'_5#y2L"F4Q8z\n\xec]/'

app.config.from_object('config')

# Dictionary from id to ProofState
cells = dict()


@app.route('/')
def index():
    return render_template('index.html')


@app.route('/api/init', methods=['POST'])
def init_component():
    data = json.loads(request.get_data().decode("utf-8"))
    if data:
        thy = basic.loadTheory(data['theory_name'], limit=('thm', data['thm_name']))
        cell = ProofState.parse_init_state(thy, data)
        cells[data['id']] = cell
        return jsonify(cell.json_data())
    return jsonify({})


@app.route('/api/init-saved-proof', methods=['POST'])
def init_saved_proof():
    data = json.loads(request.get_data().decode("utf-8"))
    if data:
        try:
            thy = basic.loadTheory(data['theory_name'], limit=('thm', data['thm_name']))
            cell = ProofState.parse_proof(thy, data)
            cells[data['id']] = cell
            return jsonify(cell.json_data())
        except Exception as e:
            error = {
                "failed": e.__class__.__name__,
                "message": str(e)
            }
        return jsonify(error)
    return jsonify({})


@app.route('/api/add-line-after', methods=['POST'])
def add_line_after():
    data = json.loads(request.get_data().decode("utf-8"))
    if data:
        cell = cells[data['id']]
        cell.add_line_after(data['line_id'])
        return jsonify(cell.json_data())
    return jsonify({})


@app.route('/api/remove-line', methods=['POST'])
def remove_line():
    data = json.loads(request.get_data().decode("utf-8"))
    if data:
        cell = cells[data['id']]
        cell.remove_line(data['line_id'])
        return jsonify(cell.json_data())
    return jsonify({})


@app.route('/api/introduction', methods=['POST'])
def introduction():
    data = json.loads(request.get_data().decode("utf-8"))
    if data:
        cell = cells.get(data.get('id'))
        len_before = len(cell.prf.items)
        cell.introduction(data['line_id'], data.get('var_name'))
        line_diff = (len(cell.prf.items) - len_before) / 2
        result = cell.json_data()
        result["line-diff"] = line_diff
        return jsonify(result)
    return jsonify({})


@app.route('/api/apply-backward-step', methods=['POST'])
def apply_backward_step():
    data = json.loads(request.get_data().decode("utf-8"))
    if data:
        cell = cells.get(data['id'])
        theorem = data['theorem'].split(",")
        theorem, prevs = theorem[0], theorem[1:]
        if prevs:
            prevs = [prev.strip() for prev in prevs]
        cell.apply_backward_step(data['line_id'], theorem, prevs=prevs)
        return jsonify(cell.json_data())
    return jsonify({})


@app.route('/api/apply-induction', methods=['POST'])
def apply_induction():
    data = json.loads(request.get_data().decode("utf-8"))
    if data:
        cell = cells.get(data.get('id'))
        theorem, var = data.get('theorem').split(",")
        cell.apply_induction(data['line_id'], theorem, var)
        return jsonify(cell.json_data())
    return jsonify({})


@app.route('/api/rewrite-goal', methods=['POST'])
def rewrite_goal():
    data = json.loads(request.get_data().decode("utf-8"))
    if data:
        cell = cells.get(data.get('id'))
        theorem = data.get('theorem')
        cell.rewrite_goal(data['line_id'], theorem)
        return jsonify(cell.json_data())
    return jsonify({})


@app.route('/api/set-line', methods=['POST'])
def set_line():
    data = json.loads(request.get_data().decode("utf-8"))
    if data:
        cell = cells.get(data['id'])
        try:
            line_id = data['item']['id']
            item = parser.parse_proof_rule(cell.thy, cell.get_ctxt(line_id), data['item'])
            cell.set_line(item.id, item.rule, args=item.args, prevs=item.prevs, th=item.th)
            return jsonify(cell.json_data())
        except Exception as e:
            error = {
                "failed": e.__class__.__name__,
                "message": str(e)
            }
        return jsonify(error)

# type of ax
def type_(thy, j):
    if isinstance(j, AxType):
        return (printer.print_type(thy, j), 'type')
    if isinstance(j,AxConstant):
        if isinstance(j.T, str):
            j.T = parser.parse_type(thy, j.T)
        return (printer.print_type(thy, j.T), 'constant')
    if isinstance(j, Theorem):
        return (printer.print_thm(thy, j.th), 'theorem')

# add hightlight
def file_data_to_output(thy, data):
    """Convert an item in the theory in json format in the file to
    json format sent to the web client. Modifies data in-place.
    Also modifies thy in parsing the item.

    """
<<<<<<< HEAD
    # 如何实现induct函数，在对应的类型里调用参数，如test里的实例一样使用；
    # parser.induct.add_induct_type(      )
    # data = printer.print_term(thy, prop, unicode=True, highlight=True)

=======
>>>>>>> 8f4a88ad
    parser.parse_extension(thy, data)
    if data['ty'] == 'def.ax':
        T = parser.parse_type(thy, data['type'])
        data['type_hl'] = printer.print_type(thy, T, unicode=True, highlight=True)

    elif data['ty'] == 'thm' or data['ty'] == 'thm.ax':
        ctxt = parser.parse_vars(thy, data['vars'])
        prop = parser.parse_term(thy, ctxt, data['prop'])
        data['prop_hl'] = printer.print_term(thy, prop, unicode=True, highlight=True)

    elif data['ty'] == 'type.ind':
        type_dic = dict()
        constrs = []
        ext_res = []
        name = data['name']
        args = data['args']
        cons = data['constrs']
        for c in cons:
            c_ = (c['name'], parser.parse_type(thy, c['type']), c['args'])
            constrs.append(c_)
        ext = induct.add_induct_type(name, args, constrs)
        for i in ext.data:
            if type_(thy, i):
                ext_res.append(type_(thy, i))
        for i, constr in enumerate(data['constrs']):
            type_list = []
            T = parser.parse_type(thy, constr['type'])
            argsT, res = HOLType.strip_type(T)
            for a in argsT:
                type_list.append(printer.print_type(thy, a, unicode=True, highlight=True))
            type_dic[str(i)] = type_list
            type_dic['concl'] = printer.print_type(thy, res, unicode=True, highlight=True)
        data['argsT'] = type_dic
        data['ext'] = ext_res

<<<<<<< HEAD
    elif data['ty'] == 'def.ind':
        name = data['name']
        type_d = data['type']
        rules = data['rules']
        rules_ = []
        ext_res = []
        for i in rules:
            ctxt_ = parser.parse_vars(thy,i['vars'])
            prop_ = parser.parse_term(thy, ctxt_, i['prop'])
            rules_.append(prop_)
        ext = induct.add_induct_def(name, type_d, rules_)
        for e in ext.data:
            if type_(thy, e):
                ext_res.append(type_(thy, e))
=======
    elif data['ty'] == 'def':
        settings.settings_stack[0]['highlight'] = True
        settings.settings_stack[0]['unicode'] = True
        ctxt = parser.parse_vars(thy, data['vars'])
        term = parser.parse_term(thy, ctxt, data['prop'])
        type = parser.parse_type(thy, data['type'])
        data['term'] = printer.print_term(thy, term)
        data['type_hl'] = printer.print_type(thy, type)
        settings.settings_stack[0]['unicode'] = False
        settings.settings_stack[0]['highlight'] = False

    elif data['ty'] == 'def.ind' or data['ty'] == 'def.pred':
>>>>>>> 8f4a88ad
        T = parser.parse_type(thy, data['type'])
        data['type_hl'] = printer.print_type(thy, T, unicode=True, highlight=True)
        for rule in data['rules']:
            ctxt = parser.parse_vars(thy, rule['vars'])
            prop = parser.parse_term(thy, ctxt, rule['prop'])
            rule['prop_hl'] = printer.print_term(thy, prop, unicode=True, highlight=True)
<<<<<<< HEAD
        data['ext'] = ext_res
=======

>>>>>>> 8f4a88ad
    # Ignore other types of information.
    else:
        pass


# first open json_file
@app.route('/api/json', methods=['POST'])
def json_parse():
    file_name = json.loads(request.get_data().decode("utf-8"))
    with open('library/' + file_name + '.json', 'r', encoding='utf-8') as f:
        f_data = json.load(f)
    if 'content' in f_data:
        thy = basic.loadImportedTheory(f_data['imports'])
        for data in f_data['content']:
            file_data_to_output(thy, data)
    else:
        f_data['content'] = []
    return jsonify({'data': f_data})


# add-button to add data-info;
@app.route('/api/add-info', methods=['POST'])
def json_add_info():
    data = json.loads(request.get_data().decode("utf-8"))

    thy = basic.loadTheory(data['theory_name'])
    item = data['item']
    file_data_to_output(thy, item)

    return jsonify({'data': item})


# save the related data to json file;
@app.route('/api/save_file', methods=['POST'])
def save_file():
    json_data = json.loads(request.get_data().decode("utf-8"))
    data = json_data['data']
    name = json_data['name']
    with open('library/' + name + '.json', 'w+', encoding='utf-8') as f:
        json.dump(data, f, indent=4, ensure_ascii=False, sort_keys=True)

    return jsonify({})


#match the thms for backward or rewrite;
@app.route('/api/match_thm', methods=['POST'])
def match_thm():
    dict = {}
    data = json.loads(request.get_data().decode("utf-8"))
    thy = basic.loadTheory(data['theory_name'])
    if data:
        cell = cells.get(data.get('id'))
        target_id = data.get('target_id')
        ctxt = cell.get_ctxt(target_id)
        settings.settings_stack[0]['highlight'] = True
        for k, v in ctxt.items():
            dict[k] = printer.print_type(thy, v)
        conclusion_id = data.get('conclusion_id')
        if not conclusion_id:
            conclusion_id = None
        settings.settings_stack[0]['highlight'] = False
        ths_rewrite = cell.rewrite_goal_thms(target_id)
        ths = cell.apply_backward_step_thms(target_id, prevs=conclusion_id)
        if ths or ths_rewrite:
            return jsonify({'ths_abs': ths, 'ths_rewrite': ths_rewrite, 'ctxt': dict})
        else:
            return jsonify({'ctxt': dict})


# save the edited data to left-json for updating;
@app.route('/api/save_modify', methods=['POST'])
def save_modify():
    data = json.loads(request.get_data().decode("utf-8"))
    error = {}
    with open('library/' + data['file-name'] + '.json', 'r', encoding='utf-8') as f:
        f_data = json.load(f)
    try:
        thy = basic.loadImportedTheory(f_data['imports'])
        for d in data['prev-list']:
            parser.parse_extension(thy, d)
        file_data_to_output(thy, data)
    except Exception as e:
        exc_detailed = traceback2.format_exc()
        error = {
            "failed": e.__class__.__name__,
            "message": str(e),
            "detail-content": exc_detailed
        }

    return jsonify({'data': data, 'error': error})


# save the edited data to the json file;
@app.route('/api/editor_file', methods=['PUT'])
def save_edit():
    data = json.loads(request.get_data().decode("utf-8"))
    file_name = data['name']
    with open('library/' + file_name + '.json', 'r', encoding='utf-8') as file:
        f_data = json.load(file)
    f_data['content'] = data['data']
    j = open('library/' + file_name + '.json', 'w', encoding='utf-8')
    json.dump(f_data, j, indent=4, ensure_ascii=False, sort_keys=True)
    j.close()

    return jsonify({})


# create new json file;
@app.route('/api/add-new', methods=['PUT'])
def add_new():
    data = json.loads(request.get_data().decode("utf-8"))
    name = data['name']
    if name in file_list:
        with open('library/'+name +'.json', 'r', encoding='utf-8') as f:
            file_data = json.load(f)
            for key in data.keys():
                file_data[key] = data[key]
            f.close()
        with open('library/'+name +'.json', 'w', encoding='utf-8') as f:
            json.dump(file_data, f, ensure_ascii=False, indent=4)
    else:
        with open('library/' +name +'.json', 'w', encoding='utf-8') as f:
            json.dump(data, f, ensure_ascii=False, indent=4)
            f.close()

    return jsonify({})


#locate the files in the library;
@app.route('/api/find_files', methods=['GET'])
def find_files():
    global file_list
    fileDir = os.path.abspath('..') + '/holpy/library'
    for i in os.walk(fileDir):
        files = [x[:-5] for x in i[2]]
        if files:
            file_list = sorted(files)
            return jsonify({'theories': sorted(files)})

    return jsonify({})


#get the metadata of the json-file;
@app.route('/api/edit_jsonFile', methods=['POST'])
def edit_jsonFile():
    content = {}
    name = json.loads(request.get_data().decode('utf-8'))
    with open('library/'+ name+ '.json', 'r', encoding='utf-8') as f:
        file_data = json.load(f)
    content['description'] = file_data['description']
    content['imports'] = file_data['imports']
    content['name'] = name

    return jsonify(content)


#save the file_list
@app.route('/api/save_file_list', methods=['PUT'])
def save_file_list():
    file_name = json.loads(request.get_data().decode('utf-8'))
    fileDir = os.path.abspath('..') + '/holpy/library/' +file_name + '.json'
    os.remove(fileDir)

    return jsonify({})
<|MERGE_RESOLUTION|>--- conflicted
+++ resolved
@@ -14,12 +14,9 @@
 from syntax import parser, printer
 from server.tactic import ProofState
 from logic import basic
-<<<<<<< HEAD
 from logic import induct
 from kernel.extension import AxType,AxConstant,Theorem
-=======
 from syntax import settings
->>>>>>> 8f4a88ad
 
 app = Flask(__name__, static_url_path='/static')
 app.secret_key = b'_5#y2L"F4Q8z\n\xec]/'
@@ -169,13 +166,6 @@
     Also modifies thy in parsing the item.
 
     """
-<<<<<<< HEAD
-    # 如何实现induct函数，在对应的类型里调用参数，如test里的实例一样使用；
-    # parser.induct.add_induct_type(      )
-    # data = printer.print_term(thy, prop, unicode=True, highlight=True)
-
-=======
->>>>>>> 8f4a88ad
     parser.parse_extension(thy, data)
     if data['ty'] == 'def.ax':
         T = parser.parse_type(thy, data['type'])
@@ -188,8 +178,7 @@
 
     elif data['ty'] == 'type.ind':
         type_dic = dict()
-        constrs = []
-        ext_res = []
+        constrs, ext_res = [], []
         name = data['name']
         args = data['args']
         cons = data['constrs']
@@ -211,13 +200,11 @@
         data['argsT'] = type_dic
         data['ext'] = ext_res
 
-<<<<<<< HEAD
-    elif data['ty'] == 'def.ind':
+    elif data['ty'] == 'def.ind' or data['ty'] == 'def.pred':
         name = data['name']
         type_d = data['type']
         rules = data['rules']
-        rules_ = []
-        ext_res = []
+        rules_, ext_res = [], []
         for i in rules:
             ctxt_ = parser.parse_vars(thy,i['vars'])
             prop_ = parser.parse_term(thy, ctxt_, i['prop'])
@@ -226,7 +213,14 @@
         for e in ext.data:
             if type_(thy, e):
                 ext_res.append(type_(thy, e))
-=======
+        T = parser.parse_type(thy, data['type'])
+        for rule in data['rules']:
+            ctxt = parser.parse_vars(thy, rule['vars'])
+            prop = parser.parse_term(thy, ctxt, rule['prop'])
+            rule['prop_hl'] = printer.print_term(thy, prop, unicode=True, highlight=True)
+        data['type_hl'] = printer.print_type(thy, T, unicode=True, highlight=True)
+        data['ext'] = ext_res
+
     elif data['ty'] == 'def':
         settings.settings_stack[0]['highlight'] = True
         settings.settings_stack[0]['unicode'] = True
@@ -238,19 +232,6 @@
         settings.settings_stack[0]['unicode'] = False
         settings.settings_stack[0]['highlight'] = False
 
-    elif data['ty'] == 'def.ind' or data['ty'] == 'def.pred':
->>>>>>> 8f4a88ad
-        T = parser.parse_type(thy, data['type'])
-        data['type_hl'] = printer.print_type(thy, T, unicode=True, highlight=True)
-        for rule in data['rules']:
-            ctxt = parser.parse_vars(thy, rule['vars'])
-            prop = parser.parse_term(thy, ctxt, rule['prop'])
-            rule['prop_hl'] = printer.print_term(thy, prop, unicode=True, highlight=True)
-<<<<<<< HEAD
-        data['ext'] = ext_res
-=======
-
->>>>>>> 8f4a88ad
     # Ignore other types of information.
     else:
         pass
