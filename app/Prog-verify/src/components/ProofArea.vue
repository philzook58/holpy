<template>
  <div class="tab-pane fade active code-cell">
    <label :for=page_num></label>
    <textarea :id=page_num v-model="proof" class="proofArea"></textarea>
    <br>
    <label></label>
  </div>
</template>

<script>
import 'codemirror/lib/codemirror.css'
let CodeMirror = require('codemirror/lib/codemirror')

export default {
  name: 'proofArea',
  props: ['page_num', 'proof'],
  data: function () {
    return {
      editor: ''
    }
  },
  methods: {
    is_last_id(proof, lineNo) {
      if (proof.length - 1 === lineNo) {
        return true
      }
      return proof[lineNo + 1].rule === 'intros'
    },
    display_have_prompt(editor, proof, lineNo, ch, that) {
      if (that.$options.methods.is_last_id(proof, lineNo)) {
        return that.$options.methods.display_str(editor, 'show ', lineNo, ch, {css: 'color: darkcyan; font-weight: bold'})
      } else {
        return that.$options.methods.display_str(editor, 'have ', lineNo, ch, {css: 'color: darkblue; font-weight: bold'})
      }
    },
<<<<<<< HEAD
    display_highlight_strs(editor, p, lineNo, ch) {
=======
    display_highlight_str(editor, p, lineNo, ch, that) {
>>>>>>> e61806ab
      let color
      if (p[1] === 0) { color = 'color: black' } else if (p[1] === 1) { color = 'color: green' } else if (p[1] === 2) { color = 'color: blue' } else if (p[1] === 3) { color = 'color: purple' } else if (p[1] === 4) { color = 'color: silver' }
      return this.$options.methods.display_str(editor, p[0], lineNo, ch, {css: color})
    },
    display_highlight_strs(editor, ps, line_no, ch, that) {
      for (let i = 0; i < ps.length; i++) {
          ch = that.$options.methods.display_highlight_str(editor, ps[i], line_no, ch, that);
      }
      return ch;
    },
    display_str(editor, str, lineNo, ch, mark) {
      let len = str.length
      editor.replaceRange(str, {line: lineNo, ch: ch}, {line: lineNo, ch: ch + len})
      if (typeof mark !== 'undefined') {
        editor.markText({line: lineNo, ch: ch}, {line: lineNo, ch: ch + len}, mark)
      }
      return ch + len
    },
    display_line(proof, lineNo) {
      let editor = this.editor
      let line = proof[lineNo]
      let ch = 0
      let strTemp = ''
      for (let i = 0; i < line.id.length; i++) {
        if (line.id[i] === '.') {
          strTemp += '  '
        }
      }
      ch = this.$options.methods.display_str(editor, strTemp, lineNo, ch, {css: 'font-weight: bold'})
      if (line.rule === 'assume') {
        ch = this.$options.methods.display_str(editor, 'assume ', lineNo, ch, {css: 'color: darkcyan; font-weight: bold'})
        ch = this.$options.methods.display_highlight_strs(editor, line.args_hl, lineNo, ch)
      } else if (line.rule === 'variable') {
        ch = this.$options.methods.display_str(editor, 'fix ', lineNo, ch, {css: 'color: darkcyan; font-weight: bold'})
        ch = this.$options.methods.display_highlight_strs(editor, line.args_hl, lineNo, ch)
      } else if (line.rule === 'subproof') {
<<<<<<< HEAD
        ch = this.$options.methods.display_have_prompt(editor, proof, lineNo, ch)
        ch = this.$options.methods.display_highlight_strs(editor, line.th_hl, lineNo, ch)
        ch = this.$options.methods.display_str(editor, ' with', lineNo, ch, {css: 'color: darkblue; font-weight: bold'})
      } else {
        // Display theorem with highlight
        if (line.th_hl.length > 0) {
          ch = this.$options.methods.display_have_prompt(editor, proof, lineNo, ch)
          ch = this.$options.methods.display_highlight_strs(editor, line.th_hl, lineNo, ch)
          ch = this.$options.methods.display_str(editor, ' by ', lineNo, ch, {css: 'font-weight: bold'})
=======
        ch = that.$options.methods.display_have_prompt(editor, proof, lineNo, ch, that)
        ch = that.$options.methods.display_highlight_strs(editor, line.th_hl, lineNo, ch, that)
        ch = that.$options.methods.display_str(editor, ' with', lineNo, ch, {css: 'color: darkblue; font-weight: bold'})
      } else {
        // Display theorem with highlight
        if (line.th_hl.length > 0) {
          ch = that.$options.methods.display_have_prompt(editor, proof, lineNo, ch, that)
          ch = that.$options.methods.display_highlight_strs(editor, line.th_hl, lineNo, ch, that)
          ch = that.$options.methods.display_str(editor, ' by ', lineNo, ch, {css: 'font-weight: bold'})
>>>>>>> e61806ab
        }
        // Display rule name
        ch = this.$options.methods.display_str(editor, line.rule, lineNo, ch)
        // Display args with highlight
        if (line.args_hl.length > 0) {
          ch = this.$options.methods.display_str(editor, ' ', lineNo, ch)
          ch = this.$options.methods.display_highlight_strs(editor, line.args_hl, lineNo, ch)
        }
        if (line.prevs.length > 0) {
          ch = this.$options.methods.display_str(editor, ' from ', lineNo, ch, {css: 'font-weight: bold'})
          ch = this.$options.methods.display_str(editor, line.prevs.join(', '), lineNo, ch)
        }
      }
      editor.execCommand('goDocEnd')
    }
  },
  watch: {
    proof(val) {
      if (this.editor) {
        let that = this
        let editor = this.editor
        let proof = val
        editor.setValue('')
        editor.setOption('lineNumberFormatter', function(lineNo) {
          if (lineNo < proof.length) {
            return proof[lineNo].id
          } else {
            return ''
          }
        })
        let maxIdLen = 0
        proof.forEach(function(line, lineNo) {
          let idLen = line.id.length
          if (idLen >= maxIdLen) {
            maxIdLen = idLen
          }
          that.$options.methods.display_line(proof, lineNo)
          let len = editor.getLineHandle(lineNo).text.length
          editor.replaceRange('\n', {line: lineNo, ch: len}, {line: lineNo, ch: len + 1})
          if (line.rule === 'intros') {
            editor.markText({line: lineNo, ch: 0}, {line: lineNo}, {inclusiveRight: true, inclusiveLeft: true, collapsed: 'true'})
          }
        })
      }
    }
  },
  mounted() {
    let editor = CodeMirror.fromTextArea(document.getElementById(this.page_num), {
      mode: 'text/x-python',
      lineNumbers: true,
      firstLineNumber: 0,
      theme: '',
      lineWrapping: false,
      foldGutter: true,
      smartIndent: false,
      matchBrackets: true,
      viewportMargin: Infinity,
      // scrollbarStyle: 'overlay',
      gutters: ['CodeMirror-linenumbers', 'CodeMirror-foldgutter']
    })
    this.editor = editor
  }
}

</script>

<style scoped>
  .proofArea {
    width: 100%;
    height: 2vh;
  }
</style><|MERGE_RESOLUTION|>--- conflicted
+++ resolved
@@ -33,14 +33,10 @@
         return that.$options.methods.display_str(editor, 'have ', lineNo, ch, {css: 'color: darkblue; font-weight: bold'})
       }
     },
-<<<<<<< HEAD
-    display_highlight_strs(editor, p, lineNo, ch) {
-=======
     display_highlight_str(editor, p, lineNo, ch, that) {
->>>>>>> e61806ab
       let color
       if (p[1] === 0) { color = 'color: black' } else if (p[1] === 1) { color = 'color: green' } else if (p[1] === 2) { color = 'color: blue' } else if (p[1] === 3) { color = 'color: purple' } else if (p[1] === 4) { color = 'color: silver' }
-      return this.$options.methods.display_str(editor, p[0], lineNo, ch, {css: color})
+      return that.$options.methods.display_str(editor, p[0], lineNo, ch, {css: color})
     },
     display_highlight_strs(editor, ps, line_no, ch, that) {
       for (let i = 0; i < ps.length; i++) {
@@ -74,17 +70,6 @@
         ch = this.$options.methods.display_str(editor, 'fix ', lineNo, ch, {css: 'color: darkcyan; font-weight: bold'})
         ch = this.$options.methods.display_highlight_strs(editor, line.args_hl, lineNo, ch)
       } else if (line.rule === 'subproof') {
-<<<<<<< HEAD
-        ch = this.$options.methods.display_have_prompt(editor, proof, lineNo, ch)
-        ch = this.$options.methods.display_highlight_strs(editor, line.th_hl, lineNo, ch)
-        ch = this.$options.methods.display_str(editor, ' with', lineNo, ch, {css: 'color: darkblue; font-weight: bold'})
-      } else {
-        // Display theorem with highlight
-        if (line.th_hl.length > 0) {
-          ch = this.$options.methods.display_have_prompt(editor, proof, lineNo, ch)
-          ch = this.$options.methods.display_highlight_strs(editor, line.th_hl, lineNo, ch)
-          ch = this.$options.methods.display_str(editor, ' by ', lineNo, ch, {css: 'font-weight: bold'})
-=======
         ch = that.$options.methods.display_have_prompt(editor, proof, lineNo, ch, that)
         ch = that.$options.methods.display_highlight_strs(editor, line.th_hl, lineNo, ch, that)
         ch = that.$options.methods.display_str(editor, ' with', lineNo, ch, {css: 'color: darkblue; font-weight: bold'})
@@ -94,7 +79,6 @@
           ch = that.$options.methods.display_have_prompt(editor, proof, lineNo, ch, that)
           ch = that.$options.methods.display_highlight_strs(editor, line.th_hl, lineNo, ch, that)
           ch = that.$options.methods.display_str(editor, ' by ', lineNo, ch, {css: 'font-weight: bold'})
->>>>>>> e61806ab
         }
         // Display rule name
         ch = this.$options.methods.display_str(editor, line.rule, lineNo, ch)
