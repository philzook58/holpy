{
    "content": [
        {
            "hint_rewrite": true,
            "instructions": [
                "Select S1 as goal, use Ctrl+B with conjI",
                "Select S1 as goal and A1 as fact, use Ctrl+B with conjD2.",
                "Select S2 as goal and A1 as fact, use Ctrl+B with conjD1."
            ],
            "name": "conj_comm",
            "num_gaps": 1,
            "proof": [
                {
                    "args": "A ∧ B",
                    "id": "0",
                    "prevs": [],
                    "rule": "assume",
                    "th": "A ∧ B ⊢ A ∧ B"
                },
                {
                    "args": "",
                    "id": "1",
                    "prevs": [],
                    "rule": "sorry",
                    "th": "A ∧ B ⊢ B ∧ A"
                },
                {
                    "args": "A ∧ B",
                    "id": "2",
                    "prevs": [
                        "1"
                    ],
                    "rule": "implies_intr",
                    "th": "⊢ A ∧ B ⟶ B ∧ A"
                }
            ],
            "prop": "A ∧ B ⟶ B ∧ A",
            "ty": "thm",
            "vars": {
                "A": "bool",
                "B": "bool"
            }
        },
        {
            "instructions": [
                "Select S1 as goal and A1 as fact, use Ctrl+B with disjE.",
                "Select S1 as goal, use Ctrl+I.",
                "Select S2 as goal and S1 as fact, use Ctrl+B with disjI2.",
                "Select S4 as goal, use Ctrl+I.",
                "Select S5 as goal and S4 as fact, use Ctrl+B with disjI1."
            ],
            "name": "disj_comm",
            "num_gaps": 1,
            "proof": [
                {
                    "args": "A ∨ B",
                    "id": "0",
                    "prevs": [],
                    "rule": "assume",
                    "th": "A ∨ B ⊢ A ∨ B"
                },
                {
                    "args": "",
                    "id": "1",
                    "prevs": [],
                    "rule": "sorry",
                    "th": "A ∨ B ⊢ B ∧ A"
                },
                {
                    "args": "A ∨ B",
                    "id": "2",
                    "prevs": [
                        "1"
                    ],
                    "rule": "implies_intr",
                    "th": "⊢ A ∨ B ⟶ B ∧ A"
                }
            ],
<<<<<<< HEAD
            "prop": "A ∨ B ⟶ B ∨ A",
=======
            "prop": "A ∨ B ⟶ B | A",
>>>>>>> 6324eac0
            "ty": "thm",
            "vars": {
                "A": "bool",
                "B": "bool"
            }
        },
        {
            "name": "conj_assoc",
            "prop": "(A & B & C) = ((A & B) & C)",
            "ty": "thm",
            "vars": {
                "A": "bool",
                "B": "bool",
                "C": "bool"
            }
        },
        {
            "name": "disj_assoc",
            "prop": "(A | B | C) = ((A | B) | C)",
            "ty": "thm",
            "vars": {
                "A": "bool",
                "B": "bool",
                "C": "bool"
            }
        },
        {
            "instructions": [
                "Add line 'theorem classical' after A1.",
                "Select S2 as goal and S1 as fact, use Ctrl+B with disjE.",
                "Select S2 as goal, use Ctrl+I.",
                "Select S4 as goal, use Ctrl+I.",
                "Select S5 as goal, use Ctrl+B with falseE.",
                "Select S5 as goal and A1 as fact, use Ctrl+B with negE."
            ],
            "name": "double_neg",
            "num_gaps": 0,
            "proof": [
                {
                    "args": "¬¬A",
                    "id": "0",
                    "prevs": [],
                    "rule": "assume",
                    "th": "¬¬A ⊢ ¬¬A"
                },
                {
                    "args": "classical",
                    "id": "1",
                    "prevs": [],
                    "rule": "theorem",
                    "th": "⊢ A ∨ ¬A"
                },
                {
                    "args": "",
                    "id": "2",
                    "prevs": [],
                    "rule": "subproof",
                    "th": "¬¬A ⊢ A ⟶ A"
                },
                {
                    "args": "A",
                    "id": "2.0",
                    "prevs": [],
                    "rule": "assume",
                    "th": "A ⊢ A"
                },
                {
                    "args": "A",
                    "id": "2.1",
                    "prevs": [
                        "2.0"
                    ],
                    "rule": "implies_intr",
                    "th": "⊢ A ⟶ A"
                },
                {
                    "args": "",
                    "id": "3",
                    "prevs": [],
                    "rule": "subproof",
                    "th": "¬¬A ⊢ ¬A ⟶ A"
                },
                {
                    "args": "¬A",
                    "id": "3.0",
                    "prevs": [],
                    "rule": "assume",
                    "th": "¬A ⊢ ¬A"
                },
                {
                    "args": "negE, {}, {A: ¬A}",
                    "id": "3.1",
                    "prevs": [
                        "0",
                        "3.0"
                    ],
                    "rule": "apply_theorem_for",
                    "th": "¬¬A, ¬A ⊢ false"
                },
                {
                    "args": "falseE, {}, {A: A}",
                    "id": "3.2",
                    "prevs": [
                        "3.1"
                    ],
                    "rule": "apply_theorem_for",
                    "th": "¬¬A, ¬A ⊢ A"
                },
                {
                    "args": "¬A",
                    "id": "3.3",
                    "prevs": [
                        "3.2"
                    ],
                    "rule": "implies_intr",
                    "th": "¬¬A ⊢ ¬A ⟶ A"
                },
                {
                    "args": "disjE, {}, {A: A, B: ¬A, C: A}",
                    "id": "4",
                    "prevs": [
                        "1",
                        "2",
                        "3"
                    ],
                    "rule": "apply_theorem_for",
                    "th": "¬¬A ⊢ A"
                },
                {
                    "args": "¬¬A",
                    "id": "5",
                    "prevs": [
                        "4"
                    ],
                    "rule": "implies_intr",
                    "th": "⊢ ¬¬A ⟶ A"
                }
            ],
            "prop": "~~A --> A",
            "ty": "thm",
            "vars": {
                "A": "bool"
            }
        },
        {
            "instructions": [
                "Select S1 as goal and A1 as fact, use Ctrl+B with exE.",
                "Select S1 as goal, use Ctrl+I with x as variable name.",
                "Select S2 as goal, use Ctrl+B with conjI.",
                "Add line 'apply_theorem conjD1 from S1' after S1.",
                "Select S3 as goal and S2 as fact, use Ctrl+B with exI.",
                "Add line 'apply_theorem conjD2 from S1' after S3.",
                "Select S5 as goal and S4 as fact, use Ctrl+B with exI."
            ],
            "name": "ex_conj_distrib",
            "num_gaps": 2,
            "proof": [
                {
                    "args": "∃x. A x ∧ B x",
                    "id": "0",
                    "prevs": [],
                    "rule": "assume",
                    "th": "∃x. A x ∧ B x ⊢ ∃x. A x ∧ B x"
                },
                {
                    "args": "",
                    "id": "1",
                    "prevs": [],
                    "rule": "subproof",
                    "th": "∃x. A x ∧ B x ⊢ ∀a. A a ∧ B a ⟶ (∃x. A x) ∧ (∃x. B x)"
                },
                {
                    "args": "a, 'a",
                    "id": "1.0",
                    "prevs": [],
                    "rule": "variable",
                    "th": ""
                },
                {
                    "args": "A a ∧ B a",
                    "id": "1.1",
                    "prevs": [],
                    "rule": "assume",
                    "th": "A a ∧ B a ⊢ A a ∧ B a"
                },
                {
                    "args": "",
                    "id": "1.2",
                    "prevs": [],
                    "rule": "sorry",
                    "th": "∃x. A x ∧ B x, A a ∧ B a ⊢ ∃x. A x"
                },
                {
                    "args": "",
                    "id": "1.3",
                    "prevs": [],
                    "rule": "sorry",
                    "th": "∃x. A x ∧ B x, A a ∧ B a ⊢ ∃x. B x"
                },
                {
                    "args": "conjI, {}, {A: ∃x. A x, B: ∃x. B x}",
                    "id": "1.4",
                    "prevs": [
                        "1.2",
                        "1.3"
                    ],
                    "rule": "apply_theorem_for",
                    "th": "∃x. A x ∧ B x, A a ∧ B a ⊢ (∃x. A x) ∧ (∃x. B x)"
                },
                {
                    "args": "A a ∧ B a",
                    "id": "1.5",
                    "prevs": [
                        "1.4"
                    ],
                    "rule": "implies_intr",
                    "th": "∃x. A x ∧ B x ⊢ A a ∧ B a ⟶ (∃x. A x) ∧ (∃x. B x)"
                },
                {
                    "args": "a",
                    "id": "1.6",
                    "prevs": [
                        "1.5"
                    ],
                    "rule": "forall_intr",
                    "th": "∃x. A x ∧ B x ⊢ ∀a. A a ∧ B a ⟶ (∃x. A x) ∧ (∃x. B x)"
                },
                {
                    "args": "exE, {a: 'a}, {C: (∃x. A x) ∧ (∃x. B x), P: λx. A x ∧ B x}",
                    "id": "2",
                    "prevs": [
                        "0",
                        "1"
                    ],
                    "rule": "apply_theorem_for",
                    "th": "∃x. A x ∧ B x ⊢ (∃x. A x) ∧ (∃x. B x)"
                },
                {
                    "args": "∃x. A x ∧ B x",
                    "id": "3",
                    "prevs": [
                        "2"
                    ],
                    "rule": "implies_intr",
                    "th": "⊢ (∃x. A x ∧ B x) ⟶ (∃x. A x) ∧ (∃x. B x)"
                }
            ],
            "prop": "(?x. A x & B x) --> (?x. A x) & (?x. B x)",
            "ty": "thm",
            "vars": {
                "A": "'a => bool",
                "B": "'a => bool"
            }
        },
        {
            "instructions": [
                "Select S1 as goal, use Ctrl+B with conjI.",
                "Select S1 as goal, use Ctrl+I with x as variable name.",
                "Add line 'forall_elim x from A1' after A1.",
                "Select S2 as goal and S1 as fact, use Ctrl+B with conjD1.",
                "Select S4 as goal, use Ctrl+I with x as variable name.",
                "Select S4 as goal and S1 as fact, use Ctrl+B with conjD2."
            ],
            "name": "all_conj_distrib",
            "prop": "(!x. A x & B x) --> (!x. A x) & (!x. B x)",
            "ty": "thm",
            "vars": {
                "A": "'a => bool",
                "B": "'a => bool",
                "x": "'a"
            }
        },
        {
            "name": "conj_disj_distribL1",
            "prop": "A & (B | C) --> (A & B) | (A & C)",
            "ty": "thm",
            "vars": {
                "A": "bool",
                "B": "bool",
                "C": "bool"
            }
        },
        {
            "name": "conj_disj_distribL1",
            "prop": "(A & B) | (A & C) --> A & (B | C)",
            "ty": "thm",
            "vars": {
                "A": "bool",
                "B": "bool",
                "C": "bool"
            }
        }
    ],
    "description": "Basic results in logic",
    "imports": [
        "logic_base"
    ],
    "name": "logic"
}<|MERGE_RESOLUTION|>--- conflicted
+++ resolved
@@ -1,7 +1,6 @@
 {
     "content": [
         {
-            "hint_rewrite": true,
             "instructions": [
                 "Select S1 as goal, use Ctrl+B with conjI",
                 "Select S1 as goal and A1 as fact, use Ctrl+B with conjD2.",
@@ -76,11 +75,7 @@
                     "th": "⊢ A ∨ B ⟶ B ∧ A"
                 }
             ],
-<<<<<<< HEAD
-            "prop": "A ∨ B ⟶ B ∨ A",
-=======
             "prop": "A ∨ B ⟶ B | A",
->>>>>>> 6324eac0
             "ty": "thm",
             "vars": {
                 "A": "bool",
