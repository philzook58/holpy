[
    {
        "ty": "def.ax",
        "name": "neg",
        "T": "bool => bool",
        "ascii_op": "~",
        "unicode_op": "¬"
    },
    {
        "ty": "def.ax",
        "name": "true",
        "T": " neg :: bool "
    },
    {
        "ty": "def.ax",
        "name": "false",
        "T": "bool"
    },
    {
        "ty": "def.ax",
        "name": "exists",
        "T": "('a => bool) => bool"
    },
    {
        "ty": "thm",
        "name": "conjI",
        "vars": {
            "A": "bool",
            "B": "bool"
        },
        "prop": "A --> B --> A & B",
        "proof": [
            {
                "args": "A",
                "id": "A1",
                "prevs": [],
                "rule": "assume",
                "th": "A ⊢ A"
            },
            {
                "args": "B",
                "id": "A2",
                "prevs": [],
                "rule": "assume",
                "th": "B ⊢ B"
            },
            {
                "args": "conjI, {A: A, B: B}",
                "id": "S1",
                "prevs": [
                    "A1",
                    "A2"
                ],
                "rule": "apply_theorem_for",
                "th": "A, B ⊢ A ∧ B"
            },
            {
                "args": "B",
                "id": "S2",
                "prevs": [
                    "S1"
                ],
                "rule": "implies_intr",
                "th": "A ⊢ B ⟶ A ∧ B"
            },
            {
                "args": "A",
                "id": "S3",
                "prevs": [
                    "S2"
                ],
                "rule": "implies_intr",
                "th": "⊢ A ⟶ B ⟶ A ∧ B"
            }
        ],
        "num_gaps": 0
    },
    {
        "ty": "thm",
        "name": "conjD1",
        "vars": {
            "A": "bool",
            "B": "bool"
        },
        "prop": "A & B --> A",
        "proof": [
            {
                "args": "A ∧ B",
                "id": "A1",
                "prevs": [],
                "rule": "assume",
                "th": "A ∧ B ⊢ A ∧ B"
            },
            {
                "args": "",
                "id": "S1",
                "prevs": [],
                "rule": "sorry",
                "th": "A ∧ B ⊢ A"
            },
            {
                "args": "A ∧ B",
                "id": "S2",
                "prevs": [
                    "S1"
                ],
                "rule": "implies_intr",
                "th": "⊢ A ∧ B ⟶ A"
            }
        ],
        "num_gaps": 1
    },
    {
        "ty": "thm",
        "name": "conjD2",
        "vars": {
            "A": "bool",
            "B": "bool"
        },
        "prop": "A & B --> B",
        "proof": [
            {
                "args": "A ∧ B",
                "id": "A1",
                "prevs": [],
                "rule": "assume",
                "th": "A ∧ B ⊢ A ∧ B"
            },
            {
                "args": "conjD2, {B: B}",
                "id": "S1",
                "prevs": [
                    "A1"
                ],
                "rule": "apply_theorem_for",
                "th": "A ∧ B ⊢ B"
            },
            {
                "args": "A ∧ B",
                "id": "S2",
                "prevs": [
                    "S1"
                ],
                "rule": "implies_intr",
                "th": "⊢ A ∧ B ⟶ B"
            }
        ],
        "num_gaps": 0
    },
    {
        "ty": "thm",
        "name": "disjI1",
        "vars": {
            "A": "bool",
            "B": "bool"
        },
        "prop": "A --> A | B"
    },
    {
        "ty": "thm",
        "name": "disjI2",
        "vars": {
            "A": "bool",
            "B": "bool"
        },
        "prop": "B --> A | B"
    },
    {
        "ty": "thm",
        "name": "disjE",
        "vars": {
            "A": "bool",
            "B": "bool",
            "C": "bool"
        },
        "prop": "A | B --> (A --> C) --> (B --> C) --> C"
    },
    {
        "ty": "thm",
        "name": "negI",
        "vars": {
            "A": "bool"
        },
        "prop": "(A --> false) --> ~A"
    },
    {
        "ty": "thm",
        "name": "negE",
        "vars": {
            "A": "bool"
        },
        "prop": "~A --> A --> false"
    },
    {
        "ty": "thm",
        "name": "trueI",
        "vars": {},
        "prop": "true"
    },
    {
        "ty": "thm",
        "name": "falseE",
        "vars": {
            "A": "bool"
        },
        "prop": "false --> A"
    },
    {
        "ty": "thm",
        "name": "exI",
        "vars": {
            "P": "'a => bool",
            "a": "'a"
        },
        "prop": "P a --> ?a::'a. P a"
    },
    {
        "ty": "thm",
        "name": "exE",
        "vars": {
            "P": "'a => bool",
            "a": "'a",
            "C": "bool"
        },
        "prop": "(?a::'a. P a) --> (!a::'a. P a --> C) --> C"
    },
    {
        "ty": "thm",
        "name": "classical",
        "vars": {
            "A": "bool"
        },
        "prop": "A | ~A"
    },
    {
        "ty": "type.ind",
        "name": "nat",
        "args": [],
        "constrs": [
            {
                "name": "zero",
                "type": "nat",
                "args": []
            },
            {
                "name": "Suc",
                "type": "nat => nat",
                "args": [
                    "n"
                ]
            }
        ]
    },
    {
        "ty": "def.ind",
        "name": "plus",
        "type": "nat => nat => nat",
        "ascii_op": "+",
        "rules": [
            {
                "vars": {
                    "n": "nat"
                },
                "prop": "0 + n = n"
            },
            {
                "vars": {
                    "m": "nat",
                    "n": "nat"
                },
                "prop": "Suc m + n = Suc (m + n)"
            }
        ]
    },
    {
        "ty": "def.ind",
        "name": "times",
        "type": "nat => nat => nat",
        "ascii_op": "*",
        "rules": [
            {
                "vars": {
                    "n": "nat"
                },
                "prop": "0 * n = 0"
            },
            {
                "vars": {
                    "m": "nat",
                    "n": "nat"
                },
                "prop": "Suc m * n = n + m * n"
            }
        ]
    },
    {
        "ty": "type.ind",
        "name": "list",
        "args": [
            "a"
        ],
        "constrs": [
            {
                "name": "nil",
                "type": "'a list",
                "args": []
            },
            {
                "name": "cons",
                "type": "'a => 'a list => 'a list",
                "args": [
                    "x",
                    "xs"
                ]
            }
        ]
    },
    {
        "ty": "def.ind",
        "name": "append",
        "type": "'a list => 'a list => 'a list",
        "ascii_op": "@",
        "rules": [
            {
                "vars": {
                    "xs": "'a list"
                },
                "prop": "nil @ xs = xs"
            },
            {
                "vars": {
                    "x": "'a",
                    "xs": "'a list",
                    "ys": "'a list"
                },
                "prop": "cons x xs @ ys = cons x (xs @ ys)"
            }
        ]
    },
    {
        "ty": "def.ind",
        "name": "rev",
        "type": "'a list => 'a list",
        "rules": [
            {
                "vars": {},
                "prop": "rev nil = nil"
            },
            {
                "vars": {
                    "x": "'a",
                    "xs": "'a list"
                },
                "prop": "rev (cons x xs) = rev xs @ cons x nil"
            }
<<<<<<< HEAD
        ]
    },
    {
        "ty": "def.ax",
        "name": "consj",
        "T": "bool"
    },
    {
        "ty": "def.ax",
        "name": "conj",
        "T": "bool"
    },
    {
        "ty": "thm",
        "name": "negl",
=======
        ],
        "ty": "def.ind",
        "name": "rev",
        "type": "'a list => 'a list"
    },
    {
        "ty": "thm",
        "name": "conjI",
>>>>>>> 78dba8fb
        "vars": {
            "A": "bool",
            "B": "bool"
        },
<<<<<<< HEAD
        "prop": "(A ⟶ false) ⟶ ¬A"
    },
    {
        "ty": "thm",
        "name": "negl",
        "vars": {
            "A": "bool",
            "B": "bool"
        },
        "prop": "(A ⟶ false) ⟶ ¬A"
    },
    {
        "ty": "thm",
        "name": "negl",
=======
        "prop": " A ⟶ B ⟶ A ∧ B",
        "proof": [
            {
                "args": "A",
                "id": "A1",
                "prevs": [],
                "rule": "assume",
                "th": "A ⊢ A"
            },
            {
                "args": "B",
                "id": "A2",
                "prevs": [],
                "rule": "assume",
                "th": "B ⊢ B"
            },
            {
                "args": "",
                "id": "S1",
                "prevs": [],
                "rule": "sorry",
                "th": "A, B ⊢ A ∧ B"
            },
            {
                "args": "B",
                "id": "S2",
                "prevs": [
                    "S1"
                ],
                "rule": "implies_intr",
                "th": "A ⊢ B ⟶ A ∧ B"
            },
            {
                "args": "A",
                "id": "S3",
                "prevs": [
                    "S2"
                ],
                "rule": "implies_intr",
                "th": "⊢ A ⟶ B ⟶ A ∧ B"
            }
        ],
        "num_gaps": 1
    },
    {
        "ty": "def.ax",
        "name": "conjI",
        "T": "bool"
    },
    {
        "ty": "thm",
        "name": "falseE",
>>>>>>> 78dba8fb
        "vars": {
            "A": "bool",
            "B": "bool"
        },
<<<<<<< HEAD
        "prop": "(A ⟶ false) ⟶ ¬A"
    },
    {
        "ty": "thm",
        "name": "classical",
        "vars": {
            "A": "bool"
        },
        "prop": "A ∨ ¬A"
=======
        "prop": "false ⟶ A"
>>>>>>> 78dba8fb
    }
]<|MERGE_RESOLUTION|>--- conflicted
+++ resolved
@@ -353,23 +353,6 @@
                 },
                 "prop": "rev (cons x xs) = rev xs @ cons x nil"
             }
-<<<<<<< HEAD
-        ]
-    },
-    {
-        "ty": "def.ax",
-        "name": "consj",
-        "T": "bool"
-    },
-    {
-        "ty": "def.ax",
-        "name": "conj",
-        "T": "bool"
-    },
-    {
-        "ty": "thm",
-        "name": "negl",
-=======
         ],
         "ty": "def.ind",
         "name": "rev",
@@ -378,27 +361,10 @@
     {
         "ty": "thm",
         "name": "conjI",
->>>>>>> 78dba8fb
-        "vars": {
-            "A": "bool",
-            "B": "bool"
-        },
-<<<<<<< HEAD
-        "prop": "(A ⟶ false) ⟶ ¬A"
-    },
-    {
-        "ty": "thm",
-        "name": "negl",
-        "vars": {
-            "A": "bool",
-            "B": "bool"
-        },
-        "prop": "(A ⟶ false) ⟶ ¬A"
-    },
-    {
-        "ty": "thm",
-        "name": "negl",
-=======
+        "vars": {
+            "A": "bool",
+            "B": "bool"
+        },
         "prop": " A ⟶ B ⟶ A ∧ B",
         "proof": [
             {
@@ -451,23 +417,10 @@
     {
         "ty": "thm",
         "name": "falseE",
->>>>>>> 78dba8fb
-        "vars": {
-            "A": "bool",
-            "B": "bool"
-        },
-<<<<<<< HEAD
-        "prop": "(A ⟶ false) ⟶ ¬A"
-    },
-    {
-        "ty": "thm",
-        "name": "classical",
-        "vars": {
-            "A": "bool"
-        },
-        "prop": "A ∨ ¬A"
-=======
+        "vars": {
+            "A": "bool",
+            "B": "bool"
+        },
         "prop": "false ⟶ A"
->>>>>>> 78dba8fb
     }
 ]