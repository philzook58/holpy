--- conflicted
+++ resolved
@@ -618,23 +618,15 @@
                       ("LIM {x->oo}. sqrt(x-sqrt(x))", "sqrt(LIM {x -> oo}. x - sqrt(x))"),]
         for s, res in test_data:
             e = rules.LimFunExchange().eval(s)
-<<<<<<< HEAD
             self.assertEqual(str(e), res)
-
-
-if __name__ == "__main__":
-    unittest.main()
-=======
-            self.assertEqual(str(e),res)
->>>>>>> d064cb77
 
     def testRootFractionReWrite(self):
         test_data = [("(x+3) / sqrt(9*x*x - 5 * x)","((x + 3) ^ 2 / (9 * x * x - 5 * x) ^ 1) ^ (1/2)"),
                      ("x^(1/2) / y^(1/6)","(x ^ 3 / y ^ 1) ^ (1/6)")]
-        print("")
         for s, s2 in test_data:
             e = rules.RootFractionReWrite().eval(s)
-            self.assertEqual(str(e),s2)
+            self.assertEqual(str(e), s2)
+
 
 if __name__ == "__main__":
     unittest.main()