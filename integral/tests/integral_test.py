"""Overall test for integrals."""

import unittest
import json

from integral import expr
from integral import compstate
from integral import rules
from integral import parser
from integral import conditions
from integral import context


class IntegralTest(unittest.TestCase):
    maxDiff = None
    def checkAndOutput(self, file: compstate.CompFile, filename: str, omit_finish: bool = False):
        # Test parsing of json file
        json_file = file.export()
        for i, item in enumerate(json_file['content']):
            self.assertEqual(compstate.parse_item(file, item).export(), file.content[i].export())

        # Test goals are finished
        if not omit_finish:
            for content in file.content:
                self.assertTrue(content.is_finished())

        # Output to file
        with open('integral/examples/' + filename + '.json', 'w', encoding='utf-8') as f:
            json.dump(file.export(), f, indent=4, ensure_ascii=False, sort_keys=True)

    def testStandard(self):
        ctx = context.Context()
        ctx.load_book("base", upto="standard")

        file = compstate.CompFile(ctx, "standard")

        goal1 = file.add_goal("(INT x. 1 / (x + a)) = log(abs(x + a)) + SKOLEM_CONST(C)")
        proof = goal1.proof_by_calculation()
        calc = proof.lhs_calc
        calc.perform_rule(rules.Substitution("u", parser.parse_expr("x + a")))
        calc.perform_rule(rules.IndefiniteIntegralIdentity())
        calc.perform_rule(rules.ReplaceSubstitution())

        goal2 = file.add_goal("(INT x. exp(a * x)) = exp(a * x) / a + SKOLEM_CONST(C)")
        proof = goal2.proof_by_calculation()
        calc = proof.lhs_calc
        calc.perform_rule(rules.Substitution("u", parser.parse_expr("a * x")))
        calc.perform_rule(rules.FullSimplify())
        calc.perform_rule(rules.IndefiniteIntegralIdentity())
        calc.perform_rule(rules.ReplaceSubstitution())

        goal3 = file.add_goal("(INT x. sin(a * x)) = - (cos(a * x) / a) + SKOLEM_CONST(C)")
        proof = goal3.proof_by_calculation()
        calc = proof.lhs_calc
        calc.perform_rule(rules.Substitution("u", parser.parse_expr("a * x")))
        calc.perform_rule(rules.FullSimplify())
        calc.perform_rule(rules.IndefiniteIntegralIdentity())
        calc.perform_rule(rules.ReplaceSubstitution())
        calc.perform_rule(rules.FullSimplify())

        goal4 = file.add_goal("(INT x. cos(a * x)) = sin(a * x) / a + SKOLEM_CONST(C)")
        proof = goal4.proof_by_calculation()
        calc = proof.lhs_calc
        calc.perform_rule(rules.Substitution("u", parser.parse_expr("a * x")))
        calc.perform_rule(rules.FullSimplify())
        calc.perform_rule(rules.IndefiniteIntegralIdentity())
        calc.perform_rule(rules.ReplaceSubstitution())

        goal5 = file.add_goal("(INT x. 1 / (a ^ 2 + x ^ 2)) = (1/a) * atan(x / a) + SKOLEM_CONST(C)", conds=["a != 0"])
        proof = goal5.proof_by_calculation()
        calc = proof.lhs_calc
        calc.perform_rule(rules.Substitution("u", parser.parse_expr("x / a")))
        calc.perform_rule(rules.Equation("a / (a ^ 2 * u ^ 2 + a ^ 2)", "a / (a ^ 2 * (u ^ 2 + 1))"))
        calc.perform_rule(rules.FullSimplify())
        calc.perform_rule(rules.IndefiniteIntegralIdentity())
        calc.perform_rule(rules.ReplaceSubstitution())
        calc = proof.rhs_calc
        calc.perform_rule(rules.FullSimplify())

        goal6 = file.add_goal(
            "(INT x. x ^ k * log(x)) = x ^ (k + 1) * log(x) / (k + 1) - x ^ (k + 1) / (k + 1) ^ 2 + SKOLEM_CONST(C)")
        proof = goal6.proof_by_calculation()
        calc = proof.lhs_calc
        calc.perform_rule(rules.IntegrationByParts(
            u=parser.parse_expr("log(x)"),
            v=parser.parse_expr("x ^ (k+1) / (k+1)")))
        calc.perform_rule(rules.FullSimplify())
        calc.perform_rule(rules.IndefiniteIntegralIdentity())
        calc.perform_rule(rules.FullSimplify())

        goal7 = file.add_goal("(INT x:[0,1]. x ^ m * log(x) ^ n) = (-1)^n * factorial(n) / (m+1) ^ (n+1)")
        proof = goal7.proof_by_induction("n")
        proof_base = proof.base_case.proof_by_calculation()
        proof_induct = proof.induct_case.proof_by_calculation()

        # Base case
        calc = proof_base.lhs_calc
        calc.perform_rule(rules.DefiniteIntegralIdentity())
        calc.perform_rule(rules.FullSimplify())

        calc = proof_induct.lhs_calc
        calc.perform_rule(rules.IntegrationByParts(
            u=parser.parse_expr("log(x) ^ (n + 1)"),
            v=parser.parse_expr("x ^ (m+1) / (m+1)")))
        calc.perform_rule(rules.FullSimplify())
        calc.perform_rule(rules.OnSubterm(rules.ApplyInductHyp()))
        calc.perform_rule(rules.FullSimplify())
        calc.perform_rule(rules.Equation(None, "(-1) ^ (n + 1) * (m + 1) ^ (-n - 2) * ((n + 1) * factorial(n))"))
        calc.perform_rule(rules.ApplyIdentity("(n + 1) * factorial(n)", "factorial(n + 1)"))

        goal8 = file.add_goal("(INT x:[0,oo]. exp(-(x * y)) * sin(a * x)) = a / (a ^ 2 + y ^ 2)", conds=["y > 0"])
        proof = goal8.proof_by_calculation()
        calc = proof.lhs_calc
        calc.perform_rule(
            rules.IntegrationByParts(parser.parse_expr("exp(-(x * y))"), parser.parse_expr("-cos(a * x) / a")))
        calc.perform_rule(rules.FullSimplify())
        calc.perform_rule(
            rules.IntegrationByParts(parser.parse_expr("exp(-(x * y))"), parser.parse_expr("sin(a * x) / a")))
        calc.perform_rule(rules.FullSimplify())
        calc.perform_rule(rules.IntegrateByEquation(parser.parse_expr("INT x:[0,oo]. exp(-(x * y)) * sin(a * x)")))
        calc.perform_rule(rules.Equation(None, "a / (a ^ 2 + y ^ 2)"))

        goal9 = file.add_goal("(INT x. a ^ x) = a ^ x / log(a) + SKOLEM_CONST(C)")
        proof = goal9.proof_by_calculation()
        calc = proof.lhs_calc
        calc.perform_rule(rules.Equation("a ^ x", "exp(log(a) * x)"))
        calc.perform_rule(rules.IndefiniteIntegralIdentity())
        calc.perform_rule(rules.FullSimplify())

        goal10 = file.add_goal("(INT x. cos(x) ^ 2) = 1/4 * sin(2 * x) + 1/2 * x + SKOLEM_CONST(C)")
        proof = goal10.proof_by_calculation()
        calc = proof.lhs_calc
        calc.perform_rule(rules.ApplyIdentity("cos(x)^2", "(1 + cos(2*x)) / 2"))
        calc.perform_rule(rules.IndefiniteIntegralIdentity())
        calc.perform_rule(rules.FullSimplify())

        self.checkAndOutput(file, "standard")

    def testTongji(self):
        ctx = context.Context()
        ctx.load_book('base')
        file = compstate.CompFile(ctx, "Tongji")

        calc = file.add_calculation("INT x:[2,3]. 2 * x + x ^ 2")
        calc.perform_rule(rules.DefiniteIntegralIdentity())
        calc.perform_rule(rules.FullSimplify())
        self.assertEqual(str(calc.last_expr), "34/3")

        calc = file.add_calculation("INT x:[0,1]. (3 * x + 1) ^ (-2)")
        calc.perform_rule(rules.Substitution("u", parser.parse_expr("3 * x + 1")))
        calc.perform_rule(rules.DefiniteIntegralIdentity())
        calc.perform_rule(rules.FullSimplify())
        self.assertEqual(str(calc.last_expr), "1/4")

        calc = file.add_calculation("INT x:[0,1]. exp(6 * x)")
        calc.perform_rule(rules.DefiniteIntegralIdentity())
        calc.perform_rule(rules.FullSimplify())
        self.assertEqual(str(calc.last_expr), "1/6 * exp(6) - 1/6")

        calc = file.add_calculation("INT x:[-1,2]. x * exp(x)")
        calc.perform_rule(rules.IntegrationByParts(parser.parse_expr("x"), parser.parse_expr("exp(x)")))
        calc.perform_rule(rules.DefiniteIntegralIdentity())
        calc.perform_rule(rules.FullSimplify())
        self.assertEqual(str(calc.last_expr), "2 * exp(-1) + exp(2)")

        calc = file.add_calculation("INT x:[0,pi/4]. sin(x)")
        calc.perform_rule(rules.DefiniteIntegralIdentity())
        calc.perform_rule(rules.FullSimplify())
        self.assertEqual(str(calc.last_expr), "-1/2 * sqrt(2) + 1")

        calc = file.add_calculation("INT x:[0,1]. 3*x^2 - x + 1")
        calc.perform_rule(rules.DefiniteIntegralIdentity())
        calc.perform_rule(rules.FullSimplify())
        self.assertEqual(str(calc.last_expr), "3/2")

        calc = file.add_calculation("INT x:[1,2]. x^2 + 1/x^4")
        calc.perform_rule(rules.DefiniteIntegralIdentity())
        calc.perform_rule(rules.FullSimplify())
        self.assertEqual(str(calc.last_expr), "21/8")

        calc = file.add_calculation("INT x:[pi/3, pi]. sin(2*x + pi/3)")
        calc.perform_rule(rules.Substitution("u", parser.parse_expr("2*x + pi/3")))
        calc.perform_rule(rules.DefiniteIntegralIdentity())
        calc.perform_rule(rules.FullSimplify())
        self.assertEqual(str(calc.last_expr), "-3/4")

        calc = file.add_calculation("INT x:[4, 9]. x ^ (1 / 3) * (x ^ (1 / 2) + 1)")
        calc.perform_rule(rules.ExpandPolynomial())
        calc.perform_rule(rules.DefiniteIntegralIdentity())
        calc.perform_rule(rules.FullSimplify())
        self.assertEqual(str(calc.last_expr), "-81/11 * 2 ^ (2/3) + 945/44 * 3 ^ (2/3)")

        calc = file.add_calculation("INT x:[-1, 0]. (3 * x ^ 4 + 3 * x ^ 2 + 1) / (x ^ 2 + 1)")
        calc.perform_rule(rules.OnLocation(rules.Equation(None, "3*x^2 + 1/(x^2+1)"), "0"))
        calc.perform_rule(rules.DefiniteIntegralIdentity())
        calc.perform_rule(rules.FullSimplify())
        self.assertEqual(str(calc.last_expr), "1/4 * pi + 1")

        calc = file.add_calculation("INT x:[4, exp(1) + 3]. (x ^ 3 - 12 * x ^ 2 - 42) / (x - 3)")
        calc.perform_rule(rules.OnLocation(rules.Equation(None, "x^2 - 9*x - 27 - 123 / (x - 3)"), "0"))
        calc.perform_rule(rules.DefiniteIntegralIdentity())
        calc.perform_rule(rules.FullSimplify())
        calc.perform_rule(rules.Substitution("u", parser.parse_expr("x - 3")))
        calc.perform_rule(rules.DefiniteIntegralIdentity())
        calc.perform_rule(rules.FullSimplify())
        self.assertEqual(str(calc.last_expr), "-45 * exp(1) - 3/2 * exp(2) + 1/3 * exp(3) - 461/6")

        calc = file.add_calculation("INT x:[0, pi / 2]. sin(x) * cos(x) ^ 3")
        calc.perform_rule(rules.Substitution("u", parser.parse_expr("cos(x)")))
        calc.perform_rule(rules.DefiniteIntegralIdentity())
        calc.perform_rule(rules.FullSimplify())
        self.assertEqual(str(calc.last_expr), "1/4")

        calc = file.add_calculation("INT x:[0, pi]. (1 - sin(x)^3)")
        calc.perform_rule(rules.FullSimplify())
        calc.perform_rule(rules.Equation("sin(x)^3", "sin(x) * sin(x)^2"))
        calc.perform_rule(rules.ApplyIdentity("sin(x)^2", "1 - cos(x)^2"))
        calc.perform_rule(rules.Substitution("u", parser.parse_expr("cos(x)")))
        calc.perform_rule(rules.DefiniteIntegralIdentity())
        calc.perform_rule(rules.FullSimplify())
        self.assertEqual(str(calc.last_expr), "pi - 4/3")

        calc = file.add_calculation("INT x:[pi/6, pi/2]. cos(x) ^ 2")
        calc.perform_rule(rules.DefiniteIntegralIdentity())
        calc.perform_rule(rules.FullSimplify())
        self.assertEqual(str(calc.last_expr), "-1/8 * sqrt(3) + 1/6 * pi")

        calc = file.add_calculation("INT x:[0, 1]. (1 - x^2) ^ (1/2)")
        calc.perform_rule(rules.SubstitutionInverse("u", parser.parse_expr("sin(u)")))
        calc.perform_rule(rules.ApplyIdentity("1-sin(u)^2", "cos(u)^2"))
        calc.perform_rule(rules.FullSimplify())
        calc.perform_rule(rules.DefiniteIntegralIdentity())
        calc.perform_rule(rules.FullSimplify())
        self.assertEqual(str(calc.last_expr), "1/4 * pi")

        calc = file.add_calculation("INT x:[0, sqrt(2)]. sqrt(2 - x^2)")
        calc.perform_rule(rules.SubstitutionInverse("u", parser.parse_expr("sqrt(2) * sin(u)")))
        calc.perform_rule(rules.FullSimplify())
        calc.perform_rule(rules.ApplyIdentity("sin(u)^2", "1 - cos(u)^2"))
        calc.perform_rule(rules.FullSimplify())
        calc.perform_rule(rules.DefiniteIntegralIdentity())
        calc.perform_rule(rules.FullSimplify())
        self.assertEqual(str(calc.last_expr), "1/2 * pi")

        calc = file.add_calculation("INT y:[-sqrt(2), sqrt(2)]. sqrt(8 - 2*y^2)")
        calc.perform_rule(rules.SubstitutionInverse("u", parser.parse_expr("2 * sin(u)")))
        calc.perform_rule(rules.FullSimplify())
        calc.perform_rule(rules.ApplyIdentity("sin(u)^2", "1 - cos(u)^2"))
        calc.perform_rule(rules.FullSimplify())
        calc.perform_rule(rules.DefiniteIntegralIdentity())
        calc.perform_rule(rules.FullSimplify())
        self.assertEqual(str(calc.last_expr), "sqrt(2) * pi + 2 * sqrt(2)")

        calc = file.add_calculation("INT x:[1/sqrt(2), 1]. sqrt(1 - x^2) / x ^ 2")
        calc.perform_rule(rules.SubstitutionInverse("u", parser.parse_expr("sin(u)")))
        calc.perform_rule(rules.FullSimplify())
        calc.perform_rule(rules.ApplyIdentity("sin(u)^2", "1 - cos(u)^2"))
        calc.perform_rule(rules.FullSimplify())
        calc.perform_rule(rules.ApplyIdentity("cos(u)^2", "1 - sin(u)^2"))
        calc.perform_rule(rules.ExpandPolynomial())
        calc.perform_rule(rules.FullSimplify())
        calc.perform_rule(rules.ApplyIdentity("1 / sin(u) ^ 2", "csc(u)^2"))
        calc.perform_rule(rules.DefiniteIntegralIdentity())
        calc.perform_rule(rules.FullSimplify())
        self.assertEqual(str(calc.last_expr), "-1/4 * pi + 1")

        calc = file.add_calculation("INT x:[-1, 1]. x / sqrt(5 - 4 * x)")
        calc.perform_rule(rules.Substitution("u", parser.parse_expr("5 - 4 * x")))
        calc.perform_rule(rules.ExpandPolynomial())
        calc.perform_rule(rules.DefiniteIntegralIdentity())
        calc.perform_rule(rules.FullSimplify())
        self.assertEqual(str(calc.last_expr), "1/6")

        calc = file.add_calculation("INT x:[1,4]. 1 / (1 + sqrt(x))")
        calc.perform_rule(rules.Substitution("u", parser.parse_expr("sqrt(x)")))
        calc.perform_rule(rules.Substitution("v", parser.parse_expr("u + 1")))
        calc.perform_rule(rules.ExpandPolynomial())
        calc.perform_rule(rules.DefiniteIntegralIdentity())
        calc.perform_rule(rules.FullSimplify())
        self.assertEqual(str(calc.last_expr), "2 * log(2) - 2 * log(3) + 2")

        calc = file.add_calculation("INT x:[3/4, 1]. 1 / (sqrt(1-x) - 1)")
        calc.perform_rule(rules.Substitution("u", parser.parse_expr("sqrt(1 - x)")))
        calc.perform_rule(rules.Substitution("v", parser.parse_expr("u - 1")))
        calc.perform_rule(rules.FullSimplify())
        calc.perform_rule(rules.ExpandPolynomial())
        calc.perform_rule(rules.DefiniteIntegralIdentity())
        calc.perform_rule(rules.FullSimplify())
        self.assertEqual(str(calc.last_expr), "-2 * log(2) + 1")

        calc = file.add_calculation("INT t:[0, 1]. t * exp(-t ^ 2 / 2)")
        calc.perform_rule(rules.Substitution("u", parser.parse_expr("t ^ 2 / 2")))
        calc.perform_rule(rules.DefiniteIntegralIdentity())
        calc.perform_rule(rules.FullSimplify())
        self.assertEqual(str(calc.last_expr), "-exp(-1/2) + 1")

        calc = file.add_calculation("INT x:[1, exp(2)]. 1 / (x*sqrt(1+log(x)))")
        calc.perform_rule(rules.Substitution("u", parser.parse_expr("1 + log(x)")))
        calc.perform_rule(rules.DefiniteIntegralIdentity())
        calc.perform_rule(rules.FullSimplify())
        self.assertEqual(str(calc.last_expr), "2 * sqrt(3) - 2")

        calc = file.add_calculation("INT x:[-2, 0]. (x + 2)/(x^2 + 2*x + 2)")
        calc.perform_rule(rules.Equation("x^2 + 2*x + 2", "(x + 1) ^ 2 + 1"))
        calc.perform_rule(rules.Substitution("u", parser.parse_expr("x + 1")))
        calc.perform_rule(rules.ExpandPolynomial())
        calc.perform_rule(rules.FullSimplify())
        calc.perform_rule(rules.SplitRegion(parser.parse_expr("0")))
        calc.perform_rule(rules.Substitution("v", parser.parse_expr("u ^ 2 + 1")))
        calc.perform_rule(rules.DefiniteIntegralIdentity())
        calc.perform_rule(rules.Substitution("v", parser.parse_expr("u ^ 2 + 1")))
        calc.perform_rule(rules.DefiniteIntegralIdentity())
        calc.perform_rule(rules.FullSimplify())
        self.assertEqual(str(calc.last_expr), "1/2 * pi")

        calc = file.add_calculation("INT x:[-pi/2,pi/2]. cos(x)^4")
        calc.perform_rule(rules.Equation("cos(x)^4", "(cos(x)^2)^2"))
        calc.perform_rule(rules.ApplyIdentity("cos(x)^2", "(1 + cos(2*x)) / 2"))
        calc.perform_rule(rules.ExpandPolynomial())
        calc.perform_rule(rules.Substitution("u", parser.parse_expr("2 * x")))
        calc.perform_rule(rules.ExpandPolynomial())
        calc.perform_rule(rules.FullSimplify())
        calc.perform_rule(rules.DefiniteIntegralIdentity())
        calc.perform_rule(rules.FullSimplify())
        self.assertEqual(str(calc.last_expr), "3/8 * pi")

        # Need to check substitution is monotonic
        calc = file.add_calculation("INT x:[-pi/2, pi/2]. sqrt(cos(x) - cos(x)^3)")
        calc.perform_rule(rules.Equation("cos(x) - cos(x)^3", "cos(x) * (1 - cos(x)^2)"))
        calc.perform_rule(rules.ApplyIdentity("1 - cos(x)^2", "sin(x) ^ 2"))
        calc.perform_rule(rules.FullSimplify())
        calc.perform_rule(rules.SplitRegion(parser.parse_expr("0")))
        calc.perform_rule(rules.FullSimplify())
        calc.perform_rule(rules.Substitution("u", parser.parse_expr("cos(x)")))
        calc.perform_rule(rules.DefiniteIntegralIdentity())
        calc.perform_rule(rules.Substitution("u", parser.parse_expr("cos(x)")))
        calc.perform_rule(rules.DefiniteIntegralIdentity())
        calc.perform_rule(rules.FullSimplify())
        self.assertEqual(str(calc.last_expr), "4/3")

        calc = file.add_calculation("INT x:[0, pi]. sqrt(1 + cos(2*x))")
        calc.perform_rule(rules.ApplyIdentity("cos(2*x)", "2 * cos(x)^2 - 1"))
        calc.perform_rule(rules.FullSimplify())
        calc.perform_rule(rules.SplitRegion(parser.parse_expr("pi / 2")))
        calc.perform_rule(rules.FullSimplify())
        calc.perform_rule(rules.DefiniteIntegralIdentity())
        calc.perform_rule(rules.FullSimplify())
        self.assertEqual(str(calc.last_expr), "2 * sqrt(2)")

        calc = file.add_calculation("INT x:[0, 1].x * exp(-x)")
        calc.perform_rule(rules.IntegrationByParts(parser.parse_expr("x"), parser.parse_expr("-exp(-x)")))
        calc.perform_rule(rules.FullSimplify())
        calc.perform_rule(rules.DefiniteIntegralIdentity())
        calc.perform_rule(rules.FullSimplify())
        self.assertEqual(str(calc.last_expr), "-2 * exp(-1) + 1")

        calc = file.add_calculation("INT x:[1, exp(1)]. x * log(x)")
        calc.perform_rule(rules.IntegrationByParts(parser.parse_expr("log(x)/2"), parser.parse_expr("x^2")))
        calc.perform_rule(rules.DefiniteIntegralIdentity())
        calc.perform_rule(rules.FullSimplify())
        self.assertEqual(str(calc.last_expr), "1/4 * exp(2) + 1/4")

        calc = file.add_calculation("INT x:[pi/4, pi/3]. x / sin(x)^2")
        calc.perform_rule(rules.ApplyIdentity("sin(x)^2", "csc(x)^(-2)"))
        calc.perform_rule(rules.IntegrationByParts(parser.parse_expr("x"), parser.parse_expr("-cot(x)")))
        calc.perform_rule(rules.FullSimplify())
        calc.perform_rule(rules.ApplyIdentity("cot(x)", "cos(x) / sin(x)"))
        calc.perform_rule(rules.Substitution("u", parser.parse_expr("sin(x)")))
        calc.perform_rule(rules.DefiniteIntegralIdentity())
        calc.perform_rule(rules.FullSimplify())
        self.assertEqual(str(calc.last_expr), "-1/9 * sqrt(3) * pi - 1/2 * log(2) + 1/2 * log(3) + 1/4 * pi")

        calc = file.add_calculation("INT x:[1, 4]. log(x) / sqrt(x)")
        calc.perform_rule(rules.IntegrationByParts(parser.parse_expr("2*log(x)"), parser.parse_expr("sqrt(x)")))
        calc.perform_rule(rules.DefiniteIntegralIdentity())
        calc.perform_rule(rules.FullSimplify())
        self.assertEqual(str(calc.last_expr), "8 * log(2) - 4")

        calc = file.add_calculation("INT x:[0, 1]. x * atan(x)")
        calc.perform_rule(rules.IntegrationByParts(parser.parse_expr("atan(x)/2"), parser.parse_expr("x^2")))
        calc.perform_rule(rules.FullSimplify())
        calc.perform_rule(rules.Equation("x^2 / (x^2 + 1)", "1 - 1 / (x^2 + 1)"))
        calc.perform_rule(rules.DefiniteIntegralIdentity())
        calc.perform_rule(rules.FullSimplify())
        self.assertEqual(str(calc.last_expr), "1/4 * pi - 1/2")

        calc = file.add_calculation("INT x:[0, pi/2]. exp(2*x)*cos(x)")
        calc.perform_rule(rules.IntegrationByParts(parser.parse_expr("exp(2*x)"), parser.parse_expr("sin(x)")))
        calc.perform_rule(rules.FullSimplify())
        calc.perform_rule(rules.IntegrationByParts(parser.parse_expr("exp(2*x)"), parser.parse_expr("-cos(x)")))
        calc.perform_rule(rules.FullSimplify())
        calc.perform_rule(rules.IntegrateByEquation(parser.parse_expr("INT x:[0, pi/2]. exp(2*x)*cos(x)")))
        self.assertEqual(str(calc.last_expr), "1/5 * exp(pi) - 2/5")

        calc = file.add_calculation("INT x:[0,pi]. (x * sin(x))^2")
        calc.perform_rule(rules.FullSimplify())
        calc.perform_rule(rules.ApplyIdentity("sin(x)^2", "(1 - cos(2*x)) / 2"))
        calc.perform_rule(rules.ExpandPolynomial())
        calc.perform_rule(rules.FullSimplify())
        calc.perform_rule(rules.IntegrationByParts(parser.parse_expr("x^2/2"), parser.parse_expr("sin(2*x)")))
        calc.perform_rule(rules.FullSimplify())
        calc.perform_rule(rules.IntegrationByParts(parser.parse_expr("x/2"), parser.parse_expr("-cos(2*x)")))
        calc.perform_rule(rules.FullSimplify())
        calc.perform_rule(rules.DefiniteIntegralIdentity())
        calc.perform_rule(rules.FullSimplify())
        self.assertEqual(str(calc.last_expr), "1/6 * pi ^ 3 - 1/4 * pi")

        calc = file.add_calculation("INT x:[1, exp(1)]. sin(log(x))")
        calc.perform_rule(rules.Substitution("u", parser.parse_expr("log(x)")))
        calc.perform_rule(rules.IntegrationByParts(parser.parse_expr("-exp(u)"), parser.parse_expr("cos(u)")))
        calc.perform_rule(rules.FullSimplify())
        calc.perform_rule(rules.IntegrationByParts(parser.parse_expr("exp(u)"), parser.parse_expr("sin(u)")))
        calc.perform_rule(rules.FullSimplify())
        calc.perform_rule(rules.IntegrateByEquation(parser.parse_expr("INT u:[0,1]. exp(u) * sin(u)")))
        self.assertEqual(str(calc.last_expr), "-1/2 * cos(1) * exp(1) + 1/2 * exp(1) * sin(1) + 1/2")

        calc = file.add_calculation("INT x:[1/exp(1), exp(1)]. abs(log(x))")
        calc.perform_rule(rules.SplitRegion(parser.parse_expr("1")))
        calc.perform_rule(rules.FullSimplify())
        calc.perform_rule(rules.IntegrationByParts(parser.parse_expr("log(x)"), parser.parse_expr("x")))
        calc.perform_rule(rules.FullSimplify())
        calc.perform_rule(rules.IntegrationByParts(parser.parse_expr("log(x)"), parser.parse_expr("x")))
        calc.perform_rule(rules.DefiniteIntegralIdentity())
        calc.perform_rule(rules.FullSimplify())
        self.assertEqual(str(calc.last_expr), "-2 * exp(-1) + 2")

        self.checkAndOutput(file, "tongji7")

    def testLHopital(self):
        ctx = context.Context()
        ctx.load_book('base')
        file = compstate.CompFile(ctx, "LHopital")

        calc = file.add_calculation("LIM {x -> 1}. (x^2 - 1) / (x^2 + 3*x - 4)")
        calc.perform_rule(rules.LHopital())
        calc.perform_rule(rules.FullSimplify())
        self.assertEqual(str(calc.last_expr), "2/5")

        calc = file.add_calculation("LIM {x -> 4}. (x - 4) / (sqrt(x) - 2)")
        calc.perform_rule(rules.LHopital())
        calc.perform_rule(rules.FullSimplify())
        self.assertEqual(str(calc.last_expr), "4")

        calc = file.add_calculation("LIM {x -> 0}. sin(x) / x")
        calc.perform_rule(rules.LHopital())
        calc.perform_rule(rules.FullSimplify())
        self.assertEqual(str(calc.last_expr), "1")

        calc = file.add_calculation("LIM {x -> 0}. (3^x - 2^x) / (x^2 - x)")
        calc.perform_rule(rules.LHopital())
        calc.perform_rule(rules.FullSimplify())
        self.assertEqual(str(calc.last_expr), "log(2) - log(3)")

        calc = file.add_calculation("LIM {x -> 3}. (1/x - 1/3) / (x^2 - 9)")
        calc.perform_rule(rules.LHopital())
        calc.perform_rule(rules.FullSimplify())
        self.assertEqual(str(calc.last_expr), "-1/54")

        calc = file.add_calculation("LIM {x -> 0}. x * tan(x) / sin(3*x)")
        calc.perform_rule(rules.LHopital())
        calc.perform_rule(rules.FullSimplify())
        self.assertEqual(str(calc.last_expr), "0")

        self.checkAndOutput(file, "LHopital")

    def testExponential(self):
        ctx = context.Context()
        ctx.load_book('base')
        file = compstate.CompFile(ctx, 'Exponential')

        goal = file.add_goal("(INT x:[0,1]. (3^x + 4^x) / 5^x) = (-2/5 / log(3/5) + -1/5 / log(4/5))")
        proof = goal.proof_by_calculation()
        calc = proof.lhs_calc
        calc.perform_rule(rules.Equation("(3^x + 4^x) / 5^x", "(3^x/5^x) + (4^x/5^x)"))
        calc.perform_rule(rules.ApplyIdentity("3^x/5^x", "(3/5)^x"))
        calc.perform_rule(rules.ApplyIdentity("4^x/5^x", "(4/5)^x"))
        calc.perform_rule(rules.FullSimplify())
        calc.perform_rule(rules.DefiniteIntegralIdentity())
        calc.perform_rule(rules.FullSimplify())
        calc = proof.rhs_calc
        calc.perform_rule(rules.FullSimplify())

        goal = file.add_goal("(INT x. 30 * exp(-3*x) * (1 + 3 * exp(-x)) ^ 5) = "
                             "(-5/36)*(1 + 3*exp(-x))^8 + (20/63)*(1 + 3*exp(-x))^7 + (-5/27)*(1+3*exp(-x))^6 + SKOLEM_CONST(C)")
        proof = goal.proof_by_calculation()
        calc = proof.lhs_calc
        calc.perform_rule(rules.Substitution("u", "1 + 3 * exp(-x)"))
        calc.perform_rule(rules.FullSimplify())
        calc.perform_rule(rules.OnLocation(rules.ExpandPolynomial(), "1.0"))
        calc.perform_rule(rules.FullSimplify())
        calc.perform_rule(rules.IndefiniteIntegralIdentity())
        calc.perform_rule(rules.ReplaceSubstitution())
        calc.perform_rule(rules.FullSimplify())
        calc = proof.rhs_calc
        calc.perform_rule(rules.FullSimplify())

        goal = file.add_goal("(INT x. 8*exp(x)*(3+exp(x)) / sqrt(exp(2*x) + 6*exp(x) + 1)) = "
                             "8 * sqrt(exp(2 * x) + 6 * exp(x) + 1) + SKOLEM_CONST(C)")
        proof = goal.proof_by_calculation()
        calc = proof.lhs_calc
        calc.perform_rule(rules.Equation("8*exp(x)*(3+exp(x))", "4*(2 * exp(2 * x) + 6 * exp(x))"))
        calc.perform_rule(rules.FullSimplify())
        calc.perform_rule(rules.Substitution("u", "exp(2*x) + 6*exp(x) + 1"))
        calc.perform_rule(rules.Equation("1 / sqrt(u)", "u ^ (-1/2)"))
        calc.perform_rule(rules.IndefiniteIntegralIdentity())
        calc.perform_rule(rules.FullSimplify())
        calc.perform_rule(rules.ReplaceSubstitution())

        goal = file.add_goal("(INT x. (27*exp(9*x) + exp(12*x)) ^ (1/3)) = "
                             "1/4 * (27 + exp(3 * x)) ^ (4/3) + SKOLEM_CONST(C)")
        proof = goal.proof_by_calculation()
        calc = proof.lhs_calc
        calc.perform_rule(rules.Equation("27*exp(9*x) + exp(12*x)", "exp(9*x) * (27 + exp(3*x))"))
        calc.perform_rule(rules.ApplyIdentity("(exp(9*x) * (27 + exp(3*x))) ^ (1/3)",
                                              "exp(9*x) ^ (1/3) * (27 + exp(3*x)) ^ (1/3)"))
        calc.perform_rule(rules.Equation("exp(9*x) ^ (1/3)", "exp(3*x)"))
        calc.perform_rule(rules.Substitution("u", "27 + exp(3*x)"))
        calc.perform_rule(rules.FullSimplify())
        calc.perform_rule(rules.IndefiniteIntegralIdentity())
        calc.perform_rule(rules.FullSimplify())
        calc.perform_rule(rules.ReplaceSubstitution())

        self.checkAndOutput(file, "Exponential")

    def testWallis(self):
        # Reference:
        # Irresistable Integrals, Section 2.3

        ctx = context.Context()
        ctx.load_book('base')
        file = compstate.CompFile(ctx, 'Wallis')

        # Make definition
        file.add_definition("I(m,b) = (INT x:[0,oo]. 1/(x^2+b)^(m+1))", conds=["b > 0"])

        # Prove the following equality
        Eq1 = file.add_goal("(D b. I(m,b)) = -(m+1) * I(m+1, b)", conds=["b > 0"])
        proof = Eq1.proof_by_calculation()

        calc = proof.lhs_calc
        calc.perform_rule(rules.OnSubterm(rules.ExpandDefinition("I")))
        calc.perform_rule(rules.DerivIntExchange())
        calc.perform_rule(rules.FullSimplify())

        calc = proof.rhs_calc
        calc.perform_rule(rules.OnSubterm(rules.ExpandDefinition("I")))
        calc.perform_rule(rules.FullSimplify())

        # Prove the following by induction
        Eq2 = file.add_goal("I(m,b) = pi / 2^(2*m+1) * binom(2*m, m) * (1/(b^((2*m+1)/2)))", conds=["b > 0"])
        proof = Eq2.proof_by_induction("m")
        proof_base = proof.base_case.proof_by_calculation()
        proof_induct = proof.induct_case.proof_by_calculation()

        # Base case
        calc = proof_base.lhs_calc
        calc.perform_rule(rules.ExpandDefinition("I"))
        calc.perform_rule(rules.ElimInfInterval())
        calc.perform_rule(rules.SubstitutionInverse("u", parser.parse_expr("sqrt(b) * u")))
        calc.perform_rule(rules.FullSimplify())
        calc.perform_rule(rules.Equation("1 / (b * u^2 + b)", "(1/b) * (1 / (1^2 + u^2))"))
        calc.perform_rule(rules.DefiniteIntegralIdentity())
        calc.perform_rule(rules.FullSimplify())

        # Induction case, LHS
        calc = proof_induct.lhs_calc
        calc.perform_rule(rules.ApplyEquation(Eq1.goal))
        calc.perform_rule(rules.OnSubterm(rules.ApplyInductHyp()))
        calc.perform_rule(rules.FullSimplify())
        calc.perform_rule(
            rules.Equation(None, "1/4 * pi * (b ^ (-m - 3/2) * 2 ^ (-2 * m) * (2 * m + 1) * binom(2 * m,m) / (m + 1))"))

        # Induction step, RHS
        calc = proof_induct.rhs_calc
        calc.perform_rule(rules.ApplyIdentity("binom(2*m+2, m+1)", "2 * binom(2*m, m) * ((2*m+1) / (m+1))"))
        calc.perform_rule(rules.FullSimplify())

        self.checkAndOutput(file, "wallis")

    def testGammaFunction(self):
        # Reference:
        # Inside interesting integrals, Section 4.1

        ctx = context.Context()
        ctx.load_book("base")
        file = compstate.CompFile(ctx, "GammaFunction")

        # Definition of Gamma function
        gamma_def = file.add_definition("Gamma(n) = (INT x:[0,oo]. exp(-x) * x^(n-1))", conds=["n > 0"])

        # Recursive equation for gamma function
        goal1 = file.add_goal("Gamma(n+1) = n * Gamma(n)", conds=["n > 0"])

        proof = goal1.proof_by_calculation()
        calc = proof.lhs_calc
        calc.perform_rule(rules.ExpandDefinition("Gamma"))
        calc.perform_rule(rules.IntegrationByParts(parser.parse_expr("x^n"), parser.parse_expr("-exp(-x)")))
        calc.perform_rule(rules.DefiniteIntegralIdentity())
        calc.perform_rule(rules.FullSimplify())

        calc = proof.rhs_calc
        calc.perform_rule(rules.OnSubterm(rules.ExpandDefinition("Gamma")))

        # Gamma function and factorial
        goal2 = file.add_goal("Gamma(n+1) = factorial(n)")

        proof = goal2.proof_by_induction("n")
        proof_base = proof.base_case.proof_by_calculation()
        proof_induct = proof.induct_case.proof_by_calculation()

        calc = proof_base.lhs_calc
        calc.perform_rule(rules.ExpandDefinition("Gamma"))
        calc.perform_rule(rules.DefiniteIntegralIdentity())
        calc.perform_rule(rules.FullSimplify())

        calc = proof_induct.lhs_calc
        calc.perform_rule(rules.Equation("n + 2", "(n + 1) + 1"))
        calc.perform_rule(rules.ApplyEquation(goal1.goal))
        calc.perform_rule(rules.OnSubterm(rules.ApplyInductHyp()))
        calc.perform_rule(rules.ApplyIdentity("(n + 1) * factorial(n)", "factorial(n + 1)"))

        # Application
        calc = file.add_calculation("INT x:[0,oo]. exp(-x^3)")
        calc.perform_rule(rules.Substitution('y', parser.parse_expr('x^3')))
        calc.perform_rule(rules.FullSimplify())
        calc.perform_rule(rules.Equation("exp(-y) / y ^ (2/3)", "exp(-y) * y ^ (1/3 - 1)"))
        calc.perform_rule(rules.OnLocation(rules.ApplyEquation(gamma_def.eq), "1"))
        calc.perform_rule(rules.ApplyEquation(goal1.goal))
        calc.perform_rule(rules.FullSimplify())
        self.assertEqual(str(calc.last_expr), "Gamma(4/3)")

        self.checkAndOutput(file, "GammaFunction")

    def testEasy01(self):
        # Reference:
        # Inside interesting integrals, Section 2.1.a
        ctx = context.Context()
        ctx.load_book("base")
        file = compstate.CompFile(ctx, "easy01")

        goal = file.add_goal("(INT x:[1,oo]. 1 / ((x+a)*sqrt(x-1))) = pi / sqrt(a+1)")
        proof = goal.proof_by_calculation()
        calc = proof.lhs_calc
        calc.perform_rule(rules.ExpandDefinition("I"))
        calc.perform_rule(rules.Substitution(var_name='t', var_subst=parser.parse_expr("sqrt(x-1)")))
        calc.perform_rule(rules.FullSimplify())
        calc.perform_rule(rules.Substitution(var_name='x', var_subst=parser.parse_expr("t / sqrt(a + 1)")))
        calc.perform_rule(rules.Equation("x ^ 2 * (a + 1) + a + 1",
                                         "(a + 1) * (x^2 + 1)"))
        calc.perform_rule(rules.DefiniteIntegralIdentity())
        calc.perform_rule(rules.FullSimplify())
        calc = proof.rhs_calc
        calc.perform_rule(rules.FullSimplify())
        self.checkAndOutput(file, "easy01")

    def testEasy02(self):
        # Reference:
        # Inside interesting integrals, Section 2.1.b
        ctx = context.Context()
        ctx.load_book("base")
        file = compstate.CompFile(ctx, "easy02")

        goal = file.add_goal("(INT x:[0, oo]. log(1 + a^2 / x^2)) = pi*a", conds=["a>0"])
        proof = goal.proof_by_calculation()
        calc = proof.lhs_calc
        calc.perform_rule(rules.ExpandDefinition("I"))
        u = parser.parse_expr("log(1+a^2/x^2)")
        v = parser.parse_expr("x")
        calc.perform_rule(rules.IntegrationByParts(u = u, v = v))
        calc.perform_rule(rules.FullSimplify())
        calc.perform_rule(rules.Equation("x ^ 2 * (a ^ 2 / x ^ 2 + 1)", "(a^2 + x^2)"))

        calc.perform_rule(rules.OnSubterm(rules.DefiniteIntegralIdentity()))
        calc.perform_rule(rules.FullSimplify())
        self.checkAndOutput(file, "easy02")

    def testEasy03(self):
        # Reference:
        # Inside interesting integrals, Section 2.1.c
        ctx = context.Context()
        ctx.load_book("base")
        file = compstate.CompFile(ctx, "easy03")

        goal = file.add_goal("(INT x:[0, oo]. log(x) / (x^2+b^2)) = pi * log(b) / (2*b)", conds=["b > 0"])
        proof = goal.proof_by_calculation()
        calc = proof.lhs_calc
        calc.perform_rule(rules.SubstitutionInverse(var_name="t", var_subst=parser.parse_expr("1/t")))
        old_expr = parser.parse_expr("log(1 / t)")
        new_expr = parser.parse_expr("-log(t)")
        calc.perform_rule(rules.Equation(old_expr=old_expr, new_expr=new_expr))
        # assoc rewrite because Equation Rule can't find (b ^ 2 + (1 / t) ^ 2) ^ (-1) * -(t ^ (-2))
        old_expr = parser.parse_expr("-log(t) / ((1 / t) ^ 2 + b ^ 2) * -(1 / t ^ 2)")
        new_expr = parser.parse_expr("log(t) / (1 + b^2*t^2)")
        calc.perform_rule(rules.Equation(old_expr=old_expr, new_expr=new_expr))

        calc.perform_rule(rules.SubstitutionInverse(var_name='s', var_subst=parser.parse_expr("s/b")))
        calc.perform_rule(rules.FullSimplify())

        old_expr = parser.parse_expr("log(s/b)")
        new_expr = parser.parse_expr("log(s) - log(b)")
        calc.perform_rule(rules.Equation(old_expr=old_expr, new_expr=new_expr))

        old_expr = parser.parse_expr("(log(s) - log(b)) / (s ^ 2 + 1)")
        new_expr = parser.parse_expr("(log(s) /(s ^ 2 + 1) - log(b)/(s ^ 2 + 1))")
        calc.perform_rule(rules.Equation(old_expr=old_expr, new_expr=new_expr))
        calc.perform_rule(rules.DefiniteIntegralIdentity())
        calc.perform_rule(rules.FullSimplify())

        eq = parser.parse_expr("(INT s:[0,oo]. log(s) / (s ^ 2 + 1)) = 0")
        ctx.add_lemma(eq)
        calc.perform_rule(rules.OnLocation(rules.ApplyEquation(eq), "0.0.0"))
        calc.perform_rule(rules.FullSimplify())
        calc = proof.rhs_calc
        calc.perform_rule(rules.FullSimplify())

        self.checkAndOutput(file, "easy03")

    def testEasy04(self):
        # Reference:
        # Inside interesting integrals, Section 2.1.d
        ctx = context.Context()
        ctx.load_book("base")
        file = compstate.CompFile(ctx, "easy04")

        goal = file.add_goal("(INT x:[0, oo]. 1/(1 + exp(a*x))) = (log(2)/a)", conds=["a > 0"])
        proof = goal.proof_by_calculation()
        calc = proof.lhs_calc
        calc.perform_rule(rules.Substitution(var_name="u", var_subst=parser.parse_expr("exp(a*x)")))
        calc.perform_rule(rules.FullSimplify())
        calc.perform_rule(rules.Equation("1 / (u * (u + 1))", "1/u - 1/(u+1)"))
        calc.perform_rule(rules.FullSimplify())
        calc.perform_rule(rules.Substitution(var_name="x", var_subst=parser.parse_expr("u+1")))
        calc.perform_rule(rules.DefiniteIntegralIdentity())
        calc.perform_rule(rules.FullSimplify())
        calc = proof.rhs_calc
        calc.perform_rule(rules.FullSimplify())

        self.checkAndOutput(file, "easy04")

    def testEasy06(self):
        # Reference:
        # Inside interesting integrals, Section 2.1.f
        ctx = context.Context()
        ctx.load_book("base")
        file = compstate.CompFile(ctx, "easy06")
        goal01 = file.add_goal("(INT x:[-oo, oo]. 1/cosh(x)) = pi")
        proof = goal01.proof_by_calculation()
        calc = proof.lhs_calc
        calc.perform_rule(rules.OnSubterm(rules.ExpandDefinition("cosh")))
        calc.perform_rule(rules.Substitution("t", parser.parse_expr("exp(x)")))
        calc.perform_rule(rules.Equation("-log(t)", "log(1/t)"))
        calc.perform_rule(rules.FullSimplify())
        calc.perform_rule(rules.Equation(" 1 / (t * (1/2 * (1 / t) + 1/2 * t))", "2 / (1+t^2)"))
        calc.perform_rule(rules.FullSimplify())
        calc.perform_rule(rules.DefiniteIntegralIdentity())
        calc.perform_rule(rules.FullSimplify())

        self.checkAndOutput(file, "easy06")

    def testTrick2a(self):
        # Reference:
        # Inside interesting integrals, Section 2.2, example 1
        ctx = context.Context()
        ctx.load_book('base')
        file = compstate.CompFile(ctx, "Trick2a")

        calc = file.add_calculation("INT x:[0,pi/2]. sqrt(sin(x)) / (sqrt(sin(x)) + sqrt(cos(x)))")
        calc.perform_rule(rules.Substitution("y", parser.parse_expr("pi / 2 - x")))
        calc.perform_rule(rules.FullSimplify())
        calc.perform_rule(rules.Equation(
            "sqrt(cos(y)) / (sqrt(cos(y)) + sqrt(sin(y)))",
            "1 - sqrt(sin(y)) / (sqrt(cos(y)) + sqrt(sin(y)))"))
        calc.perform_rule(rules.DefiniteIntegralIdentity())
        calc.perform_rule(rules.IntegrateByEquation(
            parser.parse_expr("INT x:[0,pi/2]. sqrt(sin(x)) / (sqrt(sin(x)) + sqrt(cos(x)))")))
        self.assertEqual(str(calc.last_expr), "1/4 * pi")

        self.checkAndOutput(file, "trick2a")

    def testTrick2b(self):
        # Reference:
        # Inside interesting integrals, Section 2.2, example 2
        ctx = context.Context()
        ctx.load_book('base')
        file = compstate.CompFile(ctx, "Trick2b")

        calc = file.add_calculation("INT x:[0,pi]. x * sin(x) / (1 + cos(x)^2)")
        calc.perform_rule(rules.Substitution("y", parser.parse_expr("pi - x")))
        calc.perform_rule(rules.ExpandPolynomial())
        calc.perform_rule(rules.FullSimplify())
        calc.perform_rule(rules.IntegrateByEquation(parser.parse_expr("INT x:[0,pi]. x * sin(x) / (1 + cos(x)^2)")))
        calc.perform_rule(rules.Substitution("u", parser.parse_expr("cos(y)")))
        calc.perform_rule(rules.DefiniteIntegralIdentity())
        calc.perform_rule(rules.FullSimplify())
        self.assertEqual(str(calc.last_expr), "1/4 * pi ^ 2")

        self.checkAndOutput(file, "trick2b")

    def testTrick2c(self):
        # Reference:
        # Inside interesting integrals, Section 2.2, example 3
        ctx = context.Context()
        ctx.load_book('base')
        file = compstate.CompFile(ctx, "Trick2c")
        goal01 = file.add_goal("(INT x:[0, pi/2]. sin(x) ^ 2 / (sin(x) + cos(x))) " + \
                            "= (INT x:[0, pi/2]. cos(x) ^ 2 / (sin(x) + cos(x)))")
        proof = goal01.proof_by_calculation()
        calc = proof.lhs_calc
        calc.perform_rule(rules.Substitution(var_name='y', \
                          var_subst=parser.parse_expr("pi/2 - x")))
        calc.perform_rule(rules.FullSimplify())
        calc = proof.rhs_calc
        calc.perform_rule(rules.FullSimplify())

        goal02 = file.add_goal("(INT x:[0, pi/2]. sin(x) ^ 2 / (sin(x) + cos(x))) " + \
                               "= (1/2 * INT x:[0, pi/2]. 1 / (sin(x) + cos(x)))")
        proof = goal02.proof_by_calculation()
        calc = proof.rhs_calc
        calc.perform_rule(rules.FullSimplify())
        ctx.add_lemma("(sin(x) ^ 2 + cos(x) ^ 2) = 1")
        calc.perform_rule(rules.OnLocation(rules.ApplyEquation(parser.parse_expr("(sin(x) ^ 2 + cos(x) ^ 2) = 1")), '1.0.0'))
        calc.perform_rule(rules.Equation("(sin(x) ^ 2 + cos(x) ^ 2) / (cos(x) + sin(x))",\
                                         "sin(x) ^ 2 / (cos(x) + sin(x)) + cos(x) ^ 2 / (cos(x) + sin(x)) "))
        calc.perform_rule(rules.FullSimplify())
        calc.perform_rule(rules.OnLocation(rules.Equation("1/2 * pi", "pi / 2"),'0'))
        calc.perform_rule(rules.OnLocation(rules.Equation("cos(x) + sin(x)", "sin(x) + cos(x)"),'0'))
        calc.perform_rule(rules.OnLocation(rules.ApplyEquation(goal01.goal), "0.1"))
        calc.perform_rule(rules.FullSimplify())
        calc = proof.lhs_calc
        calc.perform_rule(rules.FullSimplify())
        goal03 = file.add_goal("(INT x:[0, pi/2]. sin(x) ^ 2 / (sin(x) + cos(x))) = " + \
                               "sqrt(2) / 4 * log(3 + 2*sqrt(2))")
        proof = goal03.proof_by_calculation()
        calc = proof.lhs_calc
        calc.perform_rule(rules.ApplyEquation(goal02.goal))
        calc.perform_rule(rules.Substitution('z', 'tan(x/2)'))
        calc.perform_rule(rules.FullSimplify())
        calc.perform_rule(rules.Equation("(-(z ^ 2) + 1) / (z ^ 2 + 1) + 2 * (z / (z ^ 2 + 1))", \
                                         "(2 - (z-1)^2) / (z^2 + 1)"))
        calc.perform_rule(rules.Equation("1 / ((z ^ 2 + 1) * ((2 - (z - 1) ^ 2) / (z ^ 2 + 1)))",
                                         "1 / (2 - (z - 1) ^ 2)"))
        calc.perform_rule(rules.Equation("2 - (z - 1) ^ 2",
                                         "(sqrt(2) + (z-1))*(sqrt(2) - (z-1))"))
        calc.perform_rule(rules.Equation("1 / ((sqrt(2) + (z - 1)) * (sqrt(2) - (z - 1)))",
                                         "sqrt(2) / 4 * (1/(sqrt(2) + (z - 1)) + 1/(sqrt(2) - (z - 1)))"))
        calc.perform_rule(rules.FullSimplify())
        calc.perform_rule(rules.OnLocation(rules.Substitution("u", "sqrt(2) - 1 + z"), "1.0"))
        calc.perform_rule(rules.OnLocation(rules.Substitution("u", "sqrt(2) + 1 - z"), "1.1"))
        calc.perform_rule(rules.DefiniteIntegralIdentity())
        calc.perform_rule(rules.FullSimplify())
        calc.perform_rule(rules.Equation("1/4 * sqrt(2) * log(sqrt(2) + 1) + -1/4 * sqrt(2) * log(sqrt(2) - 1)", \
                                         "1/4 * sqrt(2) * (log(sqrt(2) + 1) - log(sqrt(2) - 1))"))
        calc.perform_rule(rules.ApplyIdentity("log(sqrt(2) + 1) - log(sqrt(2) - 1)", "log((sqrt(2) + 1) / (sqrt(2) - 1))"))
        calc.perform_rule(rules.Equation("(sqrt(2) + 1) / (sqrt(2) - 1)", \
                                         "3 + 2*sqrt(2)"))
        calc.perform_rule(rules.FullSimplify())
        calc = proof.rhs_calc
        calc.perform_rule(rules.FullSimplify())
        self.checkAndOutput(file, "trick2c")

    def testTrick2d(self):
        # Reference:
        # Inside interesting integrals, Section 2.2, example 4
        ctx = context.Context()
        ctx.load_book('base')
        file = compstate.CompFile(ctx, "Trick2d")
        goal01 = file.add_goal("(INT x:[0,1]. log(x+1) / (x^2 + 1)) = (INT x:[0,1/4 * pi]. log(tan(x) + 1))")
        proof = goal01.proof_by_calculation()
        calc = proof.lhs_calc
        calc.perform_rule(rules.SubstitutionInverse("u", "tan(u)"))
        calc.perform_rule(rules.ApplyIdentity("sec(u) ^ 2" , "tan(u)^2 + 1"))
        calc.perform_rule(rules.FullSimplify())

        goal02 = file.add_goal("(INT x:[0,1]. log(x+1) / (x^2 + 1)) "\
                                +"= (pi / 4 * log(2) - (INT x:[0,1]. log(x+1) / (x^2 + 1)))")
        proof = goal02.proof_by_calculation()
        calc = proof.lhs_calc
        calc.perform_rule(rules.ApplyEquation(goal01.goal))
        calc.perform_rule(rules.SubstitutionInverse("x", "pi/4 - x"))
        calc.perform_rule(rules.FullSimplify())
        calc.perform_rule(rules.ApplyIdentity("tan(1/4 * pi - x)",\
                                              "(tan(1/4*pi) - tan(x)) / (1 + tan(1/4*pi) * tan(x))"))
        calc.perform_rule(rules.FullSimplify())
        calc.perform_rule(rules.Equation("(-tan(x) + 1) / (tan(x) + 1) + 1",\
                                         "2 / (1+tan(x))"))
        calc.perform_rule(rules.ApplyIdentity("log(2 / (1 + tan(x)))", \
                                              "log(2) - log(1 + tan(x))"))
        calc.perform_rule(rules.DefiniteIntegralIdentity())
        calc.perform_rule(rules.FullSimplify())
        calc.perform_rule(rules.OnLocation(rules.ApplyEquation(goal01.goal), "0.0"))
        calc = proof.rhs_calc
        calc.perform_rule(rules.FullSimplify())

        goal03 = file.add_goal("(INT x:[0,1]. log(x+1) / (x^2 + 1)) = pi / 8 * log(2)")
        proof = goal03.proof_by_rewrite_goal(begin=goal02)
        calc = proof.begin
        calc.perform_rule(rules.SolveEquation("(INT x:[0,1]. log(x+1) / (x^2 + 1))"))

        self.checkAndOutput(file, "trick2d")

    def testTrick2e(self):
        # Reference:
        # Inside interesting integrals, Section 2.2, example 5
        ctx = context.Context()
        ctx.load_book('base')

        ctx.add_lemma("(INT x:[0,1]. log(x+1) / (x^2+1)) = pi / 8 * log(2)")
        file = compstate.CompFile(ctx, "Trick2e")

        goal01 = file.add_goal("(INT x:[0,1]. log(x+1) / (x^2+1)) = (a * INT t:[0,a]. log(t+a) / (t^2 + a^2)) - pi / 4 * log(a)",
                               conds=["a > 0"])
        proof = goal01.proof_by_calculation()
        calc = proof.lhs_calc
        calc.perform_rule(rules.SubstitutionInverse("t", "t/a"))
        calc.perform_rule(rules.FullSimplify())
        calc.perform_rule(rules.Equation("log(t / a + 1) / (t ^ 2 / a ^ 2 + 1)", \
                                         "log(t / a + 1) * a^2 / (t ^ 2  + a ^ 2)"))
        calc.perform_rule(rules.Equation("t / a + 1", \
                                         "(t+a) / a"))
        calc.perform_rule(rules.FullSimplify())
        calc.perform_rule(rules.OnLocation(rules.ApplyIdentity("log((a + t) / a)", "log(a+t) - log(a)"), "1.0.0"))
        calc.perform_rule(rules.Equation("(log(a + t) - log(a)) / (a ^ 2 + t ^ 2)", \
                                         "log(a + t) / (a ^ 2 + t ^ 2) - log(a) / (a ^ 2 + t ^ 2)"))
        calc.perform_rule(rules.FullSimplify())
        calc.perform_rule(rules.DefiniteIntegralIdentity())
        calc.perform_rule(rules.FullSimplify())
        calc.perform_rule(rules.ExpandPolynomial())
        calc.perform_rule(rules.FullSimplify())
        calc = proof.rhs_calc
        calc.perform_rule(rules.FullSimplify())

        goal02 = file.add_goal("((a * INT t:[0,a]. log(t+a) / (t^2 + a^2)) - pi / 4 * log(a)) = pi / 8 * log(2)",
                               conds=["a > 0"])
        proof = goal02.proof_by_calculation()
        calc = proof.lhs_calc
        calc.perform_rule(rules.ApplyEquation(goal01.goal))
        calc.perform_rule(rules.ApplyEquation("(INT x:[0,1]. log(x + 1) / (x ^ 2 + 1)) = pi / 8 * log(2)"))

        goal03 = file.add_goal("(INT t:[0,a]. log(t+a) / (t^2 + a^2)) = pi /(8*a) * log(2*a^2)",
                               conds=["a > 0"])
        proof = goal03.proof_by_rewrite_goal(begin = goal02)
        calc = proof.begin
        calc.perform_rule(rules.SolveEquation("INT t:[0,a]. log(t+a) / (t^2 + a^2)"))
        calc.perform_rule(rules.Equation("1/4 * pi * log(a)", "1/8 * pi * (2 * log(a))"))
        calc.perform_rule(rules.Equation("2 * log(a)", "log(a^2)"))
        calc.perform_rule(rules.Equation("1/8 * pi * log(2) + 1/8 * pi * log(a ^ 2)", "1/8 * pi * (log(2) + log(a^2))"))
        calc.perform_rule(rules.Equation("(log(2) + log(a ^ 2))", "log(2 * a^2)"))
        calc.perform_rule(rules.Equation("1/8 * pi * log(2 * a ^ 2) / a", "pi / (8 * a) * log(2 * a ^ 2)"))

        self.checkAndOutput(file, "trick2e")

    def testPartialFraction(self):
        # Reference
        # Inside interesting integrals, Section 2.3, example 2
        ctx = context.Context()
        ctx.load_book('base')
        file = compstate.CompFile(ctx, 'partialFraction')

        goal = file.add_goal("(INT x:[0,oo]. 1 / (x^4 + 2*x^2*cosh(2*a) + 1)) = pi / (4 * cosh(a))")
        proof = goal.proof_by_calculation()
        calc = proof.lhs_calc
        calc.perform_rule(rules.OnSubterm(rules.ExpandDefinition("cosh")))
        calc.perform_rule(rules.Equation(
            "x ^ 4 + 2 * x ^ 2 * (1/2 * (exp(-2 * a) + exp(2 * a))) + 1",
            "(x ^ 2 + exp(2 * a)) * (x ^ 2 + exp(-2 * a))"))
        calc.perform_rule(rules.Equation(
            "1 / ((x ^ 2 + exp(2 * a)) * (x ^ 2 + exp(-2 * a)))",
            "1 / (exp(2*a) - exp(-2*a)) * (1 / (x^2 + exp(-2*a)) - 1 / (x^2 + exp(2*a)))"))
        calc.perform_rule(rules.FullSimplify())
        calc.perform_rule(rules.Equation("exp(-2 * a)", "exp(-a) ^ 2"))
        calc.perform_rule(rules.Equation("exp(2 * a)", "exp(a) ^ 2"))
        calc.perform_rule(rules.DefiniteIntegralIdentity())
        calc.perform_rule(rules.FullSimplify())
        calc.perform_rule(rules.Equation(None, "pi / (4 * ((exp(a) + exp(-a)) / 2))"))
        calc.perform_rule(rules.OnSubterm(rules.FoldDefinition("cosh")))

        self.checkAndOutput(file, "partialFraction")

    def testPartialFraction03(self):
        # Reference
        # Inside interesting integrals, Section 2.3, example 3
        ctx = context.Context()
        ctx.load_book('base')
        file = compstate.CompFile(ctx, 'partialFraction03')
        file.add_definition("I(a) = (INT x:[0,oo]. 1 / (x^4 + 2*x^2*cos(2*a) + 1))")
        goal01 = file.add_goal("I(a) = (INT x:[0,oo]. x^2 / (x^4 + 2*x^2*cos(2*a) + 1))")
        proof = goal01.proof_by_calculation()
        calc = proof.lhs_calc
        calc.perform_rule(rules.ExpandDefinition("I"))
        calc.perform_rule(rules.SubstitutionInverse("y", "1/y"))
        calc.perform_rule(rules.Equation("1 / (2 * (1 / y) ^ 2 * cos(2 * a) + (1 / y) ^ 4 + 1)", \
                                         "y^4 / (y^4 + 2*y^2*cos(2*a) + 1)"))
        calc.perform_rule(rules.Equation("y ^ 4 / (y ^ 4 + 2 * y ^ 2 * cos(2 * a) + 1) * -(1 / y ^ 2)", \
                                         "-y^2 / (y^4 + 2*y^2*cos(2*a) + 1)"))
        calc.perform_rule(rules.FullSimplify())
        calc = proof.rhs_calc
        calc.perform_rule(rules.FullSimplify())
        goal02 = file.add_goal("2*I(a) = (INT x:[0,oo]. (1+x^2) / (x^4 + 2*x^2*cos(2*a) + 1))")
        proof = goal02.proof_by_calculation()
        calc = proof.lhs_calc
        calc.perform_rule(rules.Equation("2*I(a)", "I(a) + I(a)"))
        calc.perform_rule(rules.OnLocation(rules.ExpandDefinition("I"), "0"))
        calc.perform_rule(rules.OnLocation(rules.ApplyEquation(goal01.goal), "1"))
        calc.perform_rule(rules.Equation("(INT x:[0,oo]. 1 / (2 * x ^ 2 * cos(2 * a) + x ^ 4 + 1)) + (INT x:[0,oo]. x ^ 2 / (x ^ 4 + 2 * x ^ 2 * cos(2 * a) + 1))", \
                                         "(INT x:[0,oo]. 1 / (2 * x ^ 2 * cos(2 * a) + x ^ 4 + 1) + x ^ 2 / (x ^ 4 + 2 * x ^ 2 * cos(2 * a) + 1))"))
        calc.perform_rule(
            rules.Equation("1 / (2 * x ^ 2 * cos(2 * a) + x ^ 4 + 1) + x ^ 2 / (x ^ 4 + 2 * x ^ 2 * cos(2 * a) + 1)",
                           "(1+x^2) / (2 * x ^ 2 * cos(2 * a) + x ^ 4 + 1)"))
        calc.perform_rule(rules.FullSimplify())
        calc = proof.rhs_calc
        calc.perform_rule(rules.FullSimplify())

        goal03 = file.add_goal("I(a) = (1/4 * (INT x:[-oo,oo]. 1 / (cos(a) ^ 2 + x ^ 2)))")
        proof = goal03.proof_by_rewrite_goal(begin=goal02)
        calc = proof.begin
        calc.perform_rule(rules.SolveEquation("I(a)"))
        ctx.add_lemma("(INT x:[0,oo]. (x ^ 2 + 1) / (2 * x ^ 2 * cos(2 * a) + x ^ 4 + 1)) = " +\
                      "(1/2 * INT x:[-oo,oo]. (x ^ 2 + 1) / (2 * x ^ 2 * cos(2 * a) + x ^ 4 + 1))")
        calc.perform_rule(rules.OnLocation(rules.ApplyEquation("(INT x:[0,oo]. (x ^ 2 + 1) / (2 * x ^ 2 * cos(2 * a) + x ^ 4 + 1))= " +\
                                                               "(1/2 * INT x:[-oo,oo]. (x ^ 2 + 1) / (2 * x ^ 2 * cos(2 * a) + x ^ 4 +1)) "), \
                                                               "1.1"))
        calc.perform_rule(rules.FullSimplify())
        calc.perform_rule(rules.ApplyIdentity("cos(2*a)", "1-2*sin(a)^2"))
        calc.perform_rule(rules.Equation("2*x^2*(1-2*sin(a)^2) + x^4 + 1",
                                         "(x^2-2*x*sin(a)+1)*(x^2+2*x*sin(a)+1)"))
        ctx.add_lemma("(INT x:[-oo,oo]. (-2*x*sin(a)) / ((x^2-2*x*sin(a)+1)*(x^2+2*x*sin(a)+1))) = 0")
        calc.perform_rule(rules.Equation("1/4 * (INT x:[-oo,oo]. (x ^ 2 + 1) / ((x ^ 2 - 2 * x * sin(a) + 1) * (x ^ 2 "
                                         "+ 2 * x * sin(a) + 1)))",
                                         "1/4 * (INT x:[-oo,oo]. (x ^ 2 + 1) / ((x ^ 2 - 2 * x * sin(a) + 1) * (x ^ 2 "
                                         "+ 2 * x * sin(a) + 1))) + 1/4 * 0"))
        calc.perform_rule(rules.OnLocation(
            rules.ApplyEquation("(INT x:[-oo,oo]. (-2*x*sin(a)) / ((x^2-2*x*sin(a)+1)*(x^2+2*x*sin(a)+1))) = 0"),
            "1.1.1"))
        calc.perform_rule(rules.Equation("1/4 * (INT x:[-oo,oo]. (x ^ 2 + 1) / ((x ^ 2 - 2 * x * sin(a) + 1) * (x ^ 2 + 2 * x * sin(a) + 1))) + 1/4 * (INT x:[-oo,oo]. -2 * x * sin(a) / ((x ^ 2 - 2 * x * sin(a) + 1) * (x ^ 2 + 2 * x * sin(a) + 1)))",
                                         "1/4 * ((INT x:[-oo,oo]. (x ^ 2 + 1) / ((x ^ 2 - 2 * x * sin(a) + 1) * (x ^ 2 + 2 * x * sin(a) + 1))) + (INT x:[-oo,oo]. -2 * x * sin(a) / ((x ^ 2 - 2 * x * sin(a) + 1) * (x ^ 2 + 2 * x * sin(a) + 1))))"))
        calc.perform_rule(rules.Equation("(INT x:[-oo,oo]. (x ^ 2 + 1) / ((x ^ 2 - 2 * x * sin(a) + 1) * (x ^ 2 + 2 * x * sin(a) + 1))) + (INT x:[-oo,oo]. -2 * x * sin(a) / ((x ^ 2 - 2 * x * sin(a) + 1) * (x ^ 2 + 2 * x * sin(a) + 1)))",
                                         "(INT x:[-oo,oo]. (x ^ 2 + 1) / ((x ^ 2 - 2 * x * sin(a) + 1) * (x ^ 2 + 2 * x * sin(a) + 1)) - 2 * x * sin(a) / ((x ^ 2 - 2 * x * sin(a) + 1) * (x ^ 2 + 2 * x * sin(a) + 1)))"))
        calc.perform_rule(rules.Equation("(x ^ 2 + 1) / ((x ^ 2 - 2 * x * sin(a) + 1) * (x ^ 2 + 2 * x * sin(a) + 1)) - 2 * x * sin(a) / ((x ^ 2 - 2 * x * sin(a) + 1) * (x ^ 2 + 2 * x * sin(a) + 1))",
                                         "(x^2+1-2*x*sin(a)) / ((x ^ 2 - 2 * x * sin(a) + 1) * (x ^ 2 + 2 * x * sin(a) + 1))"))
        calc.perform_rule(rules.FullSimplify())
        ctx.add_lemma("1 = cos(a)^2 +sin(a)^2")
        calc.perform_rule(rules.OnLocation(rules.ApplyEquation("1 = cos(a)^2 +sin(a)^2"), "1.1.0.1.1"))
        calc.perform_rule(rules.Equation("(2 * x * sin(a) + x ^ 2 + (cos(a) ^ 2 + sin(a) ^ 2))",
                                         "(x+sin(a))^2 + cos(a) ^ 2"))
        calc.perform_rule(rules.Substitution("u", "x+sin(a)"))
        calc.perform_rule(rules.FullSimplify())
        goal04 = file.add_goal("I(a) = pi/ 4 /cos(a)", conds=["cos(a)>0"])
        proof = goal04.proof_by_calculation()
        calc = proof.lhs_calc
        calc.perform_rule(rules.ApplyEquation(goal03.goal))
        calc.perform_rule(rules.DefiniteIntegralIdentity())
        calc.perform_rule(rules.FullSimplify())
        calc = proof.rhs_calc
        calc.perform_rule(rules.FullSimplify())
        goal05 = file.add_goal("I(a) = -pi/ 4 /cos(a)", conds=["cos(a)<0"])
        proof = goal05.proof_by_calculation()
        calc = proof.lhs_calc
        calc.perform_rule(rules.ApplyEquation(goal03.goal))
        calc.perform_rule(rules.DefiniteIntegralIdentity())
        calc.perform_rule(rules.FullSimplify())
        calc = proof.rhs_calc
        calc.perform_rule(rules.FullSimplify())
        self.checkAndOutput(file, "partialFraction03")

    def testLeibniz01(self):
        # Reference
        # Inside interesting integrals, Section 3.1, example 1
        ctx = context.Context()
        ctx.load_book('base')
        file = compstate.CompFile(ctx, "Leibniz01")

        # Basic result: integral of 1 / (x^2 + a^2)
        goal1 = file.add_goal("(INT x:[0,oo]. 1 / (x^2 + a^2)) = pi / (2 * a)", conds=["a > 0"])

        proof = goal1.proof_by_calculation()
        calc = proof.lhs_calc
        calc.perform_rule(rules.ElimInfInterval())
        calc.perform_rule(rules.SubstitutionInverse("u", parser.parse_expr("a * u")))
        calc.perform_rule(rules.FullSimplify())
        calc.perform_rule(rules.Equation("1 / (a ^ 2 * u ^ 2 + a ^ 2)", "1 / ((a ^ 2) * (u^2 + 1))"))
        calc.perform_rule(rules.FullSimplify())
        calc.perform_rule(rules.DefiniteIntegralIdentity())
        calc.perform_rule(rules.FullSimplify())

        calc = proof.rhs_calc
        calc.perform_rule(rules.FullSimplify())

        # Derivate to get integral of 1 / (x^2 + a^2)^2
        goal2 = file.add_goal("(INT x:[0,oo]. 1 / (x^2 + a^2)^2) = pi / (4 * a^3)", conds=["a > 0"])
        proof = goal2.proof_by_rewrite_goal(begin=goal1)
        calc = proof.begin
        calc.perform_rule(rules.DerivEquation('a'))
        calc.perform_rule(rules.FullSimplify())
        calc.perform_rule(rules.SolveEquation(parser.parse_expr("INT x:[0,oo]. 1 / (a ^ 2 + x ^ 2) ^ 2")))

        # Derivate again:
        goal3 = file.add_goal("(INT x:[0,oo]. 1 / (x^2 + a^2)^3) = 3*pi / (16 * a^5)", conds=["a > 0"])
        proof = goal3.proof_by_rewrite_goal(begin=goal2)
        calc = proof.begin
        calc.perform_rule(rules.DerivEquation('a'))
        calc.perform_rule(rules.FullSimplify())
        calc.perform_rule(rules.SolveEquation(parser.parse_expr("INT x:[0,oo]. 1 / (a ^ 2 + x ^ 2) ^ 3")))

        self.checkAndOutput(file, "leibniz01")

    def testLeibniz02(self):
        # Reference
        # Inside interesting integrals, Section 3.1, example 2
        ctx = context.Context()
        ctx.load_book('base')
        file = compstate.CompFile(ctx, 'leibniz02')

        # Overall goal: (INT x:[-oo,oo]. exp(-(x^2)/2)) = sqrt(2*pi)

        # Make definition
        file.add_definition("g(t) = (INT x:[0,t].exp(-(x^2)/2))^2")

        Eq1 = file.add_goal("(INT x:[-oo,oo]. exp(-x^2/2)) = 2 * LIM {t->oo}. sqrt(g(t))")
        Eq1_proof = Eq1.proof_by_calculation()
        calc = Eq1_proof.lhs_calc
        calc.perform_rule(rules.SplitRegion(expr.Const(0)))
        calc.perform_rule(rules.Substitution('y', parser.parse_expr("-x")))
        calc.perform_rule(rules.Substitution('x', parser.parse_expr("y")))
        calc.perform_rule(rules.FullSimplify())
        calc = Eq1_proof.rhs_calc
        calc.perform_rule(rules.OnSubterm(rules.ExpandDefinition("g")))
        calc.perform_rule(rules.FullSimplify())

        Eq2 = file.add_goal("(D t. g(t) + 2 * INT y:[0, 1].exp(-(1+y^2)*t^2/2)/(1+y^2)) = 0")
        Eq2_proof = Eq2.proof_by_calculation()
        calc = Eq2_proof.lhs_calc
        calc.perform_rule(rules.OnSubterm(rules.ExpandDefinition("g")))
        calc.perform_rule(rules.FullSimplify())
        calc.perform_rule(rules.OnLocation(rules.Substitution('y', parser.parse_expr('x/t')), '1.1'))
        calc.perform_rule(rules.OnLocation(rules.Equation(None, "-exp(1/2 * t ^ 2 * (-(y ^ 2) - 1))"), '0.1.0'))
        calc.perform_rule(rules.OnLocation(rules.Equation(None, "-1/2 * t ^ 2 * y ^ 2 + 1/2 * t ^ 2 * (-1)"), '0.1.0.0.0'))
        calc.perform_rule(rules.FullSimplify())
        calc.perform_rule(rules.ApplyIdentity(
            "exp(-1/2 * t ^ 2 * y ^ 2 - 1/2 * t ^ 2)",
            "exp(-1/2 * t ^ 2 * y ^ 2) * exp(-1/2 * t ^ 2)"))
        calc.perform_rule(rules.FullSimplify())

        Eq3 = file.add_goal("2 * (INT y:[0,1]. exp(1/2 * t ^ 2 * (-(y ^ 2) - 1)) * (y ^ 2 + 1) ^ -1) + g(t) = SKOLEM_CONST(C)")
        Eq3_proof = Eq3.proof_by_rewrite_goal(begin=Eq2)
        calc = Eq3_proof.begin
        calc.perform_rule(rules.IntegralEquation())
        calc.perform_rule(rules.OnLocation(rules.IndefiniteIntegralIdentity(), '1'))
        calc.perform_rule(rules.FullSimplify())

        Eq5 = file.add_goal("pi/2 = SKOLEM_CONST(C)")
        proof_of_Eq5 = Eq5.proof_by_rewrite_goal(begin = Eq3)
        calc = proof_of_Eq5.begin
        calc.perform_rule(rules.LimitEquation('t', expr.Const(0)))
        calc.perform_rule(rules.FullSimplify())
        calc.perform_rule(rules.OnSubterm(rules.ExpandDefinition("g")))
        calc.perform_rule(rules.DefiniteIntegralIdentity())
        calc.perform_rule(rules.FullSimplify())

        Eq6 = file.add_goal("g(t) = -2 * (INT y:[0,1]. exp(1/2 * t ^ 2 * (-(y ^ 2) - 1)) / (y ^ 2 + 1)) + 1/2 * pi")
        proof_of_Eq6 = Eq6.proof_by_calculation()
        calc = proof_of_Eq6.lhs_calc
        calc.perform_rule(rules.ApplyEquation(Eq3.goal))
        calc.perform_rule(rules.OnLocation(rules.ApplyEquation(Eq5.goal), '0'))
        calc.perform_rule(rules.FullSimplify())

        Eq7 = file.add_goal("(INT x:[-oo,oo]. exp(-x^2/2)) = sqrt(2*pi)")
        proof_of_Eq7 = Eq7.proof_by_calculation()
        calc = proof_of_Eq7.lhs_calc

        calc.perform_rule(rules.ApplyEquation(Eq1.goal))
        calc.perform_rule(rules.OnLocation(rules.ApplyEquation(Eq6.goal), "1.0.0"))
        calc.perform_rule(rules.FullSimplify())
        calc = proof_of_Eq7.rhs_calc
        calc.perform_rule(rules.FullSimplify())

        Eq8 = file.add_goal("(INT x:[0,oo]. exp(-x^2/2)) = sqrt(pi/2)")
        proof_of_Eq8 = Eq8.proof_by_rewrite_goal(begin=Eq7)
        calc = proof_of_Eq8.begin
        calc.perform_rule(rules.OnLocation(rules.SplitRegion(expr.Const(0)), "0"))
        calc.perform_rule(rules.OnLocation(rules.Substitution('y', parser.parse_expr("-x")), '0.0'))
        calc.perform_rule(rules.FullSimplify())
        calc.perform_rule(rules.SolveEquation(parser.parse_expr("INT x:[0,oo]. exp(-1/2 * x ^ 2)")))

        Eq9 = file.add_goal("(INT x:[-oo,oo]. exp(-(a*x^2))) = sqrt(pi / a)", conds=["a > 0"])
        proof_of_Eq9 = Eq9.proof_by_calculation()
        calc = proof_of_Eq9.lhs_calc

        calc.perform_rule(rules.Substitution("u", parser.parse_expr("sqrt(2*a) * x")))
        calc.perform_rule(rules.FullSimplify())
        calc.perform_rule(rules.Equation("-1/2 * u ^ 2", "-u^2 / 2"))
        calc.perform_rule(rules.OnLocation(rules.ApplyEquation(Eq7.goal), "1.0"))
        calc.perform_rule(rules.FullSimplify())

        calc = proof_of_Eq9.rhs_calc
        calc.perform_rule(rules.FullSimplify())

        self.checkAndOutput(file, "leibniz02")

    def testLeibniz03(self):
        # Reference:
        # Inside interesting integrals, Section 3.1, example #3

        # Overall goal: INT x:[0,oo]. cos(tx)*exp(-(x^2)/2) = sqrt(pi/2)*exp(-(t^2)/2)

        # Initial state
        ctx = context.Context()
        ctx.load_book('base')
        ctx.load_book('interesting', upto='leibniz03')
        file = compstate.CompFile(ctx, 'leibniz03')

        # Make definition
        file.add_definition("I(t) = INT x:[0,oo]. cos(t*x)*exp(-(x^2)/2)")

        Eq0 = file.add_goal("I(0) = sqrt(pi/2)")
        Eq0_proof = Eq0.proof_by_calculation()
        calc = Eq0_proof.lhs_calc
        calc.perform_rule(rules.ExpandDefinition("I"))
        calc.perform_rule(rules.FullSimplify())
        calc.perform_rule(rules.Equation("-1/2 * x ^ 2", "-(x ^ 2) / 2"))
        calc.perform_rule(rules.DefiniteIntegralIdentity())

        # Prove the following equality
        Eq1 = file.add_goal("(D t. I(t)) = -t*I(t)")
        Eq1_proof = Eq1.proof_by_calculation()
        calc = Eq1_proof.lhs_calc
        calc.perform_rule(rules.OnSubterm(rules.ExpandDefinition("I")))
        calc.perform_rule(rules.FullSimplify())
        u = parser.parse_expr('sin(t*x)')
        v = parser.parse_expr('-exp(-x^2/2)')
        calc.perform_rule(rules.IntegrationByParts(u, v))
        calc.perform_rule(rules.FullSimplify())

        calc = Eq1_proof.rhs_calc
        calc.perform_rule(rules.OnSubterm(rules.ExpandDefinition("I")))
        calc.perform_rule(rules.FullSimplify())

        Eq2 = file.add_goal("(D t. log(I(t)) + t^2/2) = 0")
        Eq2_proof = Eq2.proof_by_calculation()
        calc = Eq2_proof.lhs_calc
        calc.perform_rule(rules.FullSimplify())
        calc.perform_rule(rules.OnLocation(rules.ApplyEquation(Eq1.goal), '0.0'))
        calc.perform_rule(rules.FullSimplify())

        Eq3 = file.add_goal("1/2 * t ^ 2 + log(I(t)) = SKOLEM_CONST(C)")
        Eq3_proof = Eq3.proof_by_rewrite_goal(begin=Eq2)
        calc = Eq3_proof.begin
        calc.perform_rule(rules.IntegralEquation())
        calc.perform_rule(rules.OnLocation(rules.IndefiniteIntegralIdentity(), '1'))

        Eq4 = file.add_goal("log(sqrt(pi / 2)) = SKOLEM_CONST(C)")
        Eq4_proof = Eq4.proof_by_rewrite_goal(begin=Eq3)
        calc = Eq4_proof.begin
        calc.perform_rule(rules.LimitEquation('t', expr.Const(0)))
        calc.perform_rule(rules.FullSimplify())
        calc.perform_rule(rules.OnLocation(rules.ApplyEquation(eq=Eq0.goal), '0.0'))

        Eq5 = file.add_goal("log(I(t)) = -t ^ 2 / 2 + log(sqrt(pi / 2))")
        Eq5_proof = Eq5.proof_by_calculation()
        calc = Eq5_proof.lhs_calc
        calc.perform_rule(rules.ApplyEquation(Eq3.goal))
        calc.perform_rule(rules.OnLocation(rules.ApplyEquation(Eq4.goal), '0'))
        calc.perform_rule(rules.FullSimplify())
        calc = Eq5_proof.rhs_calc
        calc.perform_rule(rules.FullSimplify())

        Eq6 = file.add_goal("I(t) = sqrt(pi/2) * exp(-t^2/2)")
        Eq6_proof = Eq6.proof_by_rewrite_goal(begin=Eq5)
        calc = Eq6_proof.begin
        calc.perform_rule(rules.SolveEquation(parser.parse_expr("I(t)")))
        calc.perform_rule(rules.ApplyIdentity(
            "exp(-1/2 * log(2) + 1/2 * log(pi) - 1/2 * t ^ 2)",
            "exp(-1/2 * log(2) + 1/2 * log(pi)) * exp(-1/2 * t ^ 2)"))
        calc.perform_rule(rules.ApplyIdentity(
            "exp(-1/2 * log(2) + 1/2 * log(pi))",
            "exp(-1/2 * log(2)) * exp(1/2 * log(pi))"))
        calc.perform_rule(rules.FullSimplify())

        self.checkAndOutput(file, "leibniz03")

    def testEulerLogSineIntegral(self):
        # Reference:
        # Inside interesting integrals, Section 2.4
        ctx = context.Context()
        ctx.load_book('base')
        file = compstate.CompFile(ctx, "EulerLogSine")

        # Define I(a)
        file.add_definition("I(a) = INT x:[0,pi/2]. log(a * sin(x))")

        # Define J(a)
        file.add_definition("J(a) = INT x:[0,pi/2]. log(a * sin(2*x))")

        # Prove J(a) = I(a)
        goal1 = file.add_goal("J(a) = I(a)")
        proof = goal1.proof_by_calculation()
        calc = proof.lhs_calc
        calc.perform_rule(rules.ExpandDefinition("J"))
        calc.perform_rule(rules.Substitution("t", parser.parse_expr("2*x")))
        calc.perform_rule(rules.SplitRegion(parser.parse_expr('pi/2')))
        calc.perform_rule(rules.OnLocation(rules.Substitution('x', parser.parse_expr('pi - t')), '1'))
        calc.perform_rule(rules.FullSimplify())
        calc.perform_rule(rules.OnLocation(rules.Substitution('x', parser.parse_expr('t')), '1'))
        calc.perform_rule(rules.FullSimplify())

        calc = proof.rhs_calc
        calc.perform_rule(rules.ExpandDefinition("I"))

        # Prove J(a) = pi/2 * log(2/a) + 2 * I(a)
        goal2 = file.add_goal("J(a) = pi/2 * log(2/a) + 2 * I(a)")
        proof = goal2.proof_by_calculation()
        calc = proof.lhs_calc
        calc.perform_rule(rules.ExpandDefinition("J"))
        calc.perform_rule(rules.ApplyIdentity("sin(2*x)", "2 * sin(x) * cos(x)"))
        calc.perform_rule(rules.Equation("a * (2 * sin(x) * cos(x))",
                                         "(2/a) * (a*sin(x)) * (a*cos(x))"))
        calc.perform_rule(rules.ApplyIdentity(
            "log(2/a * (a*sin(x)) * (a*cos(x)))",
            "log(2/a * (a*sin(x))) + log(a*cos(x))"))
        calc.perform_rule(rules.ApplyIdentity(
            "log(2/a * (a*sin(x)))",
            "log(2/a) + log(a*sin(x))"))
        calc.perform_rule(rules.DefiniteIntegralIdentity())
        calc.perform_rule(rules.FullSimplify())

        calc.perform_rule(rules.Substitution('t', parser.parse_expr("pi/2 - x")))
        calc.perform_rule(rules.Substitution('x', parser.parse_expr("t")))
        calc.perform_rule(rules.FullSimplify())

        calc = proof.rhs_calc
        calc.perform_rule(rules.OnSubterm(rules.ExpandDefinition("I")))
        calc.perform_rule(rules.FullSimplify())

        # Finally show I(a) = pi/2 * log(a/2)
        goal3 = file.add_goal("I(a) = pi/2 * log(a/2)")
        proof = goal3.proof_by_calculation()
        calc = proof.lhs_calc
        calc.perform_rule(rules.ApplyEquation(goal1.goal))
        calc.perform_rule(rules.ApplyEquation(goal2.goal))
        calc.perform_rule(rules.IntegrateByEquation(parser.parse_expr("I(a)")))
        calc.perform_rule(rules.ApplyIdentity("log(2 * (1 / a))", "log(2) + log(1 / a)"))
        calc.perform_rule(rules.ExpandPolynomial())
        calc = proof.rhs_calc
        calc.perform_rule(rules.ApplyIdentity("log(a / 2)", "log(a) - log(2)"))
        calc.perform_rule(rules.ExpandPolynomial())

        self.checkAndOutput(file, "euler_log_sin")

    def testEulerLogSineIntegral02(self):
        # Reference:
        # Inside interesting integrals, Section 2.4 (2.4.2)
        ctx = context.Context()
        ctx.load_book('base')
        ctx.load_book('interesting', 'euler_log_sin02')

        file = compstate.CompFile(ctx, "EulerLogSine02")
        goal = file.add_goal("(INT x:[0, pi/2]. log(sin(x) / x)) = pi/2 * (1-log(pi))")
        proof = goal.proof_by_calculation()
        calc = proof.lhs_calc
        calc.perform_rule(rules.OnLocation(rules.ApplyIdentity("log(sin(x) / x)", "log(sin(x)) - log(x)"), "0"))
        calc.perform_rule(rules.FullSimplify())
        calc.perform_rule(rules.Equation("log(sin(x))", "log(1*sin(x))"))
        calc.perform_rule(rules.Equation("1/2*pi", "pi/2"))
        calc.perform_rule(rules.DefiniteIntegralIdentity())
        calc.perform_rule(rules.OnLocation(rules.IntegrationByParts("log(x)", "x"), "1"))
        calc.perform_rule(rules.DefiniteIntegralIdentity())
        calc.perform_rule(rules.FullSimplify())

        calc = proof.rhs_calc
        calc.perform_rule(rules.ExpandPolynomial())

        self.checkAndOutput(file, "euler_log_sin02")

    def testEulerLogSineIntegral05(self):
        # Reference:
        # Inside interesting integrals, Section 2.4 (2.4.5)
        ctx = context.Context()
        ctx.load_book('base')
        file = compstate.CompFile(ctx, "EulerLogSine05")
        goal01 = file.add_goal("(INT x:[0, oo]. log(x^a+1) / (x^2 - b*x + 1)) = \
        (INT x:[0, oo]. log(x^a+1) / (x^2 - b*x + 1)) - a * INT x:[0,oo]. log(x) / (x^2-b*x+1)")
        proof = goal01.proof_by_calculation()
        calc = proof.lhs_calc
        calc.perform_rule(rules.SubstitutionInverse("u", "1/u"))
        calc.perform_rule(rules.FullSimplify())
        calc.perform_rule(rules.OnLocation(rules.ExpandPolynomial(), "0.1"))
        calc.perform_rule(rules.OnLocation(rules.ApplyIdentity("(1/u)^a", "1^a / u^a"), "0.0.0"))
        calc.perform_rule(rules.Equation("1 ^ a / u ^ a + 1", "(1+u^a) / u^a"))
        calc.perform_rule(rules.Equation("log((1 + u ^ a) / u ^ a)", "log(1+u^a) - log(u^a)"))
        calc.perform_rule(rules.OnLocation(rules.ExpandPolynomial(), "0"))
        calc.perform_rule(rules.FullSimplify())
        calc.perform_rule(rules.OnLocation(rules.ApplyIdentity("log(u^a)", "a*log(u)"), "1.0.0"))
        calc.perform_rule(rules.FullSimplify())
        calc = proof.rhs_calc
        calc.perform_rule(rules.FullSimplify())
        goal02 = file.add_goal("(INT x:[0,oo]. log(x) / (x^2-b*x+1)) = 0")
        proof = goal02.proof_by_rewrite_goal(begin=goal01)
        calc = proof.begin
        calc.perform_rule(rules.SolveEquation("INT x:[0,oo]. log(x) / (x^2-b*x+1)"))
        self.checkAndOutput(file, "euler_log_sin05")

    def testEulerLogSineIntegral06(self):
        # Reference:
        # Inside interesting integrals, Section 2.4 (2.4.6)
        ctx = context.Context()
        ctx.load_book('base')
        file = compstate.CompFile(ctx, "EulerLogSine06")
        goal = file.add_goal("(INT x:[0,1]. (1-x) / (1+x+x^2)) = 1/6 * sqrt(3) * pi - 1/2 * log(3)")
        proof = goal.proof_by_calculation()
        calc = proof.lhs_calc
        calc.perform_rule(rules.Equation("(1+x+x^2)", "(x+1/2)^2 + 3/4"))
        calc.perform_rule(rules.Substitution("u", "2*(x+1/2)/sqrt(3)"))
        calc.perform_rule(rules.Equation("(3/4 * u ^ 2 + 3/4)", "3/4*(u^2+1)"))
        calc.perform_rule(rules.FullSimplify())
        calc.perform_rule(rules.OnLocation(rules.ExpandPolynomial(), "1.0"))
        calc.perform_rule(rules.FullSimplify())
        calc.perform_rule(rules.ExpandPolynomial())
        calc.perform_rule(rules.DefiniteIntegralIdentity())
        calc.perform_rule(rules.FullSimplify())
        calc.perform_rule(rules.OnLocation(rules.Substitution("t", "u^2+1"), "0.0"))
        calc.perform_rule(rules.DefiniteIntegralIdentity())
        calc.perform_rule(rules.FullSimplify())
        self.checkAndOutput(file, "euler_log_sin06")

    def testDirichletIntegral(self):
        # Reference:
        # Inside interesting integrals, Section 3.2
        ctx = context.Context()
        ctx.load_book("base")
        file = compstate.CompFile(ctx, "DirichletIntegral")

        # Define g(y)
        file.add_definition("g(y, a) = INT x:[0,oo]. exp(-x * y) * sin(a * x) / x", conds=["y >= 0"])

        # Differentiate g(y)
        goal2 = file.add_goal("(D y. g(y, a)) = - a / (a ^ 2 + y ^ 2)", conds=["y > 0"])
        proof = goal2.proof_by_calculation()
        calc = proof.lhs_calc
        calc.perform_rule(rules.OnSubterm(rules.ExpandDefinition("g")))
        calc.perform_rule(rules.DerivIntExchange())
        calc.perform_rule(rules.FullSimplify())
        calc.perform_rule(rules.DefiniteIntegralIdentity())
        calc.perform_rule(rules.FullSimplify())

        calc = proof.rhs_calc
        calc.perform_rule(rules.FullSimplify())

        # Integrate the previous equation on both sides
        goal3 = file.add_goal("g(y, a) = -atan(y / a) + SKOLEM_FUNC(C(a))", conds=["y > 0", "a != 0"])
        proof = goal3.proof_by_rewrite_goal(begin=goal2)
        calc = proof.begin
        calc.perform_rule(rules.IntegralEquation())
        calc.perform_rule(rules.FullSimplify())
        calc.perform_rule(rules.OnLocation(rules.IndefiniteIntegralIdentity(), "1"))
        calc.perform_rule(rules.FullSimplify())

        # Evaluate the case y = oo
        # TODO: remove condition x > 0
        goal4 = file.add_goal("(LIM {y -> oo}. g(y, a)) = 0", conds=["y >= 0", "x > 0"])
        proof = goal4.proof_by_calculation()
        calc = proof.lhs_calc
        calc.perform_rule(rules.OnSubterm(rules.ExpandDefinition("g")))
        calc.perform_rule(rules.FullSimplify())

        # Evaluate C(a) for a > 0
        goal5 = file.add_goal("SKOLEM_FUNC(C(a)) = 1/2 * pi", conds=["a > 0"])
        proof = goal5.proof_by_rewrite_goal(begin=goal3)
        calc = proof.begin
        calc.perform_rule(rules.LimitEquation("y", parser.parse_expr("oo")))
        calc.perform_rule(rules.OnLocation(rules.ApplyEquation(parser.parse_expr("(LIM {y -> oo}. g(y, a)) = 0")), "0"))
        calc.perform_rule(rules.FullSimplify())
        calc.perform_rule(rules.SolveEquation(parser.parse_expr("SKOLEM_FUNC(C(a))")))

        # Evaluate C(a) for a < 0
        goal6 = file.add_goal("SKOLEM_FUNC(C(a)) = - 1/2 * pi", conds=["a < 0"])
        proof = goal6.proof_by_rewrite_goal(begin=goal3)
        calc = proof.begin
        calc.perform_rule(rules.LimitEquation("y", parser.parse_expr("oo")))
        calc.perform_rule(rules.OnLocation(rules.ApplyEquation(parser.parse_expr("(LIM {y -> oo}. g(y, a)) = 0")), "0"))
        calc.perform_rule(rules.FullSimplify())
        calc.perform_rule(rules.SolveEquation(parser.parse_expr("SKOLEM_FUNC(C(a))")))

        # Case y = 0: g(0) = INT x:[0, oo]. sin(a * x) / x
        goal7 = file.add_goal("g(0, a) = INT x:[0,oo]. sin(a * x) / x")
        proof = goal7.proof_by_calculation()
        calc = proof.lhs_calc
        calc.perform_rule(rules.ExpandDefinition("g"))  # check 0 satisfies condition y >= 0
        calc = proof.rhs_calc
        calc.perform_rule(rules.FullSimplify())

        # Final result: case a > 0
        goal8 = file.add_goal("(INT x:[0,oo]. sin(a * x) / x) = 1/2 * pi", conds=["a > 0"])
        proof = goal8.proof_by_calculation()
        calc = proof.lhs_calc
        calc.perform_rule(rules.ApplyEquation(goal7.goal))
        calc.perform_rule(rules.ApplyEquation(goal3.goal))
        calc.perform_rule(rules.OnLocation(rules.ApplyEquation(goal5.goal), "1"))
        calc.perform_rule(rules.FullSimplify())

        # Final result: case a < 0
        goal9 = file.add_goal("(INT x:[0,oo]. sin(a * x) / x) = -1/2 * pi", conds=["a < 0"])
        proof = goal9.proof_by_calculation()
        calc = proof.lhs_calc
        calc.perform_rule(rules.ApplyEquation(goal7.goal))
        calc.perform_rule(rules.ApplyEquation(goal3.goal))
        calc.perform_rule(rules.OnLocation(rules.ApplyEquation(goal6.goal), "1"))
        calc.perform_rule(rules.FullSimplify())

        # Final result: case a = 0
        goal10 = file.add_goal("(INT x:[0,oo]. sin(a * x) / x) = 0", conds=["a = 0"])
        proof = goal10.proof_by_calculation()
        calc = proof.lhs_calc
        calc.perform_rule(rules.FullSimplify())

        self.checkAndOutput(file, "dirichletIntegral")

    def testFlipside03(self):
        # Reference:
        # Inside interesting integrals, Section 3.4, example #3

        # goal: INT x:[0, 1]. (x ^ a - 1) / log(x) = log(a + 1)
        ctx = context.Context()
        ctx.load_book('base')
        file = compstate.CompFile(ctx, "Flipside03")

        # introduce definition
        file.add_definition("I(a) = INT x:[0, 1]. (x ^ a - 1) / log(x)", conds=["a >= 0"])

        # verify the following equation: D a. I(a) = 1/(a+1)
        goal1 = file.add_goal("(D a. I(a)) = 1/(a+1)", conds=["a >= 0"])
        proof_of_goal1 = goal1.proof_by_calculation()
        calc = proof_of_goal1.lhs_calc
        calc.perform_rule(rules.OnSubterm(rules.ExpandDefinition("I")))
        calc.perform_rule(rules.DerivIntExchange())
        calc.perform_rule(rules.FullSimplify())
        calc.perform_rule(rules.DefiniteIntegralIdentity())
        calc.perform_rule(rules.FullSimplify())
        calc = proof_of_goal1.rhs_calc
        calc.perform_rule(rules.FullSimplify())

        goal3 = file.add_goal("I(a) = log(a+1) + SKOLEM_CONST(C)", conds=["a >= 0"])
        proof_of_goal3 = goal3.proof_by_rewrite_goal(begin=goal1)
        calc = proof_of_goal3.begin
        calc.perform_rule(rules.IntegralEquation())
        calc.perform_rule(rules.OnLocation(rules.IndefiniteIntegralIdentity(), '1'))
        calc.perform_rule(rules.FullSimplify())

        goal4 = file.add_goal("SKOLEM_CONST(C) = 0")
        proof_of_goal4 = goal4.proof_by_rewrite_goal(begin=goal3)
        calc = proof_of_goal4.begin
        calc.perform_rule(rules.VarSubsOfEquation('a', expr.Const(0)))
        calc.perform_rule(rules.OnSubterm(rules.ExpandDefinition("I")))
        calc.perform_rule(rules.FullSimplify())
        calc.perform_rule(rules.SolveEquation(parser.parse_expr("SKOLEM_CONST(C)")))

        goal5 = file.add_goal("I(a) = log(a+1)", conds=["a >= 0"])
        proof_of_goal5 = goal5.proof_by_calculation()
        calc = proof_of_goal5.lhs_calc
        calc.perform_rule(rules.ApplyEquation(goal3.goal))
        calc.perform_rule(rules.OnLocation(rules.ApplyEquation(goal4.goal), '1'))
        calc.perform_rule(rules.FullSimplify())

        self.checkAndOutput(file, "flipside03")

    def testFrullaniIntegral(self):
        # Reference:
        # Inside interesting integrals, Section 3.3

        ctx = context.Context()
        ctx.load_book("base")
        file = compstate.CompFile(ctx, "Frullani Integral")

        # Define I(a, b)
        file.add_definition("I(a, b) = INT x:[0,oo]. (atan(a*x) - atan(b*x))/x", conds=["a > 0", "b > 0"])

        # Evalute D a. I(a, b) for a > 0
        goal2 = file.add_goal("(D a. I(a,b)) = pi / (2*a)", conds=["a > 0"])
        proof_of_goal2 = goal2.proof_by_calculation()
        calc = proof_of_goal2.lhs_calc
        calc.perform_rule(rules.OnSubterm(rules.ExpandDefinition("I")))
        calc.perform_rule(rules.DerivIntExchange())
        calc.perform_rule(rules.FullSimplify())
        calc.perform_rule(rules.Equation("a^2 * x^2", "(a*x) ^ 2"))
        calc.perform_rule(rules.Substitution('u' , parser.parse_expr("a*x")))
        calc.perform_rule(rules.DefiniteIntegralIdentity())
        calc.perform_rule(rules.FullSimplify())
        calc = proof_of_goal2.rhs_calc
        calc.perform_rule(rules.FullSimplify())

        # Integrate the previous result to get formula for I(a,b)
        goal3 = file.add_goal("I(a,b) = 1/2 * pi * log(a) + SKOLEM_FUNC(C(b))", conds=["a > 0"])
        proof_of_goal3 = goal3.proof_by_rewrite_goal(begin=goal2)
        calc = proof_of_goal3.begin
        calc.perform_rule(rules.IntegralEquation())
        calc.perform_rule(rules.OnLocation(rules.FullSimplify(), '1'))
        calc.perform_rule(rules.OnLocation(rules.IndefiniteIntegralIdentity(), '1'))
        calc.perform_rule(rules.OnLocation(rules.ExpandPolynomial(), '1'))
        calc.perform_rule(rules.FullSimplify())

        # Obtain value of Skolem function
        goal4 = file.add_goal("SKOLEM_FUNC(C(a)) = -1/2 * pi * log(a)", conds=["a > 0"])
        proof_of_goal4 = goal4.proof_by_rewrite_goal(begin=goal3)
        calc = proof_of_goal4.begin
        calc.perform_rule(rules.VarSubsOfEquation("b", parser.parse_expr("a")))
        calc.perform_rule(rules.SolveEquation(parser.parse_expr("SKOLEM_FUNC(C(a))")))
        calc.perform_rule(rules.OnSubterm(rules.ExpandDefinition("I")))
        calc.perform_rule(rules.FullSimplify())

        # Final result
        goal6 = file.add_goal("I(a, b) = 1/2 * pi * log(a) - 1/2 * pi * log(b)", conds=["a > 0", "b > 0"])
        proof_of_goal6 = goal6.proof_by_calculation()
        calc = proof_of_goal6.lhs_calc
        calc.perform_rule(rules.ApplyEquation(goal3.goal))
        calc.perform_rule(rules.OnLocation(rules.ApplyEquation(goal4.goal), "1"))
        calc.perform_rule(rules.Equation(None, "1/2 * pi * log(a) - 1/2 * pi * log(b)"))

        self.checkAndOutput(file, "FrullaniIntegral")

    def testCatalanConstant01(self):
        # Reference:
        # Inside interesting integrals, Section 5.1, example #1

        ctx = context.Context()
        ctx.load_book('base')
        file = compstate.CompFile(ctx, 'CatalanConstant01')

        # Define Catalan's constant
        file.add_definition("G = SUM(n, 0, oo, (-1)^n / (2*n+1)^2)")

        # Evaluate integral of atan(x) / x
        goal = file.add_goal("(INT x:[0, 1]. atan(x) / x) = G")
        proof_of_goal = goal.proof_by_calculation()
        calc = proof_of_goal.lhs_calc
        calc.perform_rule(rules.OnLocation(rules.SeriesExpansionIdentity(), '0.0'))
        calc.perform_rule(rules.Equation("x ^ (2 * n + 1)", "x^ (2*n) * x"))
        calc.perform_rule(rules.FullSimplify())
        calc.perform_rule(rules.IntSumExchange())
        calc.perform_rule(rules.DefiniteIntegralIdentity())
        calc.perform_rule(rules.FullSimplify())
        calc = proof_of_goal.rhs_calc
        calc.perform_rule(rules.ExpandDefinition("G"))
        calc.perform_rule(rules.FullSimplify())

        self.checkAndOutput(file, "CatalanConstant01")

    def testCatalanConstant02(self):
        # Reference:
        # Inside interesting integrals, Section 5.1, example #2

        ctx = context.Context()
        ctx.load_book('base')
        ctx.load_book('interesting', upto='CatalanConstant02')
        file = compstate.CompFile(ctx, 'CatalanConstant02')

        # Evaluate I(k)
        goal1 = file.add_goal("(INT x:[1,oo]. log(x) / (x^k)) = 1/(k-1)^2", conds=["k > 1"])
        proof_of_goal1 = goal1.proof_by_calculation()
        calc = proof_of_goal1.lhs_calc
        u = parser.parse_expr("log(x)")
        v = parser.parse_expr("(x^(1-k)) / (1-k)")
        calc.perform_rule(rules.ElimInfInterval())
        calc.perform_rule(rules.IntegrationByParts(u=u,v=v))
        calc.perform_rule(rules.DefiniteIntegralIdentity())
        calc.perform_rule(rules.FullSimplify())
        calc.perform_rule(rules.Equation("t ^ (-k + 1) * log(t)", "log(t) / t^(k-1)"))
        calc.perform_rule(rules.OnLocation(rules.LHopital(), '0.0'))
        calc.perform_rule(rules.FullSimplify())
        calc = proof_of_goal1.rhs_calc
        calc.perform_rule(rules.FullSimplify())
        calc.perform_rule(rules.Equation("1 / (k-1)^2", "1 / (-k+1)^2"))

        goal5 = file.add_goal("(INT x:[1,oo]. log(x) / (x^2+1)) = G")
        proof_of_goal5 = goal5.proof_by_calculation()
        calc = proof_of_goal5.lhs_calc
        calc.perform_rule(rules.Equation("log(x)/(x^2+1)", "log(x) * (x^-2) * (1 + (1/x^2))^-1"))
        calc.perform_rule(rules.OnLocation(rules.SeriesExpansionIdentity(), '0.1'))
        calc.perform_rule(rules.Equation(
            "log(x) * x ^ (-2) * SUM(n, 0, oo, (-1) ^ n * (1 / x ^ 2) ^ n)",
            "SUM(n, 0, oo, (-1) ^ n * ((1 / x ^ 2) ^ n) * log(x) * x ^ -2)"))
        calc.perform_rule(rules.IntSumExchange())
        calc.perform_rule(rules.FullSimplify())
        calc.perform_rule(rules.Equation("x ^ (-2 * n - 2) * log(x)", "log(x) / x^(2*n+2)"))
        calc.perform_rule(rules.OnLocation(rules.ApplyEquation(goal1.goal), "0.1"))
        calc.perform_rule(rules.FullSimplify())
        calc = proof_of_goal5.rhs_calc
        calc.perform_rule(rules.ExpandDefinition("G"))
        calc.perform_rule(rules.FullSimplify())

        self.checkAndOutput(file, "CatalanConstant02")

    def testLogFunction01(self):
        # Reference:
        # Inside interesting integrals, Section 5.2, example #1

        ctx = context.Context()
        ctx.load_book("base")
        file = compstate.CompFile(ctx, "LogFunction01")

        # Main result
        goal = file.add_goal("(INT x:[0,1]. log(1 + x) / x) = (pi^2) / 12")
        proof_of_goal01 = goal.proof_by_calculation()
        calc = proof_of_goal01.lhs_calc
        calc.perform_rule(rules.OnLocation(rules.SeriesExpansionIdentity(), "0.0"))
        calc.perform_rule(rules.Equation(
            "SUM(n,0,oo,(-1) ^ n * x ^ (n + 1) / (n + 1)) / x",
            "SUM(n,0,oo,(-1) ^ n * x ^ (n + 1) / (n + 1) * (1/x))"))
        calc.perform_rule(rules.IntSumExchange())
        calc.perform_rule(rules.FullSimplify())
        calc.perform_rule(rules.DefiniteIntegralIdentity())
        calc.perform_rule(rules.FullSimplify())
        calc.perform_rule(rules.SeriesEvaluationIdentity())
        calc.perform_rule(rules.FullSimplify())
        calc = proof_of_goal01.rhs_calc
        calc.perform_rule(rules.FullSimplify())

        self.checkAndOutput(file, "LogFunction01")

    def testLogFunction02(self):
        # Reference:
        # Inside interesting integrals, Section 5.2, example #2 (5.2.4)

        ctx = context.Context()
        ctx.load_book('base')
        file = compstate.CompFile(ctx, 'LogFunction02')

        goal01 = file.add_goal("-log(1-x) - log(1+x) = \
                -SUM(k,0,oo,(-1)^k*(-x)^(k+1) / (k+1))-SUM(k,0,oo,(-1)^k*x^(k+1)/(k+1))", conds=["abs(x) < 1"])
        proof_of_goal01 = goal01.proof_by_calculation()
        calc = proof_of_goal01.lhs_calc
        calc.perform_rule(rules.OnLocation(rules.SeriesExpansionIdentity(index_var='k'), "0.0"))
        calc.perform_rule(rules.OnLocation(rules.SeriesExpansionIdentity(index_var='k'), "1"))
        calc.perform_rule(rules.FullSimplify())
        calc = proof_of_goal01.rhs_calc
        calc.perform_rule(rules.FullSimplify())

        goal02 = file.add_goal("x / (-(x ^ 2) + 1) = \
                1/2 * SUM(k, 0, oo, x ^ k) - 1/2 * SUM(k, 0, oo, x ^ k * (-1) ^ k)")
        proof_of_goal02 = goal02.proof_by_rewrite_goal(begin = goal01)
        calc = proof_of_goal02.begin
        calc.perform_rule(rules.DerivEquation('x'))
        calc.perform_rule(rules.FullSimplify())
        calc.perform_rule(rules.Equation("1 / (-x + 1) - 1 / (x + 1)", "2 * (x / (1-x^2))"))
        calc.perform_rule(rules.SolveEquation(parser.parse_expr("x / (1-x^2)")))
        calc.perform_rule(rules.ApplyIdentity("(-1) ^ k * (-x) ^ k", "x ^ k"))
        calc.perform_rule(rules.OnLocation(rules.ExpandPolynomial(), "1"))

        goal03 = file.add_goal("(INT x:[0, pi/2]. cos(x)/sin(x) * log(1/cos(x))) = pi^2/24")
        proof_of_goal03 = goal03.proof_by_calculation()
        calc = proof_of_goal03.lhs_calc
        e = parser.parse_expr("cos(x)")
        calc.perform_rule(rules.Substitution(var_name='t', var_subst=e))
        calc.perform_rule(rules.FullSimplify())
        calc.perform_rule(rules.ApplyIdentity("sin(acos(t))", "sqrt(1 - t^2)"))
        calc.perform_rule(rules.FullSimplify())
        e = parser.parse_expr("t")
        calc.perform_rule(rules.Substitution(var_name='x', var_subst=e))
        calc.perform_rule(rules.Equation("x * log(x) / (-(x ^ 2) + 1)",
                                         "log(x) * (x / (-(x ^ 2) + 1))"))
        calc.perform_rule(rules.OnLocation(rules.ApplyEquation(goal02.goal), "0.0.1"))
        calc.perform_rule(rules.OnSubterm(rules.ExpandPolynomial()))
        calc.perform_rule(rules.FullSimplify())
        calc.perform_rule(rules.Equation("log(x) * SUM(k, 0, oo, x ^ k)",
                                         "SUM(k, 0, oo, log(x) * x ^ k)"))
        calc.perform_rule(rules.Equation("log(x) * SUM(k, 0, oo, x ^ k * (-1) ^ k)",
                                         "SUM(k, 0, oo, log(x) * x ^ k * (-1) ^ k)"))
        calc.perform_rule(rules.OnSubterm(rules.IntSumExchange()))
        calc.perform_rule(rules.FullSimplify())
        calc.perform_rule(rules.DefiniteIntegralIdentity())
        calc.perform_rule(rules.FullSimplify())
        calc.perform_rule(rules.OnSubterm(rules.SeriesEvaluationIdentity()))
        calc.perform_rule(rules.FullSimplify())
        calc = proof_of_goal03.rhs_calc
        calc.perform_rule(rules.FullSimplify())

        self.checkAndOutput(file, "LogFunction02")

    def testBernoulliIntegral(self):
        # Reference:
        # Inside interesting integrals, Section 6.1

        ctx = context.Context()
        ctx.load_book('base')
        file = compstate.CompFile(ctx, "Bernoulli's Integral")

        goal = file.add_goal("(INT x:[0,1]. x^(c*x^a)) = SUM(k,0,oo,(-c)^k / (k*a+1)^(k+1))")
        proof_of_goal = goal.proof_by_calculation()
        calc = proof_of_goal.lhs_calc
        calc.perform_rule(rules.Equation("x^(c*x^a)", "exp(log(x^(c*x^a)))"))
        calc.perform_rule(rules.OnLocation(rules.SeriesExpansionIdentity(index_var='k'), "0"))
        calc.perform_rule(rules.IntSumExchange())
        calc.perform_rule(rules.ApplyIdentity("log(x^(c*x^a))", "(c*x^a) * log(x)"))
        calc.perform_rule(rules.ApplyIdentity("(c*x^a * log(x))^k", "(c*x^a)^k * log(x)^k"))
        calc.perform_rule(rules.ApplyIdentity("(c*x^a)^k", "c^k * x^a^k"))
        calc.perform_rule(rules.FullSimplify())
        calc.perform_rule(rules.DefiniteIntegralIdentity())
        calc.perform_rule(rules.FullSimplify())
        calc.perform_rule(rules.ApplyIdentity("c^k * (-1)^k", "(-c)^k"))
        calc = proof_of_goal.rhs_calc
        calc.perform_rule(rules.FullSimplify())

        goal1 = file.add_goal("(INT x:[0,1]. x^x) = SUM(k, 0, oo, (-1) ^ k * (k + 1) ^ (-k - 1))")
        proof_of_goal1 = goal1.proof_by_calculation()
        calc = proof_of_goal1.lhs_calc
        calc.perform_rule(rules.Equation("x^x", "x^(1*x^1)"))
        calc.perform_rule(rules.ApplyEquation(goal.goal))
        calc.perform_rule(rules.FullSimplify())

        goal2 = file.add_goal("(INT x:[0,1]. x^(-x)) = SUM(k, 0, oo, (k + 1) ^ (-k - 1))")
        proof_of_goal2 = goal2.proof_by_calculation()
        calc = proof_of_goal2.lhs_calc
        calc.perform_rule(rules.Equation("x^(-x)", "x^(-1*x^1)"))
        calc.perform_rule(rules.ApplyEquation(goal.goal))
        calc.perform_rule(rules.FullSimplify())

        goal3 = file.add_goal("(INT x:[0,1]. x^(x^2)) = SUM(k, 0, oo, (-1) ^ k * (2 * k + 1) ^ (-k - 1))")
        proof_of_goal3 = goal3.proof_by_calculation()
        calc = proof_of_goal3.lhs_calc
        calc.perform_rule(rules.Equation("x^(x^2)", "x^(1*x^2)"))
        calc.perform_rule(rules.ApplyEquation(goal.goal))
        calc.perform_rule(rules.FullSimplify())

        goal4 = file.add_goal("(INT x:[0,1]. x^(sqrt(x))) = SUM(k, 0, oo, (-1) ^ k * (2 / (k + 2)) ^ (k+1))")
        proof_of_goal4 = goal4.proof_by_calculation()
        calc = proof_of_goal4.lhs_calc
        calc.perform_rule(rules.Equation("x^(sqrt(x))", "x^(1*x^(1/2))"))
        calc.perform_rule(rules.ApplyEquation(goal.goal))
        calc.perform_rule(rules.FullSimplify())
        calc.perform_rule(rules.Equation("(1/2 * k + 1)", "(2/(k+2)) ^ (-1)"))
        calc.perform_rule(rules.OnSubterm(rules.SimplifyPower()))
        calc.perform_rule(rules.FullSimplify())

        calc = proof_of_goal4.rhs_calc
        calc.perform_rule(rules.FullSimplify())

        self.checkAndOutput(file, "BernoulliIntegral")

    def testAhmedIntegral(self):
        # Reference:
        # Inside interesting integrals, Section 6.2

        ctx = context.Context()
        ctx.load_book('base')
        file = compstate.CompFile(ctx, "Ahmed Integral")

        # Define I
        file.add_definition("I(u) = (INT x:[0,1]. atan(u * sqrt(2+x^2)) / ((1+x^2)*sqrt(2+x^2)))", conds=["u > 0"])

        goal001 = file.add_goal("I(1) = INT x:[0,1]. (x ^ 2 + 1) ^ (-1) * (x ^ 2 + 2) ^ (-1/2) * atan(sqrt(x ^ 2 + 2))")
        proof = goal001.proof_by_calculation()
        calc = proof.lhs_calc
        calc.perform_rule(rules.ExpandDefinition("I"))
        calc.perform_rule(rules.FullSimplify())
        calc = proof.rhs_calc
        calc.perform_rule(rules.FullSimplify())

        goal02 = file.add_goal("(D u. I(u)) = \
                (1+u^2)^(-1) * (pi/4 - u * sqrt(1+2*u^2)^(-1)*atan(u/sqrt(1+2*u^2)))", conds=["u > 0"])
        proof = goal02.proof_by_calculation()
        calc = proof.lhs_calc
        calc.perform_rule(rules.OnSubterm(rules.ExpandDefinition("I")))
        calc.perform_rule(rules.DerivIntExchange())
        calc.perform_rule(rules.FullSimplify())
        calc.perform_rule(rules.Equation(
            "1 / ((x ^ 2 + 1) * (u ^ 2 * (x ^ 2 + 2) + 1))",
            "(1+u^2)^(-1) * ((1+x^2)^(-1) - u^2 / (1+2*u^2+u^2*x^2))"))
        calc.perform_rule(rules.FullSimplify())
        calc.perform_rule(rules.Equation(
            "1 / (u ^ 2 * x ^ 2 + 2 * u ^ 2 + 1)",
            "u^(-2) * (x ^ 2 + (2 * u ^ 2 + 1)/u^2) ^ (-1)"))
        calc.perform_rule(rules.FullSimplify())
        e = parser.parse_expr("y * sqrt(u ^ (-2) * (2 * u ^ 2 + 1))")

        calc.perform_rule(rules.OnLocation(rules.SubstitutionInverse(var_name='y', var_subst=e), "0.0.0"))
        calc.perform_rule(rules.FullSimplify())

        calc.perform_rule(rules.Equation(
            "(y ^ 2 * (2 * u ^ 2 + 1) / u ^ 2 + (2 * u ^ 2 + 1) / u ^ 2)",
            "(y ^ 2 + 1) * ((2 * u ^ 2 + 1) / u ^ 2)"))
        calc.perform_rule(rules.Equation(
            "1 / ((y ^ 2 + 1) * ((2 * u ^ 2 + 1) / u ^ 2))",
            "(1 / (y ^ 2 + 1)) * ((2 * u ^ 2 + 1) / u ^ 2)^(-1)"))
        calc.perform_rule(rules.DefiniteIntegralIdentity())
        calc.perform_rule(rules.FullSimplify())
        calc = proof.rhs_calc
        calc.perform_rule(rules.FullSimplify())

        goal03 = file.add_goal("(INT u:[1, oo]. D u. I(u)) = pi^2/12 - I(1)")
        proof = goal03.proof_by_calculation()
        calc = proof.lhs_calc
        calc.perform_rule(rules.FullSimplify())
        calc.perform_rule(rules.OnLocation(rules.ExpandDefinition("I"), "0.0"))
        calc.perform_rule(rules.FullSimplify())
        u = expr.Const(1)
        v = parser.parse_expr("atan(x/sqrt(2+x^2))")
        calc.perform_rule(rules.IntegrationByParts(u=u, v=v))
        calc.perform_rule(rules.FullSimplify())
        calc = proof.rhs_calc
        calc.perform_rule(rules.FullSimplify())

        goal04 = file.add_goal("(INT u:[1,oo]. D u. I(u)) = - (pi^2 / 48) + I(1)")
        proof_of_goal04 = goal04.proof_by_calculation()
        calc = proof_of_goal04.lhs_calc
        calc.perform_rule(rules.OnLocation(rules.ApplyEquation(goal02.goal), "0"))
        calc.perform_rule(rules.OnLocation(rules.ExpandPolynomial(),'0'))
        calc.perform_rule(rules.FullSimplify())
        e = parser.parse_expr("1/x")

        calc.perform_rule(rules.SubstitutionInverse(var_name='x', var_subst=e))
        calc.perform_rule(rules.FullSimplify())
        calc.perform_rule(rules.Equation("x ^ 3 * (1 / x ^ 2 + 1) * sqrt(2 * (1 / x ^ 2) + 1)",
                                         "sqrt((1 + x^2) ^ 2 * (2 + x^2))"))
        calc.perform_rule(rules.Equation("x * sqrt(2 * (1 / x ^ 2) + 1)",
                                         "sqrt(x ^ 2 + 2)"))
        calc.perform_rule(rules.FullSimplify())
        calc.perform_rule(rules.Equation("1 / sqrt(x ^ 2 + 2)", "sqrt(x^2+2) ^ (-1)"))
        calc.perform_rule(rules.ApplyIdentity("atan((sqrt(x^2 + 2))^(-1))", "pi/2 - atan(sqrt(x^2 + 2))"))
        calc.perform_rule(rules.OnSubterm(rules.ExpandPolynomial()))
        calc.perform_rule(rules.FullSimplify())
        calc.perform_rule(rules.Equation("atan(sqrt(x ^ 2 + 2)) / (x ^ 2 * sqrt(x ^ 2 + 2) + sqrt(x ^ 2 + 2))",\
                                         "(x ^ 2 + 1) ^ (-1) * (x ^ 2 + 2) ^ (-1/2) * atan(sqrt(x ^ 2 + 2))"))
        calc.perform_rule(rules.OnLocation(rules.ApplyEquation(eq=goal001.goal), "0.0"))
        u = expr.Const(1)
        v = parser.parse_expr("atan(x/sqrt(2+x^2))")
        calc.perform_rule(rules.IntegrationByParts(u=u, v=v))
        calc.perform_rule(rules.DefiniteIntegralIdentity())
        calc.perform_rule(rules.FullSimplify())
        calc = proof_of_goal04.rhs_calc
        calc.perform_rule(rules.FullSimplify())

        goal05 = file.add_goal("I(1) = 5*pi^2/96")
        proof_of_goal05 = goal05.proof_by_rewrite_goal(begin=goal03)
        calc = proof_of_goal05.begin
        calc.perform_rule(rules.OnLocation(rules.ApplyEquation(eq=goal04.goal), '0'))
        calc.perform_rule(rules.SolveEquation(parser.parse_expr("I(1)")))

        self.checkAndOutput(file, "AhmedIntegral")

    def testEulerConstant01(self):
        # Reference:
        # Inside interesting integrals, Section 5.4.1 & 5.4.3
        # Notice that the proof below is different from the book's.

        ctx = context.Context()
        ctx.load_book("base")
        file = compstate.CompFile(ctx, "EulerConstant01")

        # Define Euler's Constant
        file.add_definition("G = - (INT x:[0, oo]. exp(-x) * log(x)) ")

        # Prove these two integrals equal
        goal = file.add_goal("(INT x:[0, 1]. (1 - exp(-x)) / x) - (INT x:[1, oo]. exp(-x) / x) = G")
        proof = goal.proof_by_calculation()
        calc = proof.lhs_calc
        u = parser.parse_expr("exp(-x)")
        v = parser.parse_expr("log(x)")
        calc.perform_rule(rules.OnLocation(rules.IntegrationByParts(u=u, v=v), "1"))
        u = parser.parse_expr("1 - exp(-x)")
        v = parser.parse_expr("log(x)")
        calc.perform_rule(rules.OnLocation(rules.IntegrationByParts(u=u, v=v), "0"))
        calc.perform_rule(rules.FullSimplify())
        calc = proof.rhs_calc
        calc.perform_rule(rules.ExpandDefinition("G"))
        calc.perform_rule(rules.SplitRegion(parser.parse_expr("1")))
        calc.perform_rule(rules.FullSimplify())

        self.checkAndOutput(file, "EulerConstant01")

    def testChapter3Practice01(self):
        # Reference:
        # Inside interesting integrals, Section 3.10, C3.1
        ctx = context.Context()
        ctx.load_book("base")
        file = compstate.CompFile(ctx, "Chapter3Practice01")

        file.add_definition("I(a, b) = (INT x:[0, oo]. log(1 + a ^ 2 * x ^ 2) / (b ^ 2 + x ^ 2))",
                             conds=["a > 0", "b > 0"])

        goal01 = file.add_goal("(D a. I(a,b)) = pi / (1 + a * b)", conds=["a > 0", "b > 0"])
        proof_of_goal01 = goal01.proof_by_calculation()
        calc = proof_of_goal01.lhs_calc
        calc.perform_rule(rules.OnSubterm(rules.ExpandDefinition("I")))
        calc.perform_rule(rules.DerivIntExchange())
        calc.perform_rule(rules.FullSimplify())
        calc.perform_rule(rules.Equation("x ^ 2 / ((b ^ 2 + x ^ 2) * (a ^ 2 * x ^ 2 + 1))",
                                         "1 / (1 - a ^ 2 * b ^ 2) * (1 / (1 + a ^ 2 * x ^ 2) - b ^ 2 / (b ^ 2 + x ^ 2))"))
        calc.perform_rule(rules.FullSimplify())
        calc.perform_rule(rules.DefiniteIntegralIdentity())
        calc.perform_rule(rules.Substitution("t", parser.parse_expr("a * x")))
        calc.perform_rule(rules.DefiniteIntegralIdentity())
        calc.perform_rule(rules.FullSimplify())
        calc.perform_rule(rules.Equation("2 * (a * (1/2 * pi * (1 / a) + -1/2 * pi * b) / (-(a ^ 2 * b ^ 2) + 1))",
                                         "pi / (1 + a * b)"))
        self.checkAndOutput(file, "Chapter3Practice01")


    def testChapter3Practice02(self):
        # Reference:
        # Inside interesting integrals, Section 3.10, C3.5
        ctx = context.Context()
        ctx.load_book("base")
        ctx.load_book("interesting", "Chapter3Practice02")
        file = compstate.CompFile(ctx, "Chapter3Practice02")

        file.add_definition("I(a, b) = (INT x:[0, oo]. cos(a * x) * sin(b * x) / x)", conds=["a > 0", "b > 0"])

        goal01 = file.add_goal("I(a, b) = 1/2 * (INT x:[0, oo]. sin((b + a) * x) / x) + 1/2 * (INT x:[0, oo]. sin((b - a) * x) / x)",
                               conds=["a > 0", "b > 0"])
        proof_of_goal01 = goal01.proof_by_calculation()
        calc = proof_of_goal01.lhs_calc
        calc.perform_rule(rules.ExpandDefinition("I"))
        calc.perform_rule(rules.ApplyIdentity("cos(a * x) * sin(b * x)", "1/2 * (sin(b * x + a * x) - sin(a * x - b * x))"))
        calc.perform_rule(rules.Equation("1/2 * (sin(b * x + a * x) - sin(a * x - b * x)) / x",
                                         "1/2 * sin(b * x + a * x) / x - 1/2 * sin(a * x - b * x) / x"))
        calc.perform_rule(rules.Equation("b * x + a * x", "(b + a) * x"))
        calc.perform_rule(rules.Equation("a * x - b * x", "-((b - a) * x)"))
        calc.perform_rule(rules.ApplyIdentity("sin(-((b - a) * x))", "-sin((b - a) * x)"))
        calc.perform_rule(rules.FullSimplify())
        calc = proof_of_goal01.rhs_calc
        calc.perform_rule(rules.FullSimplify())

        # Case a < b
        goal02 = file.add_goal("I(a, b) = 1/2 * pi", conds=["b - a > 0", "a > 0", "b > 0"])
        proof_of_goal02 = goal02.proof_by_calculation()
        calc = proof_of_goal02.lhs_calc
        calc.perform_rule(rules.ApplyEquation(goal01.goal))
        calc.perform_rule(rules.DefiniteIntegralIdentity())
        calc.perform_rule(rules.FullSimplify())

        # Case a > b
        goal03 = file.add_goal("I(a, b) = 0", conds=["b - a < 0", "a > 0", "b > 0"])
        proof_of_goal03 = goal03.proof_by_calculation()
        calc = proof_of_goal03.lhs_calc
        calc.perform_rule(rules.ApplyEquation(goal01.goal))
        calc.perform_rule(rules.DefiniteIntegralIdentity())
        calc.perform_rule(rules.FullSimplify())

        # Case a = b
        goal04 = file.add_goal("I(a, b) = 1/4 * pi", conds=["b - a = 0", "a > 0", "b > 0"])
        proof_of_goal04 = goal04.proof_by_calculation()
        calc = proof_of_goal04.lhs_calc
        calc.perform_rule(rules.ApplyEquation(goal01.goal))
        calc.perform_rule(rules.DefiniteIntegralIdentity())
        calc.perform_rule(rules.FullSimplify())

        self.checkAndOutput(file, "Chapter3Practice02")


    def testChapter3Practice03(self):
        # Reference:
        # Inside interesting integrals, Section 3.10, C3.6

        ctx = context.Context()
        ctx.load_book("base")
        file = compstate.CompFile(ctx, "Chapter3Practice03")

        goal01 = file.add_goal("(INT x:[-1, 1]. ((1 + x) / (1 - x)) ^ (1/2))"
                               " = (INT x:[pi/2, 0]. -2 * sin(2 * x) * ((1 + cos(2 * x)) / (1 - cos(2 * x))) ^ (1/2))")
        proof_of_goal01 = goal01.proof_by_calculation()
        calc = proof_of_goal01.lhs_calc
        calc.perform_rule(rules.FullSimplify())
        calc = proof_of_goal01.rhs_calc
        calc.perform_rule(rules.Substitution(var_name="u", var_subst="cos(2 * x)"))
        calc.perform_rule(rules.FullSimplify())

        goal02 = file.add_goal("(INT x:[pi/2, 0]. -2 * sin(2 * x) * ((1 + cos(2 * x)) / (1 - cos(2 * x))) ^ (1/2)) = pi")
        proof_of_goal02 = goal02.proof_by_calculation()
        calc = proof_of_goal02.lhs_calc
        calc.perform_rule(rules.OnLocation(rules.ApplyIdentity("cos(2 * x)", "2 * cos(x) ^ 2 - 1"), "0.1.0.0.1"))
        calc.perform_rule(rules.OnLocation(rules.Equation("cos(2 * x)", "cos(x + x)"), "0.1.0.1.1"))
        calc.perform_rule(rules.OnLocation(rules.ApplyIdentity("cos(x + x)", "cos(x) ^ 2 - sin(x) ^ 2"), "0.1.0.1.1"))
        calc.perform_rule(rules.OnLocation(rules.ApplyIdentity("cos(x) ^ 2", "1 - sin(x) ^ 2"), "0.1.0.1.1.0"))
        calc.perform_rule(rules.OnLocation(rules.FullSimplify(), "0.1.0.0"))
        calc.perform_rule(rules.OnLocation(rules.FullSimplify(), "0.1.0.1"))
        calc.perform_rule(rules.ApplyIdentity("sin(2 * x)", "2 * sin(x) * cos(x)"))
        calc.perform_rule(rules.FullSimplify())
        calc.perform_rule(rules.ApplyIdentity("cos(x) ^ 2", "(1 + cos(2 * x)) / 2"))
        calc.perform_rule(rules.Equation("(1 + cos(2 * x)) / 2", "1/2 + cos(2 * x) / 2"))
        calc.perform_rule(rules.FullSimplify())
        calc.perform_rule(rules.DefiniteIntegralIdentity())
        calc.perform_rule(rules.FullSimplify())

        goal03 =file.add_goal("(INT x:[-1, 1]. ((1 + x) / (1 - x)) ^ (1/2)) = pi")
        proof_of_goal03 = goal03.proof_by_calculation()
        calc = proof_of_goal03.lhs_calc
        calc.perform_rule(rules.ApplyEquation(goal01.goal))
        calc.perform_rule(rules.ApplyEquation(goal02.goal))
        self.checkAndOutput(file, "Chapter3Practice03")


    def testChapter3Practice04(self):
        # Reference:
        # Inside interesting integrals, Section 3.10, C3.8
        ctx = context.Context()
        ctx.load_book("base")
        ctx.load_book("interesting", "Chapter3Practice04")
        file = compstate.CompFile(ctx, "Chapter3Practice04")

        file.add_definition("I(a, b) = (INT x:[-oo, oo]. exp(-a * x ^ 2 + b * x))", conds=["a > 0"])

        goal01 = file.add_goal("I(a, b) = exp(b ^ 2 / (4 * a)) * sqrt(pi / a)", conds=["a > 0"])
        proof_of_goal01 = goal01.proof_by_calculation()
        calc = proof_of_goal01.lhs_calc
        calc.perform_rule(rules.ExpandDefinition("I"))
        calc.perform_rule(rules.Equation("-(a * x ^ 2) + b * x",
                                         "b ^ 2 / (4 * a) - a * (x - b / (2 * a)) ^ 2"))
        calc.perform_rule(rules.ApplyIdentity("exp(b ^ 2 / (4 * a) - a * (x - b / (2 * a)) ^ 2)",
                                              "exp(b ^ 2 / (4 * a)) * exp(-a * (x - b / (2 * a)) ^ 2)"))
        calc.perform_rule(rules.FullSimplify())
        calc.perform_rule(rules.Substitution(var_name="y", var_subst="x - b / (2 * a)"))
        calc.perform_rule(rules.DefiniteIntegralIdentity())
        calc.perform_rule(rules.Equation("1/4 * (b ^ 2 / a)", "b ^ 2 / (4 * a)"))

        goal02 = file.add_goal("(D a. I(a, b)) = -(b ^ 2 / (4 * a ^ 2)) * exp(b ^ 2 / (4 * a)) * sqrt(pi / a) - 1 / (2 * a) * exp(b ^ 2 / (4 * a)) * sqrt(pi / a)", conds=["a > 0"])
        proof_of_goal02 = goal02.proof_by_calculation()
        calc = proof_of_goal02.lhs_calc
        calc.perform_rule(rules.OnSubterm(rules.ApplyEquation(goal01.goal)))
        calc.perform_rule(rules.FullSimplify())
        calc.perform_rule(rules.OnLocation(rules.Equation("exp(1/4 * (b ^ 2 / a))", "exp(b ^ 2 / (4 * a))"), "0"))
        calc.perform_rule(rules.OnLocation(rules.Equation("exp(1/4 * (b ^ 2 / a))", "exp(b ^ 2 / (4 * a))"), "1"))
        calc.perform_rule(rules.Equation("(b ^ 2 * exp(b ^ 2 / (4 * a)) / a ^ (5/2))",
                                         "(1 / a) ^ (1/2) * exp(b ^ 2 / (4 * a)) * b ^ 2 / (a ^ 2)"))
        calc.perform_rule(rules.Equation("(1 / a) ^ (1/2)", "sqrt(1 / a)"))
        calc.perform_rule(rules.Equation("-1/4 * sqrt(pi) * (sqrt(1 / a) * exp(b ^ 2 / (4 * a)) * b ^ 2 / a ^ 2)",
                                         "-b ^ 2 / (4 * a ^ 2) * exp(b ^ 2 / (4 * a)) * sqrt(pi / a)"))
        calc.perform_rule(rules.Equation("(exp(b ^ 2 / (4 * a)) / a ^ (3/2))",
                                         "(1 / a) ^ (1/2) * exp(b ^ 2 / (4 * a)) / a"))
        calc.perform_rule(rules.Equation("(1 / a) ^ (1/2)", "sqrt(1 / a)"))
        calc.perform_rule(rules.Equation("-1/2 * sqrt(pi) * (sqrt(1 / a) * exp(b ^ 2 / (4 * a)) / a)",
                                         "-1/(2 * a) * exp(b ^ 2 / (4 * a)) * sqrt(pi / a)"))
        calc.perform_rule(rules.Equation("-(b ^ 2) / (4 * a ^ 2) * exp(b ^ 2 / (4 * a)) * sqrt(pi / a) + -1 / (2 * a) * exp(b ^ 2 / (4 * a)) * sqrt(pi / a)",
                                         "-((b ^ 2) / (4 * a ^ 2)) * exp(b ^ 2 / (4 * a)) * sqrt(pi / a) - 1 / (2 * a) * exp(b ^ 2 / (4 * a)) * sqrt(pi / a)"))

        goal03 = file.add_goal("(D b. I(a, b)) = (b / (2 * a)) * exp(b ^ 2 / (4 * a)) * sqrt(pi / a)", conds=["a > 0"])
        proof_of_goal03 = goal03.proof_by_calculation()
        calc = proof_of_goal03.lhs_calc
        calc.perform_rule(rules.OnSubterm(rules.ApplyEquation(goal01.goal)))
        calc.perform_rule(rules.FullSimplify())
        calc.perform_rule(rules.Equation("exp(1/4 * (b ^ 2 / a))", "exp(b ^ 2 / (4 * a))"))
        calc.perform_rule(rules.Equation("1/2 * sqrt(pi) * (b * exp(b ^ 2 / (4 * a)) / a ^ (3/2))",
                                         "(b / (2 * a)) * exp(b ^ 2 / (4 * a)) * sqrt(pi / a)"))

        goal04 = file.add_goal("(INT x:[-oo, oo]. x * exp(-(a * x ^ 2) + b * x)) = (b / (2 * a)) * exp(b ^ 2 / (4 * a)) * sqrt(pi / a)",
                               conds=["a > 0"])
        proof_of_goal04 = goal04.proof_by_rewrite_goal(begin=goal03)
        calc = proof_of_goal04.begin
        calc.perform_rule(rules.OnSubterm(rules.ExpandDefinition("I")))
        calc.perform_rule(rules.FullSimplify())

        goal05 = file.add_goal("(INT x:[-oo, oo]. x ^ 2 * exp(-(a * x ^ 2) + b * x)) = (b ^ 2 / (4 * a ^ 2)) * exp(b ^ 2 / (4 * a)) * sqrt(pi / a) + 1 / (2 * a) * exp(b ^ 2 / (4 * a)) * sqrt(pi / a)",
                               conds=["a > 0"])
        proof_of_goal05 = goal05.proof_by_rewrite_goal(begin=goal02)
        calc = proof_of_goal05.begin
        calc.perform_rule(rules.OnSubterm(rules.ExpandDefinition("I")))
        calc.perform_rule(rules.FullSimplify())
        calc.perform_rule(rules.SolveEquation("(INT x:[-oo,oo]. x ^ 2 * exp(-(a * x ^ 2) + b * x))"))

        goal06 = file.add_goal("(INT x:[-oo, oo]. x * exp(-x ^ 2 - x)) = -(1/2) * sqrt(pi * sqrt(exp(1)))")
        proof_of_goal06 = goal06.proof_by_calculation()
        calc = proof_of_goal06.lhs_calc
        calc.perform_rule(rules.Equation("x * exp(-x ^ 2 - x)", "x * exp(-(1 * x ^ 2) + (-1) * x)"))
        calc.perform_rule(rules.ApplyEquation(goal04.goal))
        calc.perform_rule(rules.Equation("-1 / (2 * 1) * exp((-1) ^ 2 / (4 * 1)) * sqrt(pi / 1)",
                                         "-(1/2) * sqrt(pi * sqrt(exp(1)))"))

        goal07 = file.add_goal("(INT x:[-oo, oo]. x ^ 2 * exp(-x ^ 2 - x)) = 3/4 * sqrt(pi * sqrt(exp(1)))")
        proof_of_goal07 = goal07.proof_by_calculation()
        calc = proof_of_goal07.lhs_calc
        calc.perform_rule(rules.Equation("x ^ 2 * exp(-x ^ 2 - x)", "x ^ 2 * exp(-(1 * x ^ 2) + (-1) * x)"))
        calc.perform_rule(rules.ApplyEquation(goal05.goal))
        calc.perform_rule(rules.Equation("(-1) ^ 2 / (4 * 1 ^ 2) * exp((-1) ^ 2 / (4 * 1)) * sqrt(pi / 1) + 1 / (2 * 1) * exp((-1) ^ 2 / (4 * 1)) * sqrt(pi / 1)",
                                         "3/4 * sqrt(pi * sqrt(exp(1)))"))

        self.checkAndOutput(file, "Chapter3Practice04")


    def testChapter3Practice05(self):
        # Reference:
        # Inside interesting integrals, Section 3.10, C3.9
        ctx = context.Context()
        ctx.load_book("base")
        file = compstate.CompFile(ctx, "Chapter3Practice05")

        goal01 = file.add_goal("(INT x:[0, oo]. sin(m * x) / (x * (a ^ 2 + x ^ 2))) = (pi * (1 - exp(-a * m))) / (2 * a ^ 2)", conds=["a > 0", "m > 0"])
        proof_of_goal01 = goal01.proof_by_calculation()
        calc = proof_of_goal01.lhs_calc
        calc.perform_rule(rules.DefiniteIntegralIdentity())

        goal02 = file.add_goal("(INT x:[0, oo]. sin(m * x) / (x * (a ^ 2 + x ^ 2) ^ 2)) = (pi / (2 * a ^ 4)) * (1 - ((2 + m * a) / 2) * exp(- a * m))",
                               conds=["a > 0", "m > 0"])
        proof_of_goal02 = goal02.proof_by_rewrite_goal(begin=goal01)
        calc = proof_of_goal02.begin
        calc.perform_rule(rules.OnLocation(rules.ExpandDefinition("I"), "0"))
        calc.perform_rule(rules.DerivEquation("a"))
        calc.perform_rule(rules.OnLocation(rules.DerivIntExchange(), "0"))
        calc.perform_rule(rules.FullSimplify())
        calc.perform_rule(rules.SolveEquation("(INT x:[0,oo]. sin(m * x) / (x * (a ^ 2 + x ^ 2) ^ 2))"))
        calc.perform_rule(rules.Equation("-1/8 * ((2 * pi * a ^ 2 * m * exp(-(a * m)) + -4 * pi * a * (-exp(-(a * m)) + 1)) / a ^ 5)",
                                         "(pi / (2 * a ^ 4)) * (1 - ((2 + m * a) / 2) * exp(- a * m))"))

        self.checkAndOutput(file, "Chapter3Practice05")


    def testChapter3Practice06(self):
        # Reference:
        # Inside interesting integrals, Section 3.10, C3.10

        ctx = context.Context()
        ctx.load_book("base")
        file = compstate.CompFile(ctx, "Chapter3Practice06")

        goal01 = file.add_goal("(INT x:[0, 1]. 1 / (a * x + b * (1 - x)) ^ 2) = 1 / (a * b)", conds=["a != 0", "b != 0"])
        proof_of_goal01 = goal01.proof_by_calculation()
        calc = proof_of_goal01.lhs_calc
        calc.perform_rule(rules.Substitution(var_name="u", var_subst="(a - b) * x + b"))
        calc.perform_rule(rules.Equation("1 / ((a - b) * (b * (-((-b + u) / (a - b)) + 1) + a * (-b + u) / (a - b)) ^ 2)",
                                         "1 / (u ^ 2 * (a - b))"))
        calc.perform_rule(rules.DefiniteIntegralIdentity())
        calc.perform_rule(rules.FullSimplify())
        calc.perform_rule(rules.Equation("(-(1 / a) + 1 / b) / (a - b)", "1 / (a * b)"))

        goal02 = file.add_goal("(INT x:[0, 1]. x / (a * x + b * (1 - x)) ^ 3) = 1 / (2 * a ^ 2 * b)", conds=["a != 0", "b != 0"])
        proof_of_goal02 = goal02.proof_by_rewrite_goal(begin=goal01)
        calc = proof_of_goal02.begin
        calc.perform_rule(rules.DerivEquation("a"))
        calc.perform_rule(rules.OnLocation(rules.DerivIntExchange(), "0"))
        calc.perform_rule(rules.FullSimplify())
        calc.perform_rule(rules.Equation("(b * (-x + 1) + a * x) ^ 3", "(a * x + b * (1 - x)) ^ 3"))
        calc.perform_rule(rules.SolveEquation("(INT x:[0,1]. x / (a * x + b * (1 - x)) ^ 3)"))
        calc.perform_rule(rules.Equation("1/2 * (1 / (a ^ 2 * b))", "1 / (2 * a ^ 2 * b)"))

        self.checkAndOutput(file, "Chapter3Practice06")

<<<<<<< HEAD
    def testChapter1Practice0101(self):
=======

    def testCharpter1Practice0101(self):
>>>>>>> 5cd7381d
        # Reference:
        # Inside interesting integrals, C1.1
        ctx = context.Context()
        ctx.load_book("base")
        file = compstate.CompFile(ctx, "charpter1_practice01_01")
        goal = file.add_goal("(INT x:[0,8]. 1/(x-2)) = log(3)")
        proof = goal.proof_by_calculation()
        calc = proof.lhs_calc
        calc.perform_rule(rules.Substitution("u", "x-2"))
        calc.perform_rule(rules.SplitRegion("0", is_cpv=True, new_var="c"))
        calc.perform_rule(rules.DefiniteIntegralIdentity())
        calc.perform_rule(rules.FullSimplify())
        self.checkAndOutput(file, "charpter1_practice01_01")

    def testChapter1Practice0102(self):
        # Reference:
        # Inside interesting integrals, C1.1
        ctx = context.Context()
        ctx.load_book("base")
        file = compstate.CompFile(ctx, "charpter1_practice01_02")
        goal = file.add_goal("(INT x:[0,3]. 1/(x-1)^(2/3)) = 3 * (1+2^(1/3))")
        proof = goal.proof_by_calculation()
        calc = proof.lhs_calc
        calc.perform_rule(rules.Substitution("u", "x-1"))
        calc.perform_rule(rules.SplitRegion("0", is_cpv=True, new_var="c"))
        calc.perform_rule(rules.DefiniteIntegralIdentity())
        calc.perform_rule(rules.FullSimplify())
        calc = proof.rhs_calc
        calc.perform_rule(rules.ExpandPolynomial())
        self.checkAndOutput(file, "charpter1_practice01_02")

        
if __name__ == "__main__":
    unittest.main()<|MERGE_RESOLUTION|>--- conflicted
+++ resolved
@@ -2229,12 +2229,8 @@
 
         self.checkAndOutput(file, "Chapter3Practice06")
 
-<<<<<<< HEAD
+
     def testChapter1Practice0101(self):
-=======
-
-    def testCharpter1Practice0101(self):
->>>>>>> 5cd7381d
         # Reference:
         # Inside interesting integrals, C1.1
         ctx = context.Context()
