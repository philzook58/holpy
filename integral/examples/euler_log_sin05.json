{
    "content": [
        {
<<<<<<< HEAD
            "bad_parts": [
                "x ^ 2 - b * x + 1 != 0",
                "x ^ a + 1 > 0"
            ],
=======
>>>>>>> f5edc039
            "conds": [
                {
                    "cond": "a > 0",
                    "latex_cond": "a > 0"
                },
                {
                    "cond": "b > -2",
                    "latex_cond": "b > -2"
                },
                {
                    "cond": "b < 2",
                    "latex_cond": "b < 2"
                }
            ],
            "finished": true,
            "goal": "(INT x:[0,oo]. log(x ^ a + 1) / (x ^ 2 - b * x + 1)) = (INT x:[0,oo]. log(x ^ a + 1) / (x ^ 2 - b * x + 1)) - a * (INT x:[0,oo]. log(x) / (x ^ 2 - b * x + 1))",
            "latex_goal": "\\int_{0}^{\\infty} \\frac{\\log{(x ^ {a} + 1)}}{x ^ {2} - b x + 1} \\,dx = (\\int_{0}^{\\infty} \\frac{\\log{(x ^ {a} + 1)}}{x ^ {2} - b x + 1} \\,dx) - a (\\int_{0}^{\\infty} \\frac{\\log{x}}{x ^ {2} - b x + 1} \\,dx)",
            "proof": {
                "finished": true,
                "goal": "(INT x:[0,oo]. log(x ^ a + 1) / (x ^ 2 - b * x + 1)) = (INT x:[0,oo]. log(x ^ a + 1) / (x ^ 2 - b * x + 1)) - a * (INT x:[0,oo]. log(x) / (x ^ 2 - b * x + 1))",
                "latex_goal": "\\int_{0}^{\\infty} \\frac{\\log{(x ^ {a} + 1)}}{x ^ {2} - b x + 1} \\,dx = (\\int_{0}^{\\infty} \\frac{\\log{(x ^ {a} + 1)}}{x ^ {2} - b x + 1} \\,dx) - a (\\int_{0}^{\\infty} \\frac{\\log{x}}{x ^ {2} - b x + 1} \\,dx)",
                "lhs_calc": {
                    "latex_start": "\\int_{0}^{\\infty} \\frac{\\log{(x ^ {a} + 1)}}{x ^ {2} - b x + 1} \\,dx",
                    "start": "INT x:[0,oo]. log(x ^ a + 1) / (x ^ 2 - b * x + 1)",
                    "steps": [
                        {
                            "latex_res": "-(\\int_{0}^{\\infty} \\frac{\\log{((\\frac{1}{u}) ^ {a} + 1)}}{(\\frac{1}{u}) ^ {2} - b (\\frac{1}{u}) + 1} (-\\frac{1}{u ^ {2}}) \\,du)",
                            "res": "-(INT u:[0,oo]. log((1 / u) ^ a + 1) / ((1 / u) ^ 2 - b * (1 / u) + 1) * -(1 / u ^ 2))",
                            "rule": {
                                "latex_str": "inverse substitution for \\(\\frac{1}{u}\\)",
                                "name": "SubstitutionInverse",
                                "str": "inverse substitution for 1 / u",
                                "var_name": "u",
                                "var_subst": "1 / u"
                            },
                            "type": "CalculationStep"
                        },
                        {
                            "latex_res": "\\int_{0}^{\\infty} \\frac{\\log{((\\frac{1}{u}) ^ {a} + 1)}}{u ^ {2} (\\frac{1}{u ^ {2}} - \\frac{b}{u} + 1)} \\,du",
                            "res": "INT u:[0,oo]. log((1 / u) ^ a + 1) / (u ^ 2 * (1 / u ^ 2 - b / u + 1))",
                            "rule": {
                                "name": "FullSimplify",
                                "str": "full simplify"
                            },
                            "type": "CalculationStep"
                        },
                        {
                            "latex_res": "\\int_{0}^{\\infty} \\frac{\\log{((\\frac{1}{u}) ^ {a} + 1)}}{-b u + u ^ {2} + 1} \\,du",
                            "res": "INT u:[0,oo]. log((1 / u) ^ a + 1) / (-(b * u) + u ^ 2 + 1)",
                            "rule": {
                                "loc": "0.1",
                                "name": "ExpandPolynomial",
                                "str": "expand polynomial at 0.1"
                            },
                            "type": "CalculationStep"
                        },
                        {
                            "latex_res": "\\int_{0}^{\\infty} \\frac{\\log{(\\frac{1 ^ {a}}{u ^ {a}} + 1)}}{-b u + u ^ {2} + 1} \\,du",
                            "res": "INT u:[0,oo]. log(1 ^ a / u ^ a + 1) / (-(b * u) + u ^ 2 + 1)",
                            "rule": {
                                "latex_str": "rewrite \\((\\frac{1}{u}) ^ {a}\\) to \\(\\frac{1 ^ {a}}{u ^ {a}}\\) using identity at 0.0.0",
                                "loc": "0.0.0",
                                "name": "ApplyIdentity",
                                "source": "(1 / u) ^ a",
                                "str": "rewrite (1 / u) ^ a to 1 ^ a / u ^ a using identity at 0.0.0",
                                "target": "1 ^ a / u ^ a"
                            },
                            "type": "CalculationStep"
                        },
                        {
                            "latex_res": "\\int_{0}^{\\infty} \\frac{\\log{(\\frac{1 + u ^ {a}}{u ^ {a}})}}{-b u + u ^ {2} + 1} \\,du",
                            "res": "INT u:[0,oo]. log((1 + u ^ a) / u ^ a) / (-(b * u) + u ^ 2 + 1)",
                            "rule": {
                                "latex_str": "rewriting \\(\\frac{1 ^ {a}}{u ^ {a}} + 1\\) to \\(\\frac{1 + u ^ {a}}{u ^ {a}}\\)",
                                "name": "Equation",
                                "new_expr": "(1 + u ^ a) / u ^ a",
                                "old_expr": "1 ^ a / u ^ a + 1",
                                "str": "rewriting 1 ^ a / u ^ a + 1 to (1 + u ^ a) / u ^ a"
                            },
                            "type": "CalculationStep"
                        },
                        {
                            "latex_res": "\\int_{0}^{\\infty} \\frac{\\log{(1 + u ^ {a})} - \\log{(u ^ {a})}}{-b u + u ^ {2} + 1} \\,du",
                            "res": "INT u:[0,oo]. (log(1 + u ^ a) - log(u ^ a)) / (-(b * u) + u ^ 2 + 1)",
                            "rule": {
                                "latex_str": "rewriting \\(\\log{(\\frac{1 + u ^ {a}}{u ^ {a}})}\\) to \\(\\log{(1 + u ^ {a})} - \\log{(u ^ {a})}\\)",
                                "name": "Equation",
                                "new_expr": "log(1 + u ^ a) - log(u ^ a)",
                                "old_expr": "log((1 + u ^ a) / u ^ a)",
                                "str": "rewriting log((1 + u ^ a) / u ^ a) to log(1 + u ^ a) - log(u ^ a)"
                            },
                            "type": "CalculationStep"
                        },
                        {
                            "latex_res": "\\int_{0}^{\\infty} \\frac{\\log{(u ^ {a} + 1)}}{-b u + u ^ {2} + 1} - \\frac{\\log{(u ^ {a})}}{-b u + u ^ {2} + 1} \\,du",
                            "res": "INT u:[0,oo]. log(u ^ a + 1) / (-(b * u) + u ^ 2 + 1) - log(u ^ a) / (-(b * u) + u ^ 2 + 1)",
                            "rule": {
                                "loc": "0",
                                "name": "ExpandPolynomial",
                                "str": "expand polynomial at 0"
                            },
                            "type": "CalculationStep"
                        },
                        {
                            "latex_res": "(\\int_{0}^{\\infty} \\frac{\\log{(u ^ {a} + 1)}}{-b u + u ^ {2} + 1} \\,du) - (\\int_{0}^{\\infty} \\frac{\\log{(u ^ {a})}}{-b u + u ^ {2} + 1} \\,du)",
                            "res": "(INT u:[0,oo]. log(u ^ a + 1) / (-(b * u) + u ^ 2 + 1)) - (INT u:[0,oo]. log(u ^ a) / (-(b * u) + u ^ 2 + 1))",
                            "rule": {
                                "name": "FullSimplify",
                                "str": "full simplify"
                            },
                            "type": "CalculationStep"
                        },
                        {
                            "latex_res": "(\\int_{0}^{\\infty} \\frac{\\log{(u ^ {a} + 1)}}{-b u + u ^ {2} + 1} \\,du) - (\\int_{0}^{\\infty} \\frac{a \\log{u}}{-b u + u ^ {2} + 1} \\,du)",
                            "res": "(INT u:[0,oo]. log(u ^ a + 1) / (-(b * u) + u ^ 2 + 1)) - (INT u:[0,oo]. a * log(u) / (-(b * u) + u ^ 2 + 1))",
                            "rule": {
                                "latex_str": "rewrite \\(\\log{(u ^ {a})}\\) to \\(a \\log{u}\\) using identity at 1.0.0",
                                "loc": "1.0.0",
                                "name": "ApplyIdentity",
                                "source": "log(u ^ a)",
                                "str": "rewrite log(u ^ a) to a * log(u) using identity at 1.0.0",
                                "target": "a * log(u)"
                            },
                            "type": "CalculationStep"
                        },
                        {
                            "latex_res": "(\\int_{0}^{\\infty} \\frac{\\log{(u ^ {a} + 1)}}{-b u + u ^ {2} + 1} \\,du) - a (\\int_{0}^{\\infty} \\frac{\\log{u}}{-b u + u ^ {2} + 1} \\,du)",
                            "res": "(INT u:[0,oo]. log(u ^ a + 1) / (-(b * u) + u ^ 2 + 1)) - a * (INT u:[0,oo]. log(u) / (-(b * u) + u ^ 2 + 1))",
                            "rule": {
                                "name": "FullSimplify",
                                "str": "full simplify"
                            },
                            "type": "CalculationStep"
                        }
                    ],
                    "type": "Calculation"
                },
                "rhs_calc": {
                    "latex_start": "(\\int_{0}^{\\infty} \\frac{\\log{(x ^ {a} + 1)}}{x ^ {2} - b x + 1} \\,dx) - a (\\int_{0}^{\\infty} \\frac{\\log{x}}{x ^ {2} - b x + 1} \\,dx)",
                    "start": "(INT x:[0,oo]. log(x ^ a + 1) / (x ^ 2 - b * x + 1)) - a * (INT x:[0,oo]. log(x) / (x ^ 2 - b * x + 1))",
                    "steps": [
                        {
                            "latex_res": "(\\int_{0}^{\\infty} \\frac{\\log{(x ^ {a} + 1)}}{-b x + x ^ {2} + 1} \\,dx) - a (\\int_{0}^{\\infty} \\frac{\\log{x}}{-b x + x ^ {2} + 1} \\,dx)",
                            "res": "(INT x:[0,oo]. log(x ^ a + 1) / (-(b * x) + x ^ 2 + 1)) - a * (INT x:[0,oo]. log(x) / (-(b * x) + x ^ 2 + 1))",
                            "rule": {
                                "name": "FullSimplify",
                                "str": "full simplify"
                            },
                            "type": "CalculationStep"
                        }
                    ],
                    "type": "Calculation"
                },
                "type": "CalculationProof"
            },
            "sub_goals": [
                {
                    "conds": [
                        {
                            "cond": "a > 0",
                            "latex_cond": "a > 0"
                        },
                        {
                            "cond": "b > -2",
                            "latex_cond": "b > -2"
                        },
                        {
                            "cond": "b < 2",
                            "latex_cond": "b < 2"
                        }
                    ],
                    "finished": true,
                    "goal": "x ^ 2 - b * x + 1 != 0",
                    "latex_goal": "x ^ {2} - b x + 1 \\neq 0",
                    "proof": {
                        "finished": true,
                        "goal": "x ^ 2 - b * x + 1 != 0",
                        "latex_goal": "x ^ {2} - b x + 1 \\neq 0",
                        "lhs_calc": {
                            "latex_start": "x ^ {2} - b x + 1",
                            "start": "x ^ 2 - b * x + 1",
                            "steps": [
                                {
                                    "latex_res": "(x - \\frac{1}{2} b) ^ {2} + 1 - \\frac{1}{4} b ^ {2}",
                                    "res": "(x - 1/2 * b) ^ 2 + 1 - 1/4 * b ^ 2",
                                    "rule": {
                                        "latex_str": "rewriting \\(x ^ {2} - b x + 1\\) to \\((x - \\frac{1}{2} b) ^ {2} + 1 - \\frac{1}{4} b ^ {2}\\)",
                                        "name": "Equation",
                                        "new_expr": "(x - 1/2 * b) ^ 2 + 1 - 1/4 * b ^ 2",
                                        "old_expr": "x ^ 2 - b * x + 1",
                                        "str": "rewriting x ^ 2 - b * x + 1 to (x - 1/2 * b) ^ 2 + 1 - 1/4 * b ^ 2"
                                    },
                                    "type": "CalculationStep"
                                },
                                {
                                    "latex_res": "(x - \\frac{1}{2} b) ^ {2} + (1 - \\frac{1}{4} b ^ {2})",
                                    "res": "(x - 1/2 * b) ^ 2 + (1 - 1/4 * b ^ 2)",
                                    "rule": {
                                        "latex_str": "rewriting \\((x - \\frac{1}{2} b) ^ {2} + 1 - \\frac{1}{4} b ^ {2}\\) to \\((x - \\frac{1}{2} b) ^ {2} + (1 - \\frac{1}{4} b ^ {2})\\)",
                                        "name": "Equation",
                                        "new_expr": "(x - 1/2 * b) ^ 2 + (1 - 1/4 * b ^ 2)",
                                        "old_expr": "(x - 1/2 * b) ^ 2 + 1 - 1/4 * b ^ 2",
                                        "str": "rewriting (x - 1/2 * b) ^ 2 + 1 - 1/4 * b ^ 2 to (x - 1/2 * b) ^ 2 + (1 - 1/4 * b ^ 2)"
                                    },
                                    "type": "CalculationStep"
                                }
                            ],
                            "type": "Calculation"
                        },
                        "rhs_calc": {
                            "latex_start": "0",
                            "start": "0",
                            "steps": [],
                            "type": "Calculation"
                        },
                        "type": "CalculationProof"
                    },
                    "type": "Goal"
                }
            ],
            "type": "Goal"
        },
        {
            "conds": [
                {
                    "cond": "b > -2",
                    "latex_cond": "b > -2"
                },
                {
                    "cond": "b < 2",
                    "latex_cond": "b < 2"
                }
            ],
            "finished": true,
            "goal": "(INT x:[0,oo]. log(x) / (x ^ 2 - b * x + 1)) = 0",
            "latex_goal": "\\int_{0}^{\\infty} \\frac{\\log{x}}{x ^ {2} - b x + 1} \\,dx = 0",
            "proof": {
                "finished": true,
                "goal": "(INT x:[0,oo]. log(x) / (x ^ 2 - b * x + 1)) = 0",
                "latex_goal": "\\int_{0}^{\\infty} \\frac{\\log{x}}{x ^ {2} - b x + 1} \\,dx = 0",
                "start": {
                    "conds": [
                        {
                            "cond": "a > 0",
                            "latex_cond": "a > 0"
                        },
                        {
                            "cond": "b > -2",
                            "latex_cond": "b > -2"
                        },
                        {
                            "cond": "b < 2",
                            "latex_cond": "b < 2"
                        }
                    ],
                    "latex_start": "\\int_{0}^{\\infty} \\frac{\\log{(x ^ {a} + 1)}}{x ^ {2} - b x + 1} \\,dx = (\\int_{0}^{\\infty} \\frac{\\log{(x ^ {a} + 1)}}{x ^ {2} - b x + 1} \\,dx) - a (\\int_{0}^{\\infty} \\frac{\\log{x}}{x ^ {2} - b x + 1} \\,dx)",
                    "start": "(INT x:[0,oo]. log(x ^ a + 1) / (x ^ 2 - b * x + 1)) = (INT x:[0,oo]. log(x ^ a + 1) / (x ^ 2 - b * x + 1)) - a * (INT x:[0,oo]. log(x) / (x ^ 2 - b * x + 1))",
                    "steps": [
                        {
                            "latex_res": "\\int_{0}^{\\infty} \\frac{\\log{x}}{x ^ {2} - b x + 1} \\,dx = 0",
                            "res": "(INT x:[0,oo]. log(x) / (x ^ 2 - b * x + 1)) = 0",
                            "rule": {
                                "latex_str": "solve equation for \\(\\int_{0}^{\\infty} \\frac{\\log{x}}{x ^ {2} - b x + 1} \\,dx\\)",
                                "name": "SolveEquation",
                                "solve_for": "INT x:[0,oo]. log(x) / (x ^ 2 - b * x + 1)",
                                "str": "solve equation for INT x:[0,oo]. log(x) / (x ^ 2 - b * x + 1)"
                            },
                            "type": "CalculationStep"
                        }
                    ],
                    "type": "Calculation"
                },
                "type": "RewriteGoalProof"
            },
            "sub_goals": [
                {
                    "conds": [
                        {
                            "cond": "b > -2",
                            "latex_cond": "b > -2"
                        },
                        {
                            "cond": "b < 2",
                            "latex_cond": "b < 2"
                        }
                    ],
                    "finished": true,
                    "goal": "x ^ 2 - b * x + 1 != 0",
                    "latex_goal": "x ^ {2} - b x + 1 \\neq 0",
                    "proof": {
                        "finished": true,
                        "goal": "x ^ 2 - b * x + 1 != 0",
                        "latex_goal": "x ^ {2} - b x + 1 \\neq 0",
                        "lhs_calc": {
                            "latex_start": "x ^ {2} - b x + 1",
                            "start": "x ^ 2 - b * x + 1",
                            "steps": [
                                {
                                    "latex_res": "(x - \\frac{1}{2} b) ^ {2} + 1 - \\frac{1}{4} b ^ {2}",
                                    "res": "(x - 1/2 * b) ^ 2 + 1 - 1/4 * b ^ 2",
                                    "rule": {
                                        "latex_str": "rewriting \\(x ^ {2} - b x + 1\\) to \\((x - \\frac{1}{2} b) ^ {2} + 1 - \\frac{1}{4} b ^ {2}\\)",
                                        "name": "Equation",
                                        "new_expr": "(x - 1/2 * b) ^ 2 + 1 - 1/4 * b ^ 2",
                                        "old_expr": "x ^ 2 - b * x + 1",
                                        "str": "rewriting x ^ 2 - b * x + 1 to (x - 1/2 * b) ^ 2 + 1 - 1/4 * b ^ 2"
                                    },
                                    "type": "CalculationStep"
                                },
                                {
                                    "latex_res": "(x - \\frac{1}{2} b) ^ {2} + (1 - \\frac{1}{4} b ^ {2})",
                                    "res": "(x - 1/2 * b) ^ 2 + (1 - 1/4 * b ^ 2)",
                                    "rule": {
                                        "latex_str": "rewriting \\((x - \\frac{1}{2} b) ^ {2} + 1 - \\frac{1}{4} b ^ {2}\\) to \\((x - \\frac{1}{2} b) ^ {2} + (1 - \\frac{1}{4} b ^ {2})\\)",
                                        "name": "Equation",
                                        "new_expr": "(x - 1/2 * b) ^ 2 + (1 - 1/4 * b ^ 2)",
                                        "old_expr": "(x - 1/2 * b) ^ 2 + 1 - 1/4 * b ^ 2",
                                        "str": "rewriting (x - 1/2 * b) ^ 2 + 1 - 1/4 * b ^ 2 to (x - 1/2 * b) ^ 2 + (1 - 1/4 * b ^ 2)"
                                    },
                                    "type": "CalculationStep"
                                }
                            ],
                            "type": "Calculation"
                        },
                        "rhs_calc": {
                            "latex_start": "0",
                            "start": "0",
                            "steps": [],
                            "type": "Calculation"
                        },
                        "type": "CalculationProof"
                    },
                    "type": "Goal"
                }
            ],
            "type": "Goal"
        },
        {
            "conds": [
                {
                    "cond": "a > 0",
                    "latex_cond": "a > 0"
                },
                {
                    "cond": "b > -2",
                    "latex_cond": "b > -2"
                },
                {
                    "cond": "b < 2",
                    "latex_cond": "b < 2"
                }
            ],
            "finished": true,
            "goal": "x ^ 2 - b * x + 1 != 0",
            "latex_goal": "x ^ {2} - b x + 1 \\neq 0",
            "proof": {
                "finished": true,
                "goal": "x ^ 2 - b * x + 1 != 0",
                "latex_goal": "x ^ {2} - b x + 1 \\neq 0",
                "lhs_calc": {
                    "latex_start": "x ^ {2} - b x + 1",
                    "start": "x ^ 2 - b * x + 1",
                    "steps": [
                        {
                            "latex_res": "(x - \\frac{1}{2} b) ^ {2} + 1 - \\frac{1}{4} b ^ {2}",
                            "res": "(x - 1/2 * b) ^ 2 + 1 - 1/4 * b ^ 2",
                            "rule": {
                                "latex_str": "rewriting \\(x ^ {2} - b x + 1\\) to \\((x - \\frac{1}{2} b) ^ {2} + 1 - \\frac{1}{4} b ^ {2}\\)",
                                "name": "Equation",
                                "new_expr": "(x - 1/2 * b) ^ 2 + 1 - 1/4 * b ^ 2",
                                "old_expr": "x ^ 2 - b * x + 1",
                                "str": "rewriting x ^ 2 - b * x + 1 to (x - 1/2 * b) ^ 2 + 1 - 1/4 * b ^ 2"
                            },
                            "type": "CalculationStep"
                        },
                        {
                            "latex_res": "(x - \\frac{1}{2} b) ^ {2} + (1 - \\frac{1}{4} b ^ {2})",
                            "res": "(x - 1/2 * b) ^ 2 + (1 - 1/4 * b ^ 2)",
                            "rule": {
                                "latex_str": "rewriting \\((x - \\frac{1}{2} b) ^ {2} + 1 - \\frac{1}{4} b ^ {2}\\) to \\((x - \\frac{1}{2} b) ^ {2} + (1 - \\frac{1}{4} b ^ {2})\\)",
                                "name": "Equation",
                                "new_expr": "(x - 1/2 * b) ^ 2 + (1 - 1/4 * b ^ 2)",
                                "old_expr": "(x - 1/2 * b) ^ 2 + 1 - 1/4 * b ^ 2",
                                "str": "rewriting (x - 1/2 * b) ^ 2 + 1 - 1/4 * b ^ 2 to (x - 1/2 * b) ^ 2 + (1 - 1/4 * b ^ 2)"
                            },
                            "type": "CalculationStep"
                        }
                    ],
                    "type": "Calculation"
                },
                "rhs_calc": {
                    "latex_start": "0",
                    "start": "0",
                    "steps": [],
                    "type": "Calculation"
                },
                "type": "CalculationProof"
            },
            "type": "Goal"
        },
        {
            "conds": [
                {
                    "cond": "b > -2",
                    "latex_cond": "b > -2"
                },
                {
                    "cond": "b < 2",
                    "latex_cond": "b < 2"
                }
            ],
            "finished": true,
            "goal": "x ^ 2 - b * x + 1 != 0",
            "latex_goal": "x ^ {2} - b x + 1 \\neq 0",
            "proof": {
                "finished": true,
                "goal": "x ^ 2 - b * x + 1 != 0",
                "latex_goal": "x ^ {2} - b x + 1 \\neq 0",
                "lhs_calc": {
                    "latex_start": "x ^ {2} - b x + 1",
                    "start": "x ^ 2 - b * x + 1",
                    "steps": [
                        {
                            "latex_res": "(x - \\frac{1}{2} b) ^ {2} + 1 - \\frac{1}{4} b ^ {2}",
                            "res": "(x - 1/2 * b) ^ 2 + 1 - 1/4 * b ^ 2",
                            "rule": {
                                "latex_str": "rewriting \\(x ^ {2} - b x + 1\\) to \\((x - \\frac{1}{2} b) ^ {2} + 1 - \\frac{1}{4} b ^ {2}\\)",
                                "name": "Equation",
                                "new_expr": "(x - 1/2 * b) ^ 2 + 1 - 1/4 * b ^ 2",
                                "old_expr": "x ^ 2 - b * x + 1",
                                "str": "rewriting x ^ 2 - b * x + 1 to (x - 1/2 * b) ^ 2 + 1 - 1/4 * b ^ 2"
                            },
                            "type": "CalculationStep"
                        },
                        {
                            "latex_res": "(x - \\frac{1}{2} b) ^ {2} + (1 - \\frac{1}{4} b ^ {2})",
                            "res": "(x - 1/2 * b) ^ 2 + (1 - 1/4 * b ^ 2)",
                            "rule": {
                                "latex_str": "rewriting \\((x - \\frac{1}{2} b) ^ {2} + 1 - \\frac{1}{4} b ^ {2}\\) to \\((x - \\frac{1}{2} b) ^ {2} + (1 - \\frac{1}{4} b ^ {2})\\)",
                                "name": "Equation",
                                "new_expr": "(x - 1/2 * b) ^ 2 + (1 - 1/4 * b ^ 2)",
                                "old_expr": "(x - 1/2 * b) ^ 2 + 1 - 1/4 * b ^ 2",
                                "str": "rewriting (x - 1/2 * b) ^ 2 + 1 - 1/4 * b ^ 2 to (x - 1/2 * b) ^ 2 + (1 - 1/4 * b ^ 2)"
                            },
                            "type": "CalculationStep"
                        }
                    ],
                    "type": "Calculation"
                },
                "rhs_calc": {
                    "latex_start": "0",
                    "start": "0",
                    "steps": [],
                    "type": "Calculation"
                },
                "type": "CalculationProof"
            },
            "type": "Goal"
        }
    ],
    "name": "euler_log_sin05"
}<|MERGE_RESOLUTION|>--- conflicted
+++ resolved
@@ -1,13 +1,10 @@
 {
     "content": [
         {
-<<<<<<< HEAD
             "bad_parts": [
                 "x ^ 2 - b * x + 1 != 0",
                 "x ^ a + 1 > 0"
             ],
-=======
->>>>>>> f5edc039
             "conds": [
                 {
                     "cond": "a > 0",
