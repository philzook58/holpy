--- conflicted
+++ resolved
@@ -1305,12 +1305,8 @@
             ],
             "latex_problem": "\\int_{\\infty}^{\\infty} e^{-x ^ {2}/2} \\,dx = \\sqrt{2 \\pi}",
             "name": "Probablity Integral",
-<<<<<<< HEAD
-            "problem": "(INT x:[-oo,oo]. exp(-(x ^ 2) / 2)) = sqrt(2 * pi)"
-=======
             "problem": "INT x:[-oo,oo]. exp(-(x ^ 2) / 2) = sqrt(2 * pi)",
             "type": "CompState"
->>>>>>> 79ba9159
         }
     ]
 }