--- conflicted
+++ resolved
@@ -9,13 +9,12 @@
 from kernel import report
 from logic import logic, matcher
 from logic.proofterm import ProofTerm
-from logic.conv import top_conv, rewr_conv, then_conv, beta_conv
+from logic.conv import top_conv, rewr_conv_thm, then_conv, beta_conv
 from syntax import parser, printer
 
 
 class TacticException(Exception):
     pass
-
 
 # Helper functions
 
@@ -30,11 +29,10 @@
 
     """
     k = len(start)
-    if len(id) >= k and id[:k - 1] == start[:k - 1] and id[k - 1] >= start[k - 1]:
-        return id[:k - 1] + (id[k - 1] + n,) + id[k:]
+    if len(id) >= k and id[:k-1] == start[:k-1] and id[k-1] >= start[k-1]:
+        return id[:k-1] + (id[k-1] + n,) + id[k:]
     else:
         return id
-
 
 def incr_proof_item(item, start, n):
     """Increment all ids in the given proof item. Recursively increment
@@ -47,18 +45,16 @@
         for subitem in item.subproof.items:
             incr_proof_item(subitem, start, n)
 
-
 def decr_id(id, id_remove):
     """Decrement a single id, with the aim of closing the gap at
     id_remove. The logic used is similar to that incr_id_after.
     
     """
     k = len(id_remove)
-    if len(id) >= k and id[:k - 1] == id_remove[:k - 1] and id[k - 1] > id_remove[k - 1]:
-        return id[:k - 1] + (id[k - 1] - 1,) + id[k:]
+    if len(id) >= k and id[:k-1] == id_remove[:k-1] and id[k-1] > id_remove[k-1]:
+        return id[:k-1] + (id[k-1] - 1,) + id[k:]
     else:
         return id
-
 
 def decr_proof_item(item, id_remove):
     """Decrement all ids in the given proof item."""
@@ -68,11 +64,9 @@
         for subitem in item.subproof.items:
             decr_proof_item(subitem, id_remove)
 
-
 def incr_id(id, n):
     """Increment the last number in id by n."""
     return id[:-1] + (id[-1] + n,)
-
 
 def strip_all_implies(t, names):
     """Given a term of the form
@@ -125,7 +119,7 @@
             raise TacticException()
 
     def __str__(self):
-        vars = sorted(self.vars, key=lambda v: v.name)
+        vars = sorted(self.vars, key = lambda v: v.name)
         lines = "\n".join('var ' + v.name + ' :: ' + str(v.T) for v in vars)
         return lines + "\n" + str(self.prf)
 
@@ -223,7 +217,7 @@
         new_id = incr_id(id, 1)
         split = new_id[-1]
         prf.items = prf.items[:split] + [ProofItem(new_id, "")] + prf.items[split:]
-        for item in prf.items[split + 1:]:
+        for item in prf.items[split+1:]:
             incr_proof_item(item, new_id, 1)
 
         self.check_proof(compute_only=True)
@@ -235,7 +229,7 @@
         split = id[-1]
         new_items = [ProofItem(incr_id(id, i), "") for i in range(n)]
         prf.items = prf.items[:split] + new_items + prf.items[split:]
-        for item in prf.items[split + n:]:
+        for item in prf.items[split+n:]:
             incr_proof_item(item, id, n)
 
         self.check_proof(compute_only=True)
@@ -245,7 +239,7 @@
         id = id_force_tuple(id)
         prf = self.prf.get_parent_proof(id)
         split = id[-1]
-        prf.items = prf.items[:split] + prf.items[split + 1:]
+        prf.items = prf.items[:split] + prf.items[split+1:]
         for item in prf.items[split:]:
             decr_proof_item(item, id)
 
@@ -264,7 +258,6 @@
 
     def replace_id(self, old_id, new_id):
         """Replace old_id with new_id in prevs."""
-
         def replace(prf):
             for item in prf.items:
                 item.prevs = [new_id if id == old_id else id for id in item.prevs]
@@ -452,6 +445,7 @@
         !x_1 ... x_k. A_1 --> ... --> A_n --> C.
 
         Argument names specifies list of variable names.
+        
         """
         id = id_force_tuple(id)
         cur_item = self.get_proof_item(id)
@@ -477,13 +471,8 @@
             subprf.add_item(cur_id, "assume", args=A, th=Thm([A], A))
 
         # Goal
-<<<<<<< HEAD
-        goal = Thm(list(cur_item.th.assums) + As, C)
-        goal_id = id + (len(vars) + len(As),)
-=======
         goal = Thm(list(cur_item.th.hyps) + As, C)
         goal_id = id + (len(vars) + len(As), )
->>>>>>> a7cc72a8
         subprf.add_item(goal_id, "sorry", th=goal)
 
         # implies_intr invocations
@@ -564,22 +553,14 @@
                        top_conv(beta_conv()))
         new_goal = cv.eval(self.thy, goal).prop.rhs
 
-<<<<<<< HEAD
-        new_As = list(set(cv(goal).assums) - set(init_As))
-        self.add_line_before(id, 1 + len(new_As))
-        self.set_line(id, "sorry", th=Thm(cur_item.th.assums, new_goal))
-        for i, A in enumerate(new_As):
-            self.set_line(incr_id(id, i + 1), "sorry", th=Thm(cur_item.th.assums, A))
-=======
         new_As = list(set(cv.eval(self.thy, goal).hyps) - set(init_As))
         self.add_line_before(id, 1+len(new_As))
         self.set_line(id, "sorry", th=Thm(cur_item.th.hyps, new_goal))
         for i, A in enumerate(new_As):
             self.set_line(incr_id(id, i+1), "sorry", th=Thm(cur_item.th.hyps, A))
->>>>>>> a7cc72a8
-
-        prev_ids = [incr_id(id, i) for i in range(1 + len(new_As))]
-        self.set_line(incr_id(id, 1 + len(new_As)), "rewrite_goal", args=(th_name, goal), prevs=prev_ids)
+
+        prev_ids = [incr_id(id, i) for i in range(1+len(new_As))]
+        self.set_line(incr_id(id, 1+len(new_As)), "rewrite_goal", args=(th_name, goal), prevs=prev_ids)
 
         # Test if the goal is already proved
         new_id = self.find_goal(Thm(cur_item.th.hyps, new_goal), id)
