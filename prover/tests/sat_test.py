import unittest
import json

from logic.basic import BasicTheory
from syntax import parser
from prover import encode, sat

thy = BasicTheory

class SATTest(unittest.TestCase):
    def testDisplayCNF(self):
        cnf1 = [[('x', False), ('y', True)], [('y', False), ('z', True)]]
        res1 = "(~x | y) & (~y | z)"
        self.assertEqual(sat.display_cnf(cnf1), res1)

        cnf2 = [[('x', False)], [('y', True)]]
        res2 = "~x & y"
        self.assertEqual(sat.display_cnf(cnf2), res2)

        cnf3 = [[('x', False), ('y', True)]]
        res3 = "~x | y"
        self.assertEqual(sat.display_cnf(cnf3), res3)

    def testIsSolution(self):
        cnf = [[('x', False), ('y', True)], [('y', False), ('z', True)]]

        inst1 = {'x': True, 'y': True, 'z': True}
        self.assertTrue(sat.is_solution(cnf, inst1))

        inst2 = {'x': False, 'y': True, 'z': True}
        self.assertTrue(sat.is_solution(cnf, inst2))

        inst3 = {'x': True, 'y': False, 'z': True}
        self.assertFalse(sat.is_solution(cnf, inst3))

        inst4 = dict()
        self.assertRaises(sat.SATSolverException, sat.is_solution, cnf, inst4)

    def testSolveCNF1(self):
        cnf = [[('x', False), ('y', True)], [('y', False), ('z', True)]]
        res = sat.solve_cnf(cnf)
        self.assertTrue(sat.is_solution(cnf, res))

    def testSolveCNF2(self):
        cnf = [[('x', True)], [('x', False)]]
        self.assertIsNone(sat.solve_cnf(cnf))

    def testSolveCNF3(self):
        cnf = [[('x', True), ('y', True)], [('x', True), ('y', False)],
               [('x', False), ('y', True)], [('x', False), ('y', False)]]
        self.assertIsNone(sat.solve_cnf(cnf))

<<<<<<< HEAD
    def testPelletier(self):
        with open('prover/tests/pelletier.json', 'r', encoding='utf-8') as f:
            f_data = json.load(f)

        for problem in f_data:
            ctxt = parser.parse_vars(thy, problem['vars'])
            prop = parser.parse_term(thy ,ctxt, problem['prop'])
            cnf, _ = encode.encode(prop)
            self.assertIsNone(sat.solve_cnf(cnf))
=======
    def testSolveCNF4(self):
        cnf = [[]]
        self.assertIsNone(sat.solve_cnf(cnf))
        
    def testSolveCNF5(self):
        cnf = []
        res = sat.solve_cnf(cnf)
        self.assertTrue(sat.is_solution(cnf, res))
    
>>>>>>> ebfc8d40
<|MERGE_RESOLUTION|>--- conflicted
+++ resolved
@@ -50,17 +50,6 @@
                [('x', False), ('y', True)], [('x', False), ('y', False)]]
         self.assertIsNone(sat.solve_cnf(cnf))
 
-<<<<<<< HEAD
-    def testPelletier(self):
-        with open('prover/tests/pelletier.json', 'r', encoding='utf-8') as f:
-            f_data = json.load(f)
-
-        for problem in f_data:
-            ctxt = parser.parse_vars(thy, problem['vars'])
-            prop = parser.parse_term(thy ,ctxt, problem['prop'])
-            cnf, _ = encode.encode(prop)
-            self.assertIsNone(sat.solve_cnf(cnf))
-=======
     def testSolveCNF4(self):
         cnf = [[]]
         self.assertIsNone(sat.solve_cnf(cnf))
@@ -70,4 +59,12 @@
         res = sat.solve_cnf(cnf)
         self.assertTrue(sat.is_solution(cnf, res))
     
->>>>>>> ebfc8d40
+    def testPelletier(self):
+        with open('prover/tests/pelletier.json', 'r', encoding='utf-8') as f:
+            f_data = json.load(f)
+
+        for problem in f_data:
+            ctxt = parser.parse_vars(thy, problem['vars'])
+            prop = parser.parse_term(thy ,ctxt, problem['prop'])
+            cnf, _ = encode.encode(prop)
+            self.assertIsNone(sat.solve_cnf(cnf))